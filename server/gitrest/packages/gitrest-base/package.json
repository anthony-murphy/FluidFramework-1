{
  "name": "@fluidframework/gitrest-base",
  "version": "0.1.0",
  "description": "Git REST API base components",
  "homepage": "https://fluidframework.com",
  "repository": {
    "type": "git",
    "url": "https://github.com/microsoft/FluidFramework.git",
    "directory": "server/gitrest/packages/gitrest-base"
  },
  "license": "MIT",
  "author": "Microsoft and contributors",
  "main": "dist/index.js",
  "scripts": {
    "build": "npm run build:genver && concurrently npm:build:compile npm:lint",
    "build:commonjs": "npm run tsc && npm run build:test",
    "build:compile": "npm run build:commonjs",
    "build:genver": "gen-version",
    "build:test": "tsc --project ./src/test/tsconfig.json",
    "clean": "rimraf dist *.tsbuildinfo *.build.log",
    "eslint": "eslint --format stylish src",
    "eslint:fix": "eslint --format stylish src --fix --fix-type problem,suggestion,layout",
    "lint": "npm run eslint",
    "lint:fix": "npm run eslint:fix",
    "start": "node dist/www.js",
    "test": "nyc --all -x dist/test/**/* mocha dist/test",
    "tsc": "tsc"
  },
  "dependencies": {
    "@fluidframework/common-utils": "^0.32.1",
<<<<<<< HEAD
    "@fluidframework/gitresources": "^0.1037.0-77991",
    "@fluidframework/protocol-base": "^0.1036.5000-73262",
    "@fluidframework/protocol-definitions": "^0.1027.1000",
    "@fluidframework/server-services-client": "^0.1037.0-77991",
    "@fluidframework/server-services-core": "^0.1037.0-77991",
    "@fluidframework/server-services-shared": "^0.1037.0-77991",
    "@fluidframework/server-services-telemetry": "^0.1037.0-77991",
    "@fluidframework/server-services-utils": "^0.1037.0-77991",
=======
    "@fluidframework/gitresources": "^0.1037.1000-0",
    "@fluidframework/protocol-base": "^0.1037.1000-0",
    "@fluidframework/protocol-definitions": "^0.1027.1000",
    "@fluidframework/server-services-client": "^0.1037.1000-0",
    "@fluidframework/server-services-core": "^0.1037.1000-0",
    "@fluidframework/server-services-shared": "^0.1037.1000-0",
    "@fluidframework/server-services-telemetry": "^0.1037.1000-0",
    "@fluidframework/server-services-utils": "^0.1037.1000-0",
>>>>>>> 55223da9
    "async-mutex": "^0.3.2",
    "axios": "^0.26.0",
    "body-parser": "^1.17.2",
    "compression": "^1.7.3",
    "cors": "^2.8.5",
    "debug": "^4.1.1",
    "express": "^4.16.4",
    "isomorphic-git": "^1.14.0",
    "json-stringify-safe": "^5.0.1",
    "nconf": "^0.11.4",
    "nodegit": "^0.27.0",
    "split": "^1.0.0",
    "uuid": "^3.3.2",
    "winston": "^3.6.0"
  },
  "devDependencies": {
    "@fluidframework/build-common": "^0.24.0",
    "@fluidframework/eslint-config-fluid": "^0.28.1000-61189",
    "@rushstack/eslint-config": "^2.5.1",
    "@types/async": "^3.2.9",
    "@types/cors": "^2.8.4",
    "@types/debug": "^4.1.5",
    "@types/lorem-ipsum": "^1.0.2",
    "@types/mocha": "^9.1.1",
    "@types/nconf": "^0.10.0",
    "@types/node": "^14.18.12",
    "@types/nodegit": "^0.27.3",
    "@types/rimraf": "^2.0.2",
    "@types/supertest": "^2.0.7",
    "@types/uuid": "^3.4.4",
    "@types/winston": "^2.4.4",
    "async": "^3.2.2",
    "concurrently": "^6.2.0",
    "eslint": "~8.6.0",
    "lorem-ipsum": "^1.0.6",
    "mocha": "^10.0.0",
    "nyc": "^15.0.0",
    "rimraf": "^2.6.3",
    "sillyname": "^0.1.0",
    "supertest": "^3.4.2",
    "typescript": "~4.5.5"
  }
}<|MERGE_RESOLUTION|>--- conflicted
+++ resolved
@@ -28,7 +28,6 @@
   },
   "dependencies": {
     "@fluidframework/common-utils": "^0.32.1",
-<<<<<<< HEAD
     "@fluidframework/gitresources": "^0.1037.0-77991",
     "@fluidframework/protocol-base": "^0.1036.5000-73262",
     "@fluidframework/protocol-definitions": "^0.1027.1000",
@@ -37,16 +36,6 @@
     "@fluidframework/server-services-shared": "^0.1037.0-77991",
     "@fluidframework/server-services-telemetry": "^0.1037.0-77991",
     "@fluidframework/server-services-utils": "^0.1037.0-77991",
-=======
-    "@fluidframework/gitresources": "^0.1037.1000-0",
-    "@fluidframework/protocol-base": "^0.1037.1000-0",
-    "@fluidframework/protocol-definitions": "^0.1027.1000",
-    "@fluidframework/server-services-client": "^0.1037.1000-0",
-    "@fluidframework/server-services-core": "^0.1037.1000-0",
-    "@fluidframework/server-services-shared": "^0.1037.1000-0",
-    "@fluidframework/server-services-telemetry": "^0.1037.1000-0",
-    "@fluidframework/server-services-utils": "^0.1037.1000-0",
->>>>>>> 55223da9
     "async-mutex": "^0.3.2",
     "axios": "^0.26.0",
     "body-parser": "^1.17.2",
