--- conflicted
+++ resolved
@@ -1,10 +1,6 @@
 {
   "name": "@fluidframework/server-lambdas-driver",
-<<<<<<< HEAD
-  "version": "0.1037.0",
-=======
   "version": "0.1037.1000",
->>>>>>> 6f4c1dbf
   "description": "Fluid server lambda driver components",
   "homepage": "https://fluidframework.com",
   "repository": {
@@ -56,26 +52,16 @@
   },
   "dependencies": {
     "@fluidframework/common-utils": "^0.32.1",
-<<<<<<< HEAD
-    "@fluidframework/server-services-client": "^0.1037.0",
-    "@fluidframework/server-services-core": "^0.1037.0",
-    "@fluidframework/server-services-telemetry": "^0.1037.0",
-=======
     "@fluidframework/server-services-client": "^0.1037.1000-0",
     "@fluidframework/server-services-core": "^0.1037.1000-0",
     "@fluidframework/server-services-telemetry": "^0.1037.1000-0",
->>>>>>> 6f4c1dbf
     "async": "^3.2.2",
     "lodash": "^4.17.21"
   },
   "devDependencies": {
     "@fluidframework/build-common": "^0.24.0-0",
     "@fluidframework/eslint-config-fluid": "^0.28.2000",
-<<<<<<< HEAD
-    "@fluidframework/server-test-utils": "^0.1037.0",
-=======
     "@fluidframework/server-test-utils": "^0.1037.1000-0",
->>>>>>> 6f4c1dbf
     "@rushstack/eslint-config": "^2.5.1",
     "@types/async": "^3.2.9",
     "@types/lodash": "^4.14.118",
