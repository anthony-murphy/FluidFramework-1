--- conflicted
+++ resolved
@@ -2,9 +2,5 @@
   "packages": [
     "packages/**"
   ],
-<<<<<<< HEAD
-  "version": "0.4.2000"
-=======
   "version": "0.4.3000"
->>>>>>> 8f0e9219
 }