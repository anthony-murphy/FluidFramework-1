/*!
 * Copyright (c) Microsoft Corporation and contributors. All rights reserved.
 * Licensed under the MIT License.
 *
 * THIS IS AN AUTOGENERATED FILE. DO NOT EDIT THIS FILE DIRECTLY
 */

export const pkgName = "@fluid-tools/version-tools";
<<<<<<< HEAD
export const pkgVersion = "0.4.2000";
=======
export const pkgVersion = "0.4.3000";
>>>>>>> 8f0e9219
<|MERGE_RESOLUTION|>--- conflicted
+++ resolved
@@ -6,8 +6,4 @@
  */
 
 export const pkgName = "@fluid-tools/version-tools";
-<<<<<<< HEAD
-export const pkgVersion = "0.4.2000";
-=======
-export const pkgVersion = "0.4.3000";
->>>>>>> 8f0e9219
+export const pkgVersion = "0.4.3000";