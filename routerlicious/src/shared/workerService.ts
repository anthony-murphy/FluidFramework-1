// tslint:disable

import * as fs from "fs";
import * as path from "path";
import * as io from "socket.io-client";
import * as api from "../api";
import { nativeTextAnalytics, resumeAnalytics, textAnalytics } from "../intelligence";
<<<<<<< HEAD
// import * as mergeTree from "../merge-tree";
=======
>>>>>>> 13a190ec
import * as Collections from "../merge-tree/collections";
import * as socketStorage from "../socket-storage";
import * as messages from "../socket-storage/messages";
import * as shared from "./";

function clock() {
    return process.hrtime();
}

function elapsedMilliseconds(start: [number, number]) {
    let end: number[] = process.hrtime(start);
    let duration = Math.round((end[0] * 1000) + (end[1] / 1000000));
    return duration;
}

/**
 * The WorkerService manages the Socket.IO connection and work sent to it.
 */
export class WorkerService implements api.IWorkerService {

    private socket;
    private documentMap: { [docId: string]: api.Document} = {};
    private opHandlerMap: { [docId: string]: (op: any) => void} = {};
    private dict = new Collections.TST<number>();

    constructor(
        private serverUrl: string,
        private workerUrl: string,
        private storageUrl: string,
        private repo: string,
        private config: any) {

        this.socket = io(this.workerUrl, { transports: ["websocket"] });
        this.loadDict();
        this.initializeServices();
    }

    /**
     * Connects to socketio and subscribes for work. Returns a promise that will never resolve.
     * But will reject should an error occur so that the caller can reconnect.
     */
    public connect(type: string): Promise<void> {
        // Generate random id since moniker does not work in client side.
        const clientId = type + Math.floor(Math.random() * 100000);
        const clientDetail: messages.IWorker = {
            clientId,
            type,
        };

        const deferred = new shared.Deferred<void>();
        // Subscribes to TMZ. Starts listening to messages if TMZ acked the subscribtion.
        // Otherwise just resolve. On any error, reject and caller will be responsible reconnecting.
        this.socket.emit(
            "workerObject",
            clientDetail,
            (error, ack) => {
                if (error) {
                    deferred.reject(error);
                } else if (ack === "Acked") {
                    // Check whether worker is ready to work.
                    this.socket.on("ReadyObject", (cId: string, id: string, response) => {
                        response(null, clientDetail);
                    });
                    // Start working on an object.
                    this.socket.on("TaskObject", (cId: string, id: string, response) => {
                        this.processDocument(id);
                        response(null, clientDetail);
                    });
                    // Stop working on an object.
                    this.socket.on("RevokeObject", (cId: string, id: string, response) => {
                        this.revokeWork(id);
                        response(null, clientDetail);
                    });
                    // Periodically sends heartbeat to manager.
                    setInterval(() => {
                        this.socket.emit(
                            "heartbeatObject",
                            clientDetail,
                            (err, ackMessage) => {
                                if (err) {
                                    console.error(`Error sending heartbeat: ${err}`);
                                    deferred.reject(error);
                                }
                            });
                    }, this.config.intervalMSec);
                } else {
                    deferred.resolve();
                }
            });

        return deferred.promise;
    }

    loadDict() {
        let clockStart = clock();
        let dictFilename = path.join(__dirname, "../../public/literature/dictfreq.txt");
        let dictContent = fs.readFileSync(dictFilename, "utf8");
        let splitContent = dictContent.split("\n");
        for (let entry of splitContent) {
            let splitEntry = entry.split(";");
            this.dict.put(splitEntry[0], parseInt(splitEntry[1]));
        }
        console.log(`size: ${this.dict.size()}; load time ${elapsedMilliseconds(clockStart)}ms`);
    }

    private initializeServices() {
        socketStorage.registerAsDefault(this.serverUrl, this.storageUrl, this.repo);
    }

    private async processDocument(id: string) {
        if (id.length === 0) {
            return;
        }

        api.load(id).then(async (doc) => {
            console.log(`Loaded the document ${id}`);
            this.documentMap[id] = doc;
            const root = await doc.getRoot().getView();
            if (!root.has("insights")) {
                root.set("insights", doc.createMap());
            }
            const insightsMap = root.get("insights") as api.IMap;
            const insightsMapView = await insightsMap.getView();
            this.processWork(doc, insightsMapView);
        }, (error) => {
            console.log(`Document ${id} not found!`);
            return;
        });
    }

    private processWork(doc: api.Document, insightsMap: api.IMapView) {
        const serializer = new shared.Serializer(doc);

        const intelligenceManager = new shared.IntelligentServicesManager(doc, insightsMap, this.config, this.dict);
        intelligenceManager.registerService(resumeAnalytics.factory.create(this.config.intelligence.resume));
        intelligenceManager.registerService(textAnalytics.factory.create(this.config.intelligence.textAnalytics));

<<<<<<< HEAD
        // if (doc.type === mergeTree.CollaboritiveStringExtension.Type) {
        //     const spellcheckerClient = spellcheckerService.factory.create(this.config.intelligence.spellchecker);
        //     const spellchecker = new shared.Spellcheker(doc as mergeTree.SharedString, this.dict, spellcheckerClient);
        //     spellchecker.run();
        // }
=======
        if (this.config.intelligence.nativeTextAnalytics.enable) {
            intelligenceManager.registerService(
                nativeTextAnalytics.factory.create(this.config.intelligence.nativeTextAnalytics));
        }
>>>>>>> 13a190ec

        const eventHandler = (op: api.ISequencedDocumentMessage) => {
            serializer.run(op);

            if (op.type === api.ObjectOperation) {
                const objectId = op.contents.address;
                const object = doc.get(objectId);
                intelligenceManager.process(object);
            }
        };

        this.opHandlerMap[doc.id] = eventHandler;
        doc.on("op", eventHandler);
    }

    private revokeWork(id: string) {
        if (id in this.documentMap) {
            this.documentMap[id].removeListener("op", this.opHandlerMap[id]);
            delete this.documentMap[id];
            delete this.opHandlerMap[id];
        }
    }
}<|MERGE_RESOLUTION|>--- conflicted
+++ resolved
@@ -5,10 +5,6 @@
 import * as io from "socket.io-client";
 import * as api from "../api";
 import { nativeTextAnalytics, resumeAnalytics, textAnalytics } from "../intelligence";
-<<<<<<< HEAD
-// import * as mergeTree from "../merge-tree";
-=======
->>>>>>> 13a190ec
 import * as Collections from "../merge-tree/collections";
 import * as socketStorage from "../socket-storage";
 import * as messages from "../socket-storage/messages";
@@ -146,18 +142,10 @@
         intelligenceManager.registerService(resumeAnalytics.factory.create(this.config.intelligence.resume));
         intelligenceManager.registerService(textAnalytics.factory.create(this.config.intelligence.textAnalytics));
 
-<<<<<<< HEAD
-        // if (doc.type === mergeTree.CollaboritiveStringExtension.Type) {
-        //     const spellcheckerClient = spellcheckerService.factory.create(this.config.intelligence.spellchecker);
-        //     const spellchecker = new shared.Spellcheker(doc as mergeTree.SharedString, this.dict, spellcheckerClient);
-        //     spellchecker.run();
-        // }
-=======
         if (this.config.intelligence.nativeTextAnalytics.enable) {
             intelligenceManager.registerService(
                 nativeTextAnalytics.factory.create(this.config.intelligence.nativeTextAnalytics));
         }
->>>>>>> 13a190ec
 
         const eventHandler = (op: api.ISequencedDocumentMessage) => {
             serializer.run(op);
