{
  "name": "@fluid-example/shared-text",
<<<<<<< HEAD
  "version": "0.20.0",
=======
  "version": "0.19.1",
>>>>>>> 04de2ac4
  "description": "Shared text",
  "repository": "microsoft/FluidFramework",
  "license": "MIT",
  "author": "Microsoft",
  "sideEffects": [
    "./src/publicpath.ts"
  ],
  "main": "dist/index.js",
  "module": "lib/index.js",
  "types": "dist/index.d.ts",
  "scripts": {
    "build": "concurrently npm:build:compile npm:lint",
    "build:compile": "concurrently npm:tsc npm:build:esnext",
    "build:esnext": "tsc --project ./tsconfig.esnext.json",
    "build:full": "concurrently npm:build npm:webpack",
    "build:full:compile": "concurrently npm:build:compile npm:webpack",
    "clean": "rimraf dist lib *.tsbuildinfo *.build.log",
    "eslint": "eslint --ext=ts,tsx --format stylish src",
    "eslint:fix": "eslint --ext=ts,tsx --format stylish src --fix",
    "lint": "npm run eslint",
    "lint:fix": "npm run eslint:fix",
    "prepack": "npm run webpack",
    "start": "webpack-dev-server --config webpack.config.js --package package.json",
    "start:docker": "webpack-dev-server --config webpack.config.js --package package.json --env.mode docker",
    "start:r11s": "webpack-dev-server --config webpack.config.js --package package.json --env.mode r11s",
    "start:spo": "webpack-dev-server --config webpack.config.js --package package.json --env.mode spo",
    "start:spo-df": "webpack-dev-server --config webpack.config.js --package package.json --env.mode spo-df",
    "test": "npm run test:jest",
    "test:jest": "jest",
    "tsc": "tsc",
    "webpack": "webpack --env.production",
    "webpack:dev": "webpack --env.development"
  },
  "dependencies": {
<<<<<<< HEAD
    "@fluid-example/client-ui-lib": "^0.20.0",
    "@fluid-example/image-collection": "^0.20.0",
    "@fluid-example/intelligence-runner-agent": "^0.20.0",
    "@fluid-example/math": "^0.20.0",
    "@fluid-example/monaco": "^0.20.0",
    "@fluid-example/progress-bars": "^0.20.0",
    "@fluid-example/video-players": "^0.20.0",
    "@fluid-internal/client-api": "^0.20.0",
    "@fluidframework/cell": "^0.20.0",
    "@fluidframework/common-utils": "^0.19.0",
    "@fluidframework/component-core-interfaces": "^0.20.0",
    "@fluidframework/component-runtime": "^0.20.0",
    "@fluidframework/component-runtime-definitions": "^0.20.0",
    "@fluidframework/container-definitions": "^0.20.0",
    "@fluidframework/container-runtime": "^0.20.0",
    "@fluidframework/container-runtime-definitions": "^0.20.0",
    "@fluidframework/ink": "^0.20.0",
    "@fluidframework/map": "^0.20.0",
    "@fluidframework/merge-tree": "^0.20.0",
    "@fluidframework/runtime-definitions": "^0.20.0",
    "@fluidframework/sequence": "^0.20.0",
    "@fluidframework/view-interfaces": "^0.20.0",
=======
    "@fluid-example/client-ui-lib": "^0.19.1",
    "@fluid-example/image-collection": "^0.19.1",
    "@fluid-example/intelligence-runner-agent": "^0.19.1",
    "@fluid-example/math": "^0.19.1",
    "@fluid-example/monaco": "^0.19.1",
    "@fluid-example/progress-bars": "^0.19.1",
    "@fluid-example/video-players": "^0.19.1",
    "@fluid-internal/client-api": "^0.19.1",
    "@fluidframework/cell": "^0.19.1",
    "@fluidframework/common-utils": "^0.19.0",
    "@fluidframework/component-core-interfaces": "^0.19.1",
    "@fluidframework/component-runtime": "^0.19.1",
    "@fluidframework/component-runtime-definitions": "^0.19.1",
    "@fluidframework/container-definitions": "^0.19.1",
    "@fluidframework/container-runtime": "^0.19.1",
    "@fluidframework/container-runtime-definitions": "^0.19.1",
    "@fluidframework/ink": "^0.19.1",
    "@fluidframework/map": "^0.19.1",
    "@fluidframework/merge-tree": "^0.19.1",
    "@fluidframework/runtime-definitions": "^0.19.1",
    "@fluidframework/sequence": "^0.19.1",
    "@fluidframework/view-interfaces": "^0.19.1",
>>>>>>> 04de2ac4
    "@types/node": "^10.17.24",
    "@types/react": "^16.9.15",
    "axios": "^0.18.0",
    "bootstrap": "^3.3.7",
    "debug": "^4.1.1",
    "graphiql": "^0.13.0",
    "graphql": "^14.1.1",
    "graphql-subscriptions": "^1.0.0",
    "katex": "^0.10.2",
    "monaco-editor": "^0.15.6",
    "react": "^16.10.2",
    "react-dom": "^16.10.2"
  },
  "devDependencies": {
<<<<<<< HEAD
    "@fluidframework/build-common": "^0.16.0-0",
    "@fluidframework/webpack-component-loader": "^0.20.0",
=======
    "@fluidframework/build-common": "^0.16.0",
    "@fluidframework/webpack-component-loader": "^0.19.1",
>>>>>>> 04de2ac4
    "@types/expect-puppeteer": "2.2.1",
    "@types/jest": "22.2.3",
    "@types/jest-environment-puppeteer": "2.2.0",
    "@types/puppeteer": "1.3.0",
    "concurrently": "^5.2.0",
    "eslint": "~6.8.0",
    "eslint-plugin-eslint-comments": "~3.1.2",
    "eslint-plugin-import": "2.20.0",
    "eslint-plugin-no-null": "~1.0.2",
    "eslint-plugin-optimize-regex": "~1.1.7",
    "eslint-plugin-prefer-arrow": "~1.1.7",
    "eslint-plugin-react": "~7.18.0",
    "eslint-plugin-unicorn": "~15.0.1",
    "jest": "^24.9.0",
    "jest-junit": "^10.0.0",
    "jest-puppeteer": "^4.3.0",
    "puppeteer": "^1.20.0",
    "rimraf": "^2.6.2",
    "ts-loader": "^6.1.2",
    "typescript": "~3.7.4",
    "webpack": "^4.43.0",
    "webpack-cli": "^3.3.11",
    "webpack-dev-server": "^3.8.0",
    "webpack-merge": "^4.1.4"
  },
  "fluid": {
    "browser": {
      "umd": {
        "files": [
          "dist/main.bundle.js"
        ],
        "library": "main"
      }
    }
  },
  "jest-junit": {
    "outputDirectory": "nyc",
    "outputName": "jest-junit-report.xml"
  }
}<|MERGE_RESOLUTION|>--- conflicted
+++ resolved
@@ -1,10 +1,6 @@
 {
   "name": "@fluid-example/shared-text",
-<<<<<<< HEAD
   "version": "0.20.0",
-=======
-  "version": "0.19.1",
->>>>>>> 04de2ac4
   "description": "Shared text",
   "repository": "microsoft/FluidFramework",
   "license": "MIT",
@@ -39,7 +35,6 @@
     "webpack:dev": "webpack --env.development"
   },
   "dependencies": {
-<<<<<<< HEAD
     "@fluid-example/client-ui-lib": "^0.20.0",
     "@fluid-example/image-collection": "^0.20.0",
     "@fluid-example/intelligence-runner-agent": "^0.20.0",
@@ -62,30 +57,6 @@
     "@fluidframework/runtime-definitions": "^0.20.0",
     "@fluidframework/sequence": "^0.20.0",
     "@fluidframework/view-interfaces": "^0.20.0",
-=======
-    "@fluid-example/client-ui-lib": "^0.19.1",
-    "@fluid-example/image-collection": "^0.19.1",
-    "@fluid-example/intelligence-runner-agent": "^0.19.1",
-    "@fluid-example/math": "^0.19.1",
-    "@fluid-example/monaco": "^0.19.1",
-    "@fluid-example/progress-bars": "^0.19.1",
-    "@fluid-example/video-players": "^0.19.1",
-    "@fluid-internal/client-api": "^0.19.1",
-    "@fluidframework/cell": "^0.19.1",
-    "@fluidframework/common-utils": "^0.19.0",
-    "@fluidframework/component-core-interfaces": "^0.19.1",
-    "@fluidframework/component-runtime": "^0.19.1",
-    "@fluidframework/component-runtime-definitions": "^0.19.1",
-    "@fluidframework/container-definitions": "^0.19.1",
-    "@fluidframework/container-runtime": "^0.19.1",
-    "@fluidframework/container-runtime-definitions": "^0.19.1",
-    "@fluidframework/ink": "^0.19.1",
-    "@fluidframework/map": "^0.19.1",
-    "@fluidframework/merge-tree": "^0.19.1",
-    "@fluidframework/runtime-definitions": "^0.19.1",
-    "@fluidframework/sequence": "^0.19.1",
-    "@fluidframework/view-interfaces": "^0.19.1",
->>>>>>> 04de2ac4
     "@types/node": "^10.17.24",
     "@types/react": "^16.9.15",
     "axios": "^0.18.0",
@@ -100,13 +71,8 @@
     "react-dom": "^16.10.2"
   },
   "devDependencies": {
-<<<<<<< HEAD
-    "@fluidframework/build-common": "^0.16.0-0",
+    "@fluidframework/build-common": "^0.16.0",
     "@fluidframework/webpack-component-loader": "^0.20.0",
-=======
-    "@fluidframework/build-common": "^0.16.0",
-    "@fluidframework/webpack-component-loader": "^0.19.1",
->>>>>>> 04de2ac4
     "@types/expect-puppeteer": "2.2.1",
     "@types/jest": "22.2.3",
     "@types/jest-environment-puppeteer": "2.2.0",
