/*!
 * Copyright (c) Microsoft Corporation and contributors. All rights reserved.
 * Licensed under the MIT License.
 */

import { resolve } from 'path';
import { v5 as uuidv5 } from 'uuid';
import { expect } from 'chai';
import { SummaryCollection, DefaultSummaryConfiguration } from '@fluidframework/container-runtime';
import { Container, Loader, waitContainerToCatchUp } from '@fluidframework/container-loader';
import { requestFluidObject } from '@fluidframework/runtime-utils';
import {
	MockContainerRuntimeFactory,
	MockFluidDataStoreRuntime,
	MockStorage,
} from '@fluidframework/test-runtime-utils';
import {
	ChannelFactoryRegistry,
	ITestFluidObject,
	TestObjectProvider,
	TestContainerRuntimeFactory,
	TestFluidObjectFactory,
	createAndAttachContainer,
} from '@fluidframework/test-utils';
import { LocalServerTestDriver } from '@fluidframework/test-drivers';
import { ITelemetryBaseLogger } from '@fluidframework/common-definitions';
import { TelemetryNullLogger } from '@fluidframework/common-utils';
import type { IContainer, IHostLoader } from '@fluidframework/container-definitions';
import type { IFluidCodeDetails, IFluidHandle, IRequestHeader } from '@fluidframework/core-interfaces';
import { ISequencedDocumentMessage } from '@fluidframework/protocol-definitions';
import { IContainerRuntimeBase } from '@fluidframework/runtime-definitions';
import { IRequest } from '@fluidframework/core-interfaces';
import {
	AttributionId,
	DetachedSequenceId,
	EditId,
	NodeId,
	OpSpaceNodeId,
	SessionId,
	StableNodeId,
} from '../../Identifiers';
import { assert, fail, identity, ReplaceRecursive } from '../../Common';
import { IdCompressor } from '../../id-compressor';
import { createSessionId } from '../../id-compressor/NumericUuid';
import { getChangeNodeFromViewNode } from '../../SerializationUtilities';
import { initialTree } from '../../InitialTree';
import {
	ChangeInternal,
	Edit,
	NodeData,
	Payload,
	reservedIdCount,
	SharedTreeOp,
	SharedTreeOp_0_0_2,
	WriteFormat,
} from '../../persisted-types';
import { TraitLocation, TreeView } from '../../TreeView';
import { SharedTreeDiagnosticEvent } from '../../EventTypes';
import { getNodeId, getNodeIdContext, NodeIdContext, NodeIdConverter, NodeIdNormalizer } from '../../NodeIdUtilities';
import { newEdit, setTrait } from '../../EditUtilities';
import { SharedTree, SharedTreeFactory } from '../../SharedTree';
import { BuildNode, Change, StablePlace } from '../../ChangeTypes';
import { convertEditIds } from '../../IdConversion';
import { OrderedEditSet } from '../../EditLog';
import { buildLeaf, RefreshingTestTree, SimpleTestTree, TestTree } from './TestNode';

/** Objects returned by setUpTestSharedTree */
export interface SharedTreeTestingComponents {
	/** The MockFluidDataStoreRuntime used to created the SharedTree. */
	componentRuntime: MockFluidDataStoreRuntime;
	/**
	 * The MockContainerRuntimeFactory created if one was not provided in the options.
	 * Only connected to the SharedTree if the localMode option was set to false.
	 * */
	containerRuntimeFactory: MockContainerRuntimeFactory;
	/** The SharedTree created and set up. */
	tree: SharedTree;
}

/** Options used to customize setUpTestSharedTree */
export interface SharedTreeTestingOptions {
	/**
	 * Id for the SharedTree to be created.
	 * If two SharedTrees have the same id and the same containerRuntimeFactory,
	 * they will collaborate (send edits to each other)
	 */
	id?: string;
	/** Node to initialize the SharedTree with. */
	initialTree?: BuildNode;
	/** If false, a MockContainerRuntimeFactory connected to the SharedTree will be returned. */
	localMode?: boolean;
	/**
	 * MockContainerRuntimeFactory to connect the SharedTree to. A new one will not be created if one is provided.
	 * If localMode is set to true, it will not be connected to the created SharedTree.
	 * */
	containerRuntimeFactory?: MockContainerRuntimeFactory;
	/** Iff true, do not `fail` on invalid edits */
	allowInvalid?: boolean;
	/** Iff true, do not `fail` on malformed edits */
	allowMalformed?: boolean;
	/** Unless set to true, a SharedTree error causes the test to fail */
	noFailOnError?: boolean;
	/**
	 * If not set, full history will be preserved.
	 */
	summarizeHistory?: boolean;
	/**
	 * If not set, summaries will be written in format 0.1.1.
	 */
	writeFormat?: WriteFormat;
	/**
	 * Optional attribution ID to give to the new tree
	 */
	attributionId?: AttributionId;
	/**
	 * If set, uses the given id as the edit id for tree setup. Only has an effect if initialTree is also set.
	 */
	setupEditId?: EditId;

	/**
	 * Telemetry logger injected into the SharedTree.
	 */
	logger?: ITelemetryBaseLogger;
}

export const testTraitLabel = SimpleTestTree.traitLabel;
export function testTrait(view: TreeView): TraitLocation {
	return {
		label: testTraitLabel,
		parent: view.root,
	};
}

/** Sets up and returns an object of components useful for testing SharedTree. */
export function setUpTestSharedTree(
	options: SharedTreeTestingOptions = { localMode: true }
): SharedTreeTestingComponents {
	const {
		id,
		initialTree,
		localMode,
		containerRuntimeFactory,
		setupEditId,
		summarizeHistory,
		writeFormat,
		attributionId,
	} = options;
	let componentRuntime: MockFluidDataStoreRuntime;
	if (options.logger) {
		const proxyHandler: ProxyHandler<MockFluidDataStoreRuntime> = {
			get: (target, prop, receiver) => {
				if (prop === 'logger' && options.logger) {
					return options.logger;
				}
				return target[prop as keyof MockFluidDataStoreRuntime];
			},
		};
		componentRuntime = new Proxy(new MockFluidDataStoreRuntime(), proxyHandler);
	} else {
		componentRuntime = new MockFluidDataStoreRuntime();
	}

	// Enable expensiveValidation
	let factory: SharedTreeFactory;
	if (writeFormat === WriteFormat.v0_0_2) {
		factory = SharedTree.getFactory(writeFormat, { summarizeHistory: summarizeHistory ?? true });
	} else {
		const options = {
			summarizeHistory: summarizeHistory ?? true ? { uploadEditChunks: true } : false,
			attributionId,
		};
		factory = SharedTree.getFactory(writeFormat ?? WriteFormat.v0_1_1, options);
	}
	const tree = factory.create(componentRuntime, id === undefined ? 'testSharedTree' : id);

	if (options.allowInvalid === undefined || !options.allowInvalid) {
		tree.on(SharedTreeDiagnosticEvent.DroppedInvalidEdit, () => fail('unexpected invalid edit'));
	}

	if (options.allowMalformed === undefined || !options.allowMalformed) {
		tree.on(SharedTreeDiagnosticEvent.DroppedMalformedEdit, () => fail('unexpected malformed edit'));
	}

	if (options.noFailOnError === undefined || !options.noFailOnError) {
		// any errors thrown by a SharedObject event listener will be caught and
		// reemitted on this event.  For testing purposes, rethrow so that it
		// actually causes the test to fail.
		tree.on('error', (error) => {
			throw error;
		});
	}

	const newContainerRuntimeFactory = containerRuntimeFactory || new MockContainerRuntimeFactory();

	if (localMode === true) {
		componentRuntime.local = true;
	} else {
		const containerRuntime = newContainerRuntimeFactory.createContainerRuntime(componentRuntime);
		const services = {
			deltaConnection: containerRuntime.createDeltaConnection(),
			objectStorage: new MockStorage(undefined),
		};
		tree.connect(services);
	}

	if (initialTree !== undefined) {
		setTestTree(tree, initialTree, setupEditId);
	}

	return {
		componentRuntime,
		containerRuntimeFactory: newContainerRuntimeFactory,
		tree,
	};
}

const TestDataStoreType = '@fluid-example/test-dataStore';

/** Objects returned by setUpLocalServerTestSharedTree */
export interface LocalServerSharedTreeTestingComponents {
	/** The testObjectProvider created if one was not set in the options. */
	testObjectProvider: TestObjectProvider;
	/** The SharedTree created and set up. */
	tree: SharedTree;
	/** The container created and set up. */
	container: Container;
	/** Handles to any blobs uploaded via `blobs` */
	uploadedBlobs: IFluidHandle<ArrayBufferLike>[];
}

/** Options used to customize setUpLocalServerTestSharedTree */
export interface LocalServerSharedTreeTestingOptions {
	/** Contents of blobs that should be uploaded to the runtime upon creation. Handles to these blobs will be returned. */
	blobs?: ArrayBufferLike[];
	/** Headers to include on the container load request. */
	headers?: IRequestHeader;
	/**
	 * Id for the SharedTree to be created.
	 * If two SharedTrees have the same id and the same testObjectProvider,
	 * they will collaborate (send edits to each other)
	 */
	id?: string;
	/** Node to initialize the SharedTree with. */
	initialTree?: BuildNode;
	/** If set, uses the provider to create the container and create the SharedTree. */
	testObjectProvider?: TestObjectProvider;
	/**
	 * If not set, full history will be preserved.
	 */
	summarizeHistory?: boolean;
	/**
	 * If not set, summaries will be written in format 0.0.2.
	 */
	writeFormat?: WriteFormat;
	/**
	 * Optional attribution ID to give to the new tree
	 */
	attributionId?: AttributionId;
	/**
	 * If not set, will upload edit chunks when they are full.
	 */
	uploadEditChunks?: boolean;
	/**
	 * If set, uses the given id as the edit id for tree setup. Only has an effect if initialTree is also set.
	 */
	setupEditId?: EditId;
}

const testObjectProviders: TestObjectProvider[] = [];
afterEach(() => {
	for (const provider of testObjectProviders) {
		provider.reset();
	}
	testObjectProviders.length = 0;
});

/**
 * Sets up and returns an object of components useful for testing SharedTree with a local server.
 * Required for tests that involve the uploadBlob API.
 *
 * Any TestObjectProvider created by this function will be reset after the test completes (via afterEach) hook.
 */
export async function setUpLocalServerTestSharedTree(
	options: LocalServerSharedTreeTestingOptions
): Promise<LocalServerSharedTreeTestingComponents> {
	const {
		blobs,
		headers,
		id,
		initialTree,
		testObjectProvider,
		setupEditId,
		summarizeHistory,
		writeFormat,
		uploadEditChunks,
		attributionId,
	} = options;

	const treeId = id ?? 'test';
	let factory: SharedTreeFactory;
	if (writeFormat === WriteFormat.v0_0_2) {
		factory = SharedTree.getFactory(writeFormat, { summarizeHistory: summarizeHistory ?? true });
	} else {
		const options = {
			summarizeHistory: summarizeHistory ?? true ? { uploadEditChunks: uploadEditChunks ?? true } : false,
			attributionId,
		};
		factory = SharedTree.getFactory(writeFormat ?? WriteFormat.v0_1_1, options);
	}
	const registry: ChannelFactoryRegistry = [[treeId, factory]];
	const innerRequestHandler = async (request: IRequest, runtime: IContainerRuntimeBase) =>
		runtime.IFluidHandleContext.resolveHandle(request);

	const runtimeFactory = () =>
		new TestContainerRuntimeFactory(
			TestDataStoreType,
			new TestFluidObjectFactory(registry),
			{
<<<<<<< HEAD
				summaryOptions: {
					summaryConfigOverrides: {
						idleTime: 1000, // Current default idleTime is 15000 which will cause some SharedTree tests to timeout.
					},
					initialSummarizerDelayMs: 0,
=======
				enableOfflineLoad: true,
				summaryOptions: {
					summaryConfigOverrides: {
						...DefaultSummaryConfiguration,
						...{
							idleTime: 1000, // Current default idleTime is 15000 which will cause some SharedTree tests to timeout.
							maxTime: 1000 * 12,
							initialSummarizerDelayMs: 0,
						},
					},
>>>>>>> 3c923a5a
				},
			},
			[innerRequestHandler]
		);

	const defaultCodeDetails: IFluidCodeDetails = {
		package: 'defaultTestPackage',
		config: {},
	};

	function makeTestLoader(provider: TestObjectProvider): IHostLoader {
		const fluidEntryPoint = runtimeFactory();
		return provider.createLoader([[defaultCodeDetails, fluidEntryPoint]], {
			options: { maxClientLeaveWaitTime: 1000 },
		});
	}

	let provider: TestObjectProvider;
	let container: Container;

	if (testObjectProvider !== undefined) {
		provider = testObjectProvider;
		const driver = new LocalServerTestDriver();
		const loader = makeTestLoader(provider);
		// Once ILoaderOptions is specificable, this should use `provider.loadTestContainer` instead.
		container = (await loader.resolve({ url: await driver.createContainerUrl(treeId), headers })) as Container;
		await waitContainerToCatchUp(container);
	} else {
		const driver = new LocalServerTestDriver();
		provider = new TestObjectProvider(Loader, driver, runtimeFactory);
		testObjectProviders.push(provider);
		// Once ILoaderOptions is specificable, this should use `provider.makeTestContainer` instead.
		const loader = makeTestLoader(provider);
		container = (await createAndAttachContainer(
			defaultCodeDetails,
			loader,
			driver.createCreateNewRequest(treeId)
		)) as Container;
	}

	const dataObject = await requestFluidObject<ITestFluidObject>(container, '/');

	const uploadedBlobs =
		blobs === undefined ? [] : await Promise.all(blobs.map(async (blob) => dataObject.context.uploadBlob(blob)));
	const tree = await dataObject.getSharedObject<SharedTree>(treeId);

	if (initialTree !== undefined && testObjectProvider === undefined) {
		setTestTree(tree, initialTree, setupEditId);
	}

	return { container, tree, testObjectProvider: provider, uploadedBlobs };
}

/** Sets testTrait to contain `node`. */
function setTestTree(tree: SharedTree, node: BuildNode, overrideId?: EditId): EditId {
	const trait = testTrait(tree.currentView);
	if (overrideId === undefined) {
		return tree.applyEdit(...setTrait(trait, node)).id;
	} else {
		const changes = setTrait(trait, node).map((c) => tree.internalizeChange(c));
		return tree.applyEditInternal({ changes, id: overrideId }).id;
	}
}

/**
 * Creates a list of edits with stable IDs that can be processed by a SharedTree.
 * @returns the list of created edits
 */
export function createStableEdits(
	numberOfEdits: number,
	idContext: NodeIdContext = makeNodeIdContext(),
	payload: (i: number) => Payload = identity
): Edit<ChangeInternal>[] {
	if (numberOfEdits === 0) {
		return [];
	}

	const uuidNamespace = '44864298-500e-4cf8-9f44-a249e5b3a286';
	const nodeId = idContext.generateNodeId('ae6b24eb-6fa8-42cc-abd2-48f250b7798f');
	const node = buildLeaf(nodeId);
	const insertEmptyNode = newEdit([
		ChangeInternal.build([node], 0 as DetachedSequenceId),
		ChangeInternal.insert(
			0 as DetachedSequenceId,
			StablePlace.atEndOf({ label: testTraitLabel, parent: idContext.convertToNodeId(initialTree.identifier) })
		),
	]);

	const edits: Edit<ChangeInternal>[] = [{ ...insertEmptyNode, id: uuidv5('test', uuidNamespace) as EditId }];

	// Every subsequent edit is a set payload
	for (let i = 1; i < numberOfEdits; i++) {
		const edit = newEdit([ChangeInternal.setPayload(nodeId, payload(i))]);
		edits.push({ ...edit, id: uuidv5(i.toString(), uuidNamespace) as EditId });
	}

	return edits;
}

/** Asserts that changes to SharedTree in editor() function do not cause any observable state change */
export function assertNoDelta(tree: SharedTree, editor: () => void) {
	const viewA = tree.currentView;
	editor();
	const viewB = tree.currentView;
	const delta = viewA.delta(viewB);
	expect(delta).deep.equals({
		changed: [],
		added: [],
		removed: [],
	});
}

/**
 * Used to test error throwing in async functions.
 */
export async function asyncFunctionThrowsCorrectly(
	asyncFunction: () => Promise<unknown>,
	expectedError: string
): Promise<boolean> {
	let errorMessage: string | undefined;

	try {
		await asyncFunction();
	} catch (error) {
		errorMessage = (error as Error).message;
	}

	return errorMessage === expectedError;
}

/*
 * Returns true if two nodes have equivalent data, otherwise false.
 * Does not compare children or payloads.
 * @param nodes - two or more nodes to compare
 */
export function areNodesEquivalent(...nodes: NodeData<unknown>[]): boolean {
	if (nodes.length < 2) {
		fail('Too few nodes to compare');
	}

	for (let i = 1; i < nodes.length; i++) {
		if (nodes[i].definition !== nodes[0].definition) {
			return false;
		}

		if (nodes[i].identifier !== nodes[0].identifier) {
			return false;
		}
	}

	return true;
}

// This accounts for this file being executed after compilation. If many tests want to leverage resources, we should unify
// resource path logic to a single place.
export const testDocumentsPathBase = resolve(__dirname, '../../../src/test/documents/');

export const versionComparator = (versionA: string, versionB: string): number => {
	const versionASplit = versionA.split('.');
	const versionBSplit = versionB.split('.');

	assert(
		versionASplit.length === versionBSplit.length && versionASplit.length === 3,
		'Version numbers should follow semantic versioning.'
	);

	for (let i = 0; i < 3; ++i) {
		const numberA = parseInt(versionASplit[i], 10);
		const numberB = parseInt(versionBSplit[i], 10);

		if (numberA > numberB) {
			return 1;
		}

		if (numberA < numberB) {
			return -1;
		}
	}

	return 0;
};

/**
 * Create a {@link SimpleTestTree} from the given {@link SharedTree} or {@link IdCompressor}
 */
export function setUpTestTree(idSource?: IdCompressor | SharedTree, expensiveValidation = false): TestTree {
	const source = idSource ?? new IdCompressor(createSessionId(), reservedIdCount);
	if (source instanceof SharedTree) {
		assert(source.edits.length === 0, 'tree must be a new SharedTree');
		const getNormalizer = () => getIdNormalizerFromSharedTree(source);
		const contextWrapper = {
			normalizeToOpSpace: (id: NodeId) => getNormalizer().normalizeToOpSpace(id),
			normalizeToSessionSpace: (id: OpSpaceNodeId, sessionId: SessionId) =>
				getNormalizer().normalizeToSessionSpace(id, sessionId),
			get localSessionId() {
				return getNormalizer().localSessionId;
			},
		};
		const simpleTestTree = new SimpleTestTree(source, contextWrapper, expensiveValidation);
		setTestTree(source, simpleTestTree);
		return simpleTestTree;
	}

	const context = makeNodeIdContext(source);
	return new SimpleTestTree(context, context, expensiveValidation);
}

/**
 * Gets an id normalizer from the provided shared-tree. This is
 */
export function getIdNormalizerFromSharedTree(sharedTree: SharedTree): NodeIdNormalizer<OpSpaceNodeId> {
	return (
		((sharedTree as any).idNormalizer as NodeIdNormalizer<OpSpaceNodeId>) ??
		fail('Failed to find SharedTree normalizer')
	);
}

/**
 * Create a {@link SimpleTestTree} before each test
 */
export function refreshTestTree(
	idSourceFactory?: (() => IdCompressor) | (() => SharedTree),
	fn?: (testTree: TestTree) => void,
	expensiveValidation = false
): TestTree {
	const factory = idSourceFactory ?? (() => new IdCompressor(createSessionId(), reservedIdCount));
	return new RefreshingTestTree(() => {
		return setUpTestTree(factory(), expensiveValidation);
	}, fn);
}

export function makeNodeIdContext(idCompressor?: IdCompressor): NodeIdContext & NodeIdNormalizer<OpSpaceNodeId> {
	const compressor = idCompressor ?? new IdCompressor(createSessionId(), reservedIdCount);
	return getNodeIdContext(compressor);
}

/**
 * Applies an arbitrary edit to the given SharedTree which leaves the tree in the same state that it was before the edit.
 * This is useful for test scenarios that want to apply edits but don't care what they do.
 */
export function applyNoop(tree: SharedTree): Edit<unknown> {
	return tree.applyEdit(...noopEdit(tree.currentView));
}

/**
 * Creates an arbitrary edit which leaves a tree in the same state that it was before the edit.
 * This is useful for test scenarios that want to create edits but don't care what they do.
 */
export function noopEdit(view: TreeView): Change[] {
	const traitLocation = testTrait(view);
	const trait = view.getTrait(traitLocation);
	// Set the test trait to the same thing that it already was
	return setTrait(
		traitLocation,
		trait.map((id) => getChangeNodeFromViewNode(view, id))
	);
}

/** Translate an ID in one context to an ID in another */
export function translateId(id: NodeId | NodeData<NodeId>, from: NodeIdConverter, to: NodeIdConverter): NodeId {
	return to.convertToNodeId(from.convertToStableNodeId(getNodeId(id)));
}

export function normalizeId(tree: SharedTree, id: NodeId): OpSpaceNodeId {
	const normalizer = getIdNormalizerFromSharedTree(tree);
	return normalizer.normalizeToOpSpace(id);
}

export function normalizeIds(tree: SharedTree, ...ids: NodeId[]): OpSpaceNodeId[] {
	const normalizer = getIdNormalizerFromSharedTree(tree);
	return ids.map((id) => normalizer.normalizeToOpSpace(id));
}

export function idsAreEqual(treeA: SharedTree, idsA: NodeId[], treeB: SharedTree, idsB: NodeId[]): boolean {
	if (idsA.length !== idsB.length) {
		return false;
	}
	const contextA = getIdNormalizerFromSharedTree(treeA);
	const contextB = getIdNormalizerFromSharedTree(treeB);
	for (let i = 0; i < idsA.length; i++) {
		if (contextA.normalizeToOpSpace(idsA[i]) !== contextB.normalizeToOpSpace(idsB[i])) {
			return false;
		}
	}
	return true;
}

export function normalizeEdit(
	tree: SharedTree,
	edit: Edit<ChangeInternal>
): Edit<ReplaceRecursive<ChangeInternal, NodeId, OpSpaceNodeId>> {
	const context = getIdNormalizerFromSharedTree(tree);
	return convertEditIds(edit, (id) => context.normalizeToOpSpace(id));
}

export function stabilizeEdit(
	tree: SharedTree,
	edit: Edit<ChangeInternal>
): Edit<ReplaceRecursive<ChangeInternal, NodeId, StableNodeId>> {
	return convertEditIds(edit, (id) => tree.convertToStableNodeId(id));
}

export function getEditLogInternal(tree: SharedTree): OrderedEditSet<ChangeInternal> {
	return tree.edits as unknown as OrderedEditSet<ChangeInternal>;
}

/**
 * Spies on all future ops submitted to `containerRuntimeFactory`. When ops are submitted, they will be `push`ed into the
 * returned array.
 */
export function spyOnSubmittedOps<Op extends SharedTreeOp | SharedTreeOp_0_0_2>(
	containerRuntimeFactory: MockContainerRuntimeFactory
): Op[] {
	const ops: Op[] = [];
	const originalPush = containerRuntimeFactory.pushMessage.bind(containerRuntimeFactory);
	containerRuntimeFactory.pushMessage = (message: Partial<ISequencedDocumentMessage>) => {
		const { contents } = message;
		ops.push(contents as Op);
		originalPush(message);
	};
	return ops;
}

/**
 * Waits for summarization to occur, and returns a version that can be passed into newly loaded containers
 * to ensure they load this summary version. Use the `LoaderHeader.version` header.
 */
export async function waitForSummary(mainContainer: IContainer): Promise<string> {
	const { deltaManager } = mainContainer;
	const summaryCollection = new SummaryCollection(deltaManager, new TelemetryNullLogger());
	const ackedSummary = await summaryCollection.waitSummaryAck(deltaManager.lastSequenceNumber);
	return ackedSummary.summaryAck.contents.handle;
}<|MERGE_RESOLUTION|>--- conflicted
+++ resolved
@@ -316,13 +316,6 @@
 			TestDataStoreType,
 			new TestFluidObjectFactory(registry),
 			{
-<<<<<<< HEAD
-				summaryOptions: {
-					summaryConfigOverrides: {
-						idleTime: 1000, // Current default idleTime is 15000 which will cause some SharedTree tests to timeout.
-					},
-					initialSummarizerDelayMs: 0,
-=======
 				enableOfflineLoad: true,
 				summaryOptions: {
 					summaryConfigOverrides: {
@@ -333,7 +326,6 @@
 							initialSummarizerDelayMs: 0,
 						},
 					},
->>>>>>> 3c923a5a
 				},
 			},
 			[innerRequestHandler]
