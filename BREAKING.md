# Adding breaking and upcoming change notes

Notes on breaking, upcoming, and otherwise interesting changes go here. They will be reviewed and published along with each release. Published changelogs may be found on the docs site at fluidframework.com.

For instructions on how to communicate breaking changes please see our docs [here](https://github.com/microsoft/FluidFramework/wiki/Communicating-breaking-changes).

## Writing a change note

It's important to communicate breaking changes to our stakeholders. To write a good change note, use the below guidelines. For more information, check our [wiki](https://github.com/microsoft/FluidFramework/wiki/Communicating-breaking-changes).

-   Provide a concise title. It should be clear what the topic of the change is.
-   Ensure the affected packages are named or clearly identifiable within the body.
-   Provide guidance on how the change should be consumed if applicable, such as by specifying replacement APIs.
-   Consider providing code examples as part of guidance for non-trivial changes.
-   Avoid using code formatting in the title (it's fine to use in the body).
-   To explain the benefit of your change, use the [What's New](https://fluidframework.com/docs/updates/v1.0.0/) section on FluidFramework.com.

# 2.0.0-internal.5.0.0

## 2.0.0-internal.5.0.0 Upcoming changes

-   [IFluidResolvedUrl Deprecated](#IFluidResolvedUrl-Deprecated)

### IFluidResolvedUrl Deprecated

IFluidResolvedUrl is now deprecated, all usages should move to IResolvedUrl instead. This aligns with the preceding change, [IResolvedUrl equivalent to IFluidResolvedUrl](#IResolvedUrl-equivalent-to-IFluidResolvedUrl)

## 2.0.0-internal.5.0.0 Breaking changes

-   [IResolvedUrl equivalent to IFluidResolvedUrl](#IResolvedUrl-equivalent-to-IFluidResolvedUrl)
-   [garbage-collector and related items removed](#garbage-collector-and-related-items-removed)
-   [GC interfaces removed from runtime-definitions](#gc-interfaces-removed-from-runtime-definitions)

## IResolvedUrl equivalent to IFluidResolvedUrl

In @fluidframework/driver-definitions IResolvedUrlBase and IWebResolvedUrl have now been removed.

This makes IResolvedUrl and IFluidResolvedUrl equivalent. Since all ResolvedUrls are now FluidResolvedUrls we no longer need to differentiate them. In @fluidframework/driver-utils isFluidResolvedUrl and
ensureFluidResolvedUrl have been removed due to this.

### garbage-collector and related items removed

The following functions, interfaces, and types currently available in `@fluidframework/garbage-collector` were deprecated in 2.0.0-internal.4.1.0 and are now removed.

-   `runGarbageCollection`
-   `trimLeadingAndTrailingSlashes`
-   `trimLeadingSlashes`
-   `trimTrailingSlashes`
-   `cloneGCData`
-   `unpackChildNodesGCDetails`
-   `removeRouteFromAllNodes`
-   `concatGarbageCollectionStates`
-   `concatGarbageCollectionData`
-   `GCDataBuilder`
-   `getGCDataFromSnapshot`
-   `IGCResult`

### GC interfaces removed from runtime-definitions

The following interfaces available in `@fluidframework/runtime-definitions` were deprecated in 2.0.0-internal.4.1.0 and are now removed.

-   `IGarbageCollectionNodeData`
-   `IGarbageCollectionState`
-   `IGarbageCollectionSnapshotData`
-   `IGarbageCollectionSummaryDetailsLegacy`

# 2.0.0-internal.4.1.0

## 2.0.0-internal.4.1.0 Upcoming changes

-   [@fluidframework/garbage-collector deprecated](#@fluidframework/garbage-collector-deprecated)
-   [GC interfaces removed from runtime-definitions](#gc-interfaces-removed-from-runtime-definitions)
<<<<<<< HEAD
-   [Some test packages no longer published](#some-test-packages-no-longer-published)
-   [ensureSynchronizedWithTimeout deprecated in LoaderContainerTracker](#ensuresynchronizedwithtimeout-deprecated-in-loadercontainertracker)
-   [Container-loader deprecations](#Container-loader-deprecations)
-   [Op compression is enabled by default](#op-compression-is-enabled-by-default)
=======
-   [ensureSynchronizedWithTimeout removed from LoaderContainerTracker](#ensuresynchronizedwithtimeout-removed-from-loadercontainertracker)
>>>>>>> bb7d6974

### @fluidframework/garbage-collector deprecated

The `@fluidframework/garbage-collector` package is deprecated with the following functions, interfaces, and types in it. These are internal implementation details and have been deprecated for public use. They will be removed in an upcoming release.

-   `runGarbageCollection`
-   `trimLeadingAndTrailingSlashes`
-   `trimLeadingSlashes`
-   `trimTrailingSlashes`
-   `cloneGCData`
-   `unpackChildNodesGCDetails`
-   `unpackChildNodesUsedRoutes`
-   `removeRouteFromAllNodes`
-   `concatGarbageCollectionStates`
-   `concatGarbageCollectionData`
-   `GCDataBuilder`
-   `getGCDataFromSnapshot`
-   `IGCResult`

### GC interfaces removed from runtime-definitions

The following interfaces available in `@fluidframework/runtime-definitions` are internal implementation details and have been deprecated for public use. They will be removed in an upcoming release.

-   `IGarbageCollectionNodeData`
-   `IGarbageCollectionState`
-   `IGarbageCollectionSnapshotData`
-   `IGarbageCollectionSummaryDetailsLegacy`

<<<<<<< HEAD
### Some test packages no longer published

These packages were previously published under the `@fluidframework` scope:

-   `@fluidframework/test-end-to-end-tests`

### ensureSynchronizedWithTimeout deprecated in LoaderContainerTracker

`LoaderContainerTracker.ensureSynchronizedWithTimeout` is deprecated as it is equivalent to `LoaderContainerTracker.ensureSynchronized` and will be removed in an upcoming release. The `timeoutDuration` parameter from `TestObjectProvider.ensureSynchronized` will also be removed. Please configure the timeout for the test instead.

### Container-loader deprecations

The following types in the @fluidframework/container-loader package are not used by, or necessary to use our public api, so will be removed from export in the next major release:

-   IContainerLoadOptions
-   IContainerConfig
-   IPendingContainerState
-   ISerializableBlobContents

### Op compression is enabled by default

If the size of a batch is larger than 614kb, the ops will be compressed. After upgrading to this version, if batches exceed the size threshold, the runtime will produce a new type of op with the compression properties. To open a document which contains this type of op, the client's runtime version needs to be at least `client_v2.0.0-internal.2.3.0`. Older clients will close with assert `0x3ce` ("Runtime message of unknown type") and will not be able to open the documents until they upgrade. To minimize the risk, it is recommended to audit existing session and ensure that at least 99.9% of them are using a runtime version equal or greater than `client_v2.0.0-internal.2.3.0`, before upgrading to `2.0.0-internal.4.1.0`.

More information about op compression can be found [here](./packages/runtime/container-runtime/src/opLifecycle/README.md).
=======
### ensureSynchronizedWithTimeout removed from LoaderContainerTracker

`LoaderContainerTracker.ensureSynchronizedWithTimeout` has been removed, as it is equivalent to `LoaderContainerTracker.ensureSynchronized`. The `timeoutDuration` parameter from `TestObjectProvider.ensureSynchronized` has also been removed. Please configure the timeout for the test instead.
>>>>>>> bb7d6974

# 2.0.0-internal.4.0.0

## 2.0.0-internal.4.0.0 Upcoming changes

-   [bindToContext deprecated in IFluidDataStoreContext](#bindToContext-deprecated-in-IFluidDataStoreContext)
-   [getBaseGCDetails deprecated in IFluidDataStoreContext and CreateChildSummarizerNodeFn](#getBaseGCDetails-deprecated-in-IFluidDataStoreContext-and-CreateChildSummarizerNodeFn)

### bindToContext deprecated in IFluidDataStoreContext

`bindToContext` in IFluidDataStoreContext was deprecated in 2.0.0-internal.2.0.0. This is a heads up that it will be removed in 2.0.0-internal.5.0.0. Its usage in FluidDataStoreRuntime was removed in this release.

### getBaseGCDetails deprecated in IFluidDataStoreContext and CreateChildSummarizerNodeFn

getBaseGCDetails() has been deprecated in IFluidDataStoreContext and CreateChildSummarizerNodeFn. The functionality to update the base GC details of nodes has been moved to summarizer nodes. These will be removed in 2.0.0-internal.5.0.0.

## 2.0.0-internal.4.0.0 Breaking changes

-   [Container and RelativeLoader no longer exported](#Container-and-RelativeLoader-no-longer-exported)
-   [Remove `ensureContainerConnected()` in `@fluidframework/test-utils`](#remove-ensurecontainerconnected-in-fluidframeworktest-utils)
-   [New default parameter values for `waitForContainerConnection()` in `@fluidframework/test-utils`](#new-default-parameter-values-for-waitforcontainerconnection-in-fluidframeworktest-utils)
-   [Some test packages no longer published](#some-test-packages-no-longer-published)
-   [IFluidHTMLView, ReactViewAdapter, and HTMLViewAdapter removed](#IFluidHTMLView-ReactViewAdapter-and-HTMLViewAdapter-removed)
-   [IFluidTokenProvider removed](#IFluidTokenProvider-removed)
-   [Summarizer node and related items removed](#Summarizer-node-and-related-items-removed)
-   [web-code-loader and ICodeAllowList removed](#web-code-loader-and-ICodeAllowList-removed)
-   [Container and IContainer no longer raise events when a new listener is registered](#Container-and-IContainer-no-longer-raise-events-when-a-new-listener-is-registered)
-   [Remove deprecated PendingStateManager interfaces](#Remove-deprecated-PendingStateManager-interfaces)
-   [Aqueduct members removed](#Aqueduct-members-removed)
-   [driver-utils members removed](#driver-utils-members-removed)
-   [Remove IConnectableRuntime.deltaManager](#remove-iconnectableruntimedeltamanager)
-   [IDocumentServiceFactory.protocolName removed](#IDocumentServiceFactory.protocolName-removed)
-   [Changes to Summarizer's public API](#changes-to-summarizers-public-api)

### Container and RelativeLoader no longer exported

Container and RelativeLoader are no longer exported. All Container usages should have previously moved to IContainer. RelativeLoader is an internal implementation which should not be exposed or used directly.

### Remove `ensureContainerConnected()` in `@fluidframework/test-utils`

This function was [deprecated in a previous release](#200-internal240-upcoming-changes) and has now been removed.
Use `waitForContainerConnection()` from the same package instead.
See [the note](#new-default-parameter-values-for-waitforcontainerconnection-in-fluidframeworktest-utils) about breaking
changes in that function in this release.

### New default parameter values for `waitForContainerConnection()` in `@fluidframework/test-utils`

The default value for the `failOnContainerClose` parameter has changed from `false` to `true` for function
`waitForContainerConnection()` exported by `@fluidframework/test-utils`.

This is overall a safer default because it ensures that unexpected errors which cause the Container to close are surfaced
immediately, instead of potentially being hidden by a timeout.

Most use cases should prefer `true`; explicit passing of `false` should only be necessary when the caller expects the
Container to connect _or_ close for some reason.

### Some test packages no longer published

These packages were previously published under the `@fluidframework` scope:

-   `@fluidframework/test-drivers`
-   `@fluidframework/test-pairwise-generator`
-   `@fluidframework/test-version-utils`
-   `@fluidframework/test-loader-utils`

These have been moved to the `@fluid-internal` scope and are no longer published.

### IFluidHTMLView, ReactViewAdapter, and HTMLViewAdapter removed

`IFluidHTMLView`, `ReactViewAdapter`, and `HTMLViewAdapter` were deprecated in 2.0.0-internal.3.2.0, and are now removed.

### IFluidTokenProvider removed

The IFluidTokenProvider interface was deprecated in 2.0.0-internal.3.2.0, and is now removed.

### Summarizer node and related items removed

The following functions, interfaces, and types currently available in `@fluidframework/runtime-utils` were deprecated in 2.0.0-internal.3.0.0 and are now removed.

-   `createRootSummarizerNode`
-   `createRootSummarizerNodeWithGC`
-   `IFetchSnapshotResult`
-   `IRootSummarizerNode`
-   `IRootSummarizerNodeWithGC`
-   `ISummarizerNodeRootContract`
-   `RefreshSummaryResult`

### web-code-loader and ICodeAllowList removed

The `@fluidframework/web-code-loader` and the `ICodeAllowList` were deprecated in 2.0.0-internal.3.2.0, and are now removed.

### Container and IContainer no longer raise events when a new listener is registered

`Container` and `IContainer` had previously raised the `connected`, `disconnected`, `dirty`, and `saved` events when a new listener was registered and the corresponding state was true. This behavior has been removed. To avoid issues, add checks to the state of the container before registering listeners.

```diff
	// Ensure client is connected
+	if (container.connectionState !== ConnectionState.Connected) {
		await new Promise<void>((resolve) => {
			container.once("connected", resolve);
		});
+   }
```

### Remove deprecated PendingStateManager interfaces

The following interfaces used by the `PendingStateManager` are no longer exported:

-   `IPendingMessage`
-   `IPendingFlush`
-   `IPendingState`
-   `IPendingLocalState`

### Aqueduct members removed

`ContainerServices` in `@fluidframework/aqueduct` and `waitForAttach()` was deprecated in 2.0.0-internal.3.0.0 and has now been removed.

### driver-utils members removed

The following members of the `@fluidframework/driver-utils` package were deprecated in 2.0.0-internal.3.0.0 or earlier, and are now removed:

-   `waitForConnectedState`
-   `MapWithExpiration`
-   `configurableUrlResolver`
-   `MultiUrlResolver`
-   `MultiDocumentServiceFactory`
-   `BlobCacheStorageService`
-   `EmptyDocumentDeltaStorageService`
-   `convertSnapshotAndBlobsToSummaryTree`
-   `ISummaryTreeAssemblerProps`
-   `SummaryTreeAssembler`
-   `BlobAggregationStorage`
-   `SnapshotExtractor`
-   `isUnpackedRuntimeMessage`
-   `IAnyDriverError`

### Remove IConnectableRuntime.deltaManager

Note: `IConnectableRuntime` is only to be implemented internally, so removing this should not be impactful.

## IDocumentServiceFactory.protocolName removed

`IDocumentServiceFactory.protocolName` was deprecated in 2.0.0-internal.3.0.0 and has now been removed.

### Changes to Summarizer's public API

The following interfaces and exports in `@fluidframework/container-runtime` [deprecated since 0.14.0](https://github.com/microsoft/FluidFramework/pull/8299)
have been removed and have no replacement:

-   `IProvideSummarizer` interface
-   `ISummarizer` const (**note:** the `ISummarizer` _interface_ still exists and is used)

Additionally, the `ISummarizer` interface no longer extends `IFluidLoadable` nor `Partial<IProvideSummarizer>`.
This means it no longer has readonly properties `IFluidLoadable` and `handle`.

# 2.0.0-internal.3.4.0

## 2.0.0-internal.3.4.0 Upcoming changes

-   [IResolvedUrl will be equivalent to IFluidResolvedUrl](#IResolvedUrl-will-be-equivalent-to-IFluidResolvedUrl)
-   [LoaderHeader.cache deprecated](#LoaderHeadercache-deprecated)

## IResolvedUrl will be equivalent to IFluidResolvedUrl

In @fluidframework/driver-definitions IResolvedUrlBase and IWebResolvedUrl are deprecated as they are not used.
This will make IResolvedUrl and IFluidResolvedUrl equivalent. Since all ResolvedUrls will now be FluidResolvedUrls we no longer need to differentiate them. In @fluidframework/driver-utils isFluidResolvedUrl and
ensureFluidResolvedUrl will be deprecated and removed due to this.

## LoaderHeader.cache deprecated

In `@fluidframework/container-definitions`, the `cache` value from the `LoaderHeader` enum has been deprecated.
Therefore, the `[LoaderHeader.cache]` property from `ILoaderHeader` is also deprecated. They will both be removed in the next major release, as well as all caching functionality of containers. Cache support will be removed soon, please try not to rely on caching, and inform us if you cannot do so.

# 2.0.0-internal.3.3.0

## 2.0.0-internal.3.3.0 Upcoming changes

-   [deltaManager property in IConnectableRuntime moved](#deltaManager-property-in-IConnectableRuntime-moved)
-   [attachGraph and bind methods in IFluidHandle deprecated](#attachGraph-and-bind-methods-in-IFluidHandle-deprecated)
-   [Some APIs meant only for internal usage are deprecated](#some-apis-meant-only-for-internal-usage-are-deprecated)

### deltaManager property in IConnectableRuntime moved

The deltaManager property in IConnectableRuntime has been moved to ISummarizerRuntime directly. ISummarizerRuntime extends IConnectableRuntime so it hasn't been changed.

### attachGraph and bind methods in IFluidHandle deprecated

`attachGraph` and `bind` methods in IFluidHandle have been deprecated. These are internal methods used by the Fluid Framework and should not be used. They will be removed in a future release.

### Some APIs meant only for internal usage are deprecated

`IGarbageCollectionRuntime` in the `@fluidframework/container-runtime` package should not be used outside the FF codebase.
It has been deprecated and is expected to be removed in the next major release.

`IConnectableRuntime.deltaManager` in the same package is no longer used and deprecated as well.

# 2.0.0-internal.3.0.0

## 2.0.0-internal.3.0.0 Upcoming changes

-   [For Driver Authors: Document Storage Service policy may become required](#for-driver-authors-document-storage-service-policy-may-become-required)
-   [Deprecated PendingStateManager interfaces](#Deprecated-PendingStateManager-interfaces)
-   [Deprecated IFluidHTMLView, ReactViewAdapter, and HTMLViewAdapter](#Deprecated-IFluidHTMLView-ReactViewAdapter-and-HTMLViewAdapter)
-   [Some test packages will no longer be published](#some-test-packages-will-no-longer-be-published)
-   [Container and RelativeLoader deprecated](#container-and-relativeloader-deprecated)
-   [BlobAggregationStorage and SnapshotExtractor deprecated](#blobaggregationstorage-and-snapshotextractor-deprecated)
-   [Summarizer node and related items deprecated](#Summarizer-node-and-related-items-deprecated)
-   [IFluidTokenProvider deprecated](#IFluidTokenProvider-deprecated)
-   [web-code-loader and ICodeAllowList deprecated](#web-code-loader-and-ICodeAllowList-deprecated)
-   [driver-utils members deprecated](#driver-utils-members-deprecated)
-   [Aqueduct members deprecated](#Aqueduct-members-deprecated)
-   [IDocumentServiceFactory.protocolName deprecated](#IDocumentServiceFactory.protocolName-deprecated)
-   [Some Interval APIs on SharedString deprecated](#some-interval-apis-on-sharedstring-deprecated)

### For Driver Authors: Document Storage Service policy may become required

_AWARENESS: The policy `IDocumentStorageServicePolicies.maximumCacheDurationMs` MUST be set and enforced by drivers
used in applications where [Garbage Collection](packages/runtime/container-runtime/garbageCollection.md) is enabled, otherwise **data loss may occur**._

In a subsequent major release, the policy `IDocumentStorageServicePolicies.maximumCacheDurationMs`
(and likewise `IDocumentStorageService.policies` itself) may become required,
to ensure all drivers take note of this requirement and enforce this policy.

### Deprecated PendingStateManager interfaces

The following interfaces used by the `PendingStateManager` have been deprecated and will no longer be exported in a future version:

-   `IPendingMessage`
-   `IPendingFlush`
-   `IPendingState`
-   `IPendingLocalState`

### Deprecated IFluidHTMLView, ReactViewAdapter, and HTMLViewAdapter

`IFluidHTMLView`, `ReactViewAdapter`, and `HTMLViewAdapter` have been deprecated. It is recommended not to bundle view code with Fluid data, and instead apply the views from outside the container (see https://github.com/microsoft/FluidFramework/tree/main/examples/hosts/app-integration/external-views for an example of this approach). For those views, a dedicated view framework is recommended (see view sampler demo https://github.com/microsoft/FluidFramework/tree/main/examples/apps/view-framework-sampler)

### Some test packages will no longer be published

These packages are currently published under the `@fluidframework` scope:

-   `@fluidframework/test-drivers`
-   `@fluidframework/test-pairwise-generator`
-   `@fluidframework/test-version-utils`
-   `@fluidframework/test-loader-utils`

These will be moved to the `@fluid-internal` scope and will no longer be published.

### Container and RelativeLoader deprecated

The Container and RelativeLoader classes in `@fluidframework/container-loader` have been deprecated and will be removed in the next major release.

-   Container usage should be replaced with usage of the interface IContainer from `@fluidframework/container-definitions`.
-   RelativeLoader is an internal class and should not be used directly.

### BlobAggregationStorage and SnapshotExtractor deprecated

The BlobAggregationStorage and SnapshotExtractor classes in `@fluidframework/driver-utils` have been deprecated and will be removed in
the next major release. These classes were experimental and never widely used. There are no replacements.

### Summarizer node and related items deprecated

The following functions, interfaces, and types currently available in `@fluidframework/runtime-utils` are internal implementation details and have been deprecated for public use. They will be removed in an upcoming release.

-   `createRootSummarizerNode`
-   `createRootSummarizerNodeWithGC`
-   `IFetchSnapshotResult`
-   `IRootSummarizerNode`
-   `IRootSummarizerNodeWithGC`
-   `ISummarizerNodeRootContract`
-   `RefreshSummaryResult`

### IFluidTokenProvider deprecated

The IFluidTokenProvider interface has been deprecated and will be removed in an upcoming release. Fluid Framework does not prescribe a particular approach to token providers.

`ContainerRuntime.IFluidTokenProvider` has also been deprecated and will be removed in an upcoming release. Token providers, like any dependency, should be accessed using normal provider patterns.

### web-code-loader and ICodeAllowList deprecated

The `@fluidframework/web-code-loader` and the `ICodeAllowList` interface from the `@fluidframework/container-definitions` package have been deprecated and will be removed in an upcoming release. Fluid does not prescribe a particular code loader implementation, rather the code loader should be paired with your code details format.

### driver-utils members deprecated

The following members of the `@fluidframework/driver-utils` package have been deprecated and will be removed in an upcoming release:

-   `waitForConnectedState`
-   `MapWithExpiration`
-   `configurableUrlResolver`
-   `MultiUrlResolver`
-   `MultiDocumentServiceFactory`
-   `BlobCacheStorageService`
-   `EmptyDocumentDeltaStorageService`
-   `convertSnapshotAndBlobsToSummaryTree`
-   `ISummaryTreeAssemblerProps`
-   `SummaryTreeAssembler`

### Aqueduct members deprecated

The following members of the `@fluidframework/aqueduct` package have been deprecated and will be removed in an upcoming release:

-   `waitForAttach()`
    -   Prefer not to inspect and react to the attach state unless necessary. If needed, instead inspect the IFluidDataStoreRuntime's attachState property, and await the "attached" event if not attached.
-   `BaseContainerService`, `ContainerServiceRegistryEntries`, `generateContainerServicesRequestHandler()`, `serviceRoutePathRoot`, and `PureDataObject.getService()`
    -   Aqueduct supports the Providers pattern. Providers are a replacement and extension for the existing Container Services pattern. Providers allow Components developers to have strongly typed objects passed into them from the Container and allows Container developers to inject IComponent keyed objects

### IDocumentServiceFactory.protocolName deprecated

Document service factories should not be distinguished by unique non-standard protocols, and so the `IDocumentServiceFactory.protocolName` member will be removed in an upcoming release. Instead prefer to map urls to factories using standards-compliant components of the url (e.g. host name, path, etc.).

### Some Interval APIs on SharedString deprecated

`IInterval` and `ISerializableInterval` contain several functions marked internal.
However, the implementations of these functions in `Interval` and `SequenceInterval` were erroneously left exposed.
All of these internal method implementations have been marked deprecated, and will be correctly tagged internal in a future release.

## 2.0.0-internal.3.0.0 Breaking changes

-   [Existing flag is now required in IRuntimeFactory](#existing-parameter-is-now-required-in-iruntimefactory)
-   [Remove iframe-driver](#remove-iframe-driver)
-   [Remove Deprecated Fields from ISummaryRuntimeOptions](#Remove-Deprecated-Fields-from-ISummaryRuntimeOptions)
-   [Op reentry will no longer be supported](#op-reentry-will-no-longer-be-supported)
-   [Remove ISummarizerRuntime batchEnd listener](#Remove-ISummarizerRuntime-batchEnd-listener)
-   [Remove ISummaryBaseConfiguration.summarizerClientElection](#Remove-ISummaryBaseConfigurationsummarizerClientElection)
-   [`InsecureTokenProvider` now takes a new type `IInsecureUser` instead of `IUser`](#InsecureTokenProvider-now-takes-a-new-type-IInsecureUser-instead-of-IUser)
-   [Remove Deprecated IFluidObject Interface](#Remove-Deprecated-IFluidObject-Interface)
-   [Remove deprecated experimental get-container package](#Remove-deprecated-experimental-get-container-package)

### existing parameter is now required in IRuntimeFactory::instantiateRuntime

The `existing` flag was added as optional in client version 0.44 and has been updated to be expected
and required in the `IRuntimeFactory.instantiateRuntime` function. This flag is used to determine whether the runtime should
be created for the first time or from an existing context. Similarly, the `load` function in containerRuntime
is being deprecated and replaced with `loadRuntime`, in which `existing` is a required parameter.

### Remove iframe-driver

The iframe-driver package was deprecated in 2.0.0-internal.1.3.0 and has now been removed.

### Remove Deprecated Fields from ISummaryRuntimeOptions

The following fields are being removed from `ISummaryRuntimeOptions` as they became properties from `ISummaryConfiguration`:

`ISummaryRuntimeOptions.disableSummaries`
`ISummaryRuntimeOptions.maxOpsSinceLastSummary`
`ISummaryRuntimeOptions.summarizerClientElection`
`ISummaryRuntimeOptions.summarizerOptions`

### Op reentry will no longer be supported

Submitting an op while processing an op will no longer be supported as it can lead to inconsistencies in the document and to DDS change events observing out-of-order changes. An example scenario is changing a DDS inside the handler for the `valueChanged` event of a DDS.

The functionality is currently disabled but it can be enabled using the `IContainerRuntimeOptions.enableOpReentryCheck` property, which will eventually become the default. If the option is enabled, the functionality can be disabled at runtime using the `Fluid.ContainerRuntime.DisableOpReentryCheck` feature gate.

With the feature enabled, If the runtime detects an op which was submitted in this manner, an error will be thrown and the current container will close.

```ts
sharedMap.on("valueChanged", (changed) => {
	if (changed.key !== "key2") {
		sharedMap.set("key2", "2");
	}
});

sharedMap.set("key1", "1"); // executing this statement will cause an exception to be thrown
```

Other clients will not be affected.

**As we are planning to enable this feature by default, we are advising our partners to use the `IContainerRuntimeOptions.enableOpReentryCheck` option to identify existing code using this pattern and to let us know in case the proposed API behavior is problematic.**

### Remove ISummarizerRuntime batchEnd listener

The `"batchEnd"` listener in `ISummarizerRuntime` has been removed. Please remove all usage and implementations of `ISummarizerRuntime.on("batchEnd", ...)` and `ISummarizerRuntime.removeListener("batchEnd", ...)`.
If these methods are needed, please refer to the `IContainerRuntimeBase` interface.

### Remove-ISummaryBaseConfigurationsummarizerClientElection

`ISummaryBaseConfiguration.summarizerClientElection` was deprecated and is now being removed.
There will be no replacement for this property.'

### `InsecureTokenProvider` now takes a new type `IInsecureUser` instead of `IUser`

`InsecureTokenProvider` takes a field names `user` that previously was defined as type `IUser` but also expects
the `name` field to be present. This is not a requirement of `IUser` and is not enforced by the `IUser` interface.
To avoid confusion, `InsecureTokenProvider` now takes a new type `IInsecureUser` that extends `IUser` and requires
the `name` field to be present.
Previously you would use `InsecureTokenProvider` like this:

```typescript
const user: IUser & { name: string } = { id: "userId", name: "userName" };
const tokenProvider = new InsecureTokenProvider("myTenantKey", user);
```

Now you would either pass `{ id: "userId", name: "userName" }` inline to `InsecureTokenProvider` or:

```typescript
import { IInsecureUser, InsecureTokenProvider } from "@fluidframework/test-runtime-utils";

const user: IInsecureUser = { id: "userId", name: "userName" };
const tokenProvider = new InsecureTokenProvider("myTenantKey", user);
```

### Remove Deprecated IFluidObject Interface

IFluidObject is removed and has been replaced with [FluidObject](#Deprecate-IFluidObject-and-introduce-FluidObject).

### Remove internal connection details from `IConnectionDetails`

Removing `existing`, `mode`, `version` and `initialClients` from `IConnectionDetails`, no longer exposing these to runtime. Reasons for removing each of them:

-   `existing` : this will always be true, which no longer provides useful information
-   `mode` : this is implementation detail of connection
-   `initialClients` and `version` : these are implementation details of handshake protocol of establishing connection, and should not be accessible.

### Remove deprecated experimental get-container package

The @fluid-experimental/get-container package was deprecated in version 0.39 and has now been removed.

# 2.0.0-internal.2.4.0

## 2.0.0-internal.2.4.0 Upcoming changes

-   [Support for passing empty string in `IUrlResolver.getAbsoluteUrl` relativeUrl argument in OdspDriverUrlResolverForShareLink and OdspDriverUrlResolver](#Support-for-passing-empty-string-in-IUrlResolver.getAbsoluteUrl-relativeUrl-argument-in-OdspDriverUrlResolverForShareLink-and-OdspDriverUrlResolver)
-   [Deprecate `ensureContainerConnected()` in `@fluidframework/test-utils`](#deprecate-ensurecontainerconnected-in-fluidframeworktest-utils)
-   [Deprecate internal connection details from `IConnectionDetails`](#deprecate-internal-connection-details-from-IConnectionDetails)

### Support for passing empty string in `IUrlResolver.getAbsoluteUrl` relativeUrl argument in OdspDriverUrlResolverForShareLink and OdspDriverUrlResolver

Now if an empty string is passed, then the relativeUrl or data store path will be derived from the resolved url if possible.

### Deprecate `ensureContainerConnected()` in `@fluidframework/test-utils`

`ensureContainerConnected()` is now deprecated.
Use `waitForContainerConnection()` from the same package instead.

**NOTE**: the default value for the `failOnContainerClose` parameter of `waitForContainerConnection()` is currently set
to `false` for backwards compatibility but will change to `true` in a future release.
This is overall a safer default because it ensures that unexpected errors which cause the Container to close are surfaced
immediately, instead of potentially being hidden by a timeout.
It is recommended that you start passing `failOnContainerClose=true` when calling `waitForContainerConnection()` in
preparation for this upcoming breaking change.

### Deprecate internal connection details from `IConnectionDetails`

Deprecating `existing`, `mode`, `version` and `initialClients` in `IConnectionDetails`, no longer exposing these to runtime. No replacement API recommended. Reasons for deprecation:

-   `existing` : this will always be true, which no longer provides useful information
-   `mode` : this is implementation detail of connection
-   `initialClients` and `version` : these are implementation details of handshake protocol of establishing connection, and should not be accessible.

# 2.0.0-internal.2.3.0

## 2.0.0-internal.2.3.0 Upcoming changes

-   [Upcoming changes to container closure](#Upcoming-changes-to-container-closure)

### Upcoming changes to container closure

In the next major release, calling `IContainer.close(...)` will no longer dispose the container runtime, document service, or document storage service.

If the container is not expected to be used after the `close(...)` call, replace it instead with a `IContainer.dispose(...)` call. This change will no longer switch the container to "readonly" mode and relevant code should instead listen to the Container's "disposed" event.
Otherwise, to retain all current behavior, add a call to `IContainer.dispose(...)` after every `close(...)` call (passing the same error object if present).

Please see the [Closure](packages/loader/container-loader/README.md#Closure) section of Loader README.md for more details.

# 2.0.0-internal.2.2.0

## 2.0.0-internal.2.2.0 Upcoming changes

-   [Deprecated events and event parameters on IContainer and IDeltaManager](#deprecated-events-and-event-parameters-on-icontainer-and-ideltamanager)
-   [Added fileIsLocked errorType to DriverErrorType enum](#Added-fileIsLocked-errorType-to-DriverErrorType-enum)

### Deprecated events and event parameters on IContainer and IDeltaManager

The following legacy events and event parameters have been marked as deprecated due to being legacy and/or unsupported API patterns:

-   IContainerEvents
    -   "contextChanged": Event deprecated in its entirety.
        -   Represents a legacy design that is mostly no longer supported (only ever emitted during Container instantiation, and there are no recommended patterns for consuming it).
            No replacement API recommended.
    -   "dirty": Event parameter "dirty" deprecated.
        -   The parameter is unneeded, as the event itself signals the current "dirty" state (true).
    -   "saved": Event parameter "dirty" deprecated.
        -   The parameter is unneeded, as the event itself signals the current "dirty" state (false).
-   IDeltaManagerEvents
    -   "prepareSend": Event deprecated in its entirety.
        -   No longer required by the runtime, and only currently used for backwards compatability.
            No replacement API recommended.
    -   "submitOp": Event deprecated in its entirety.
        -   No longer required by the runtime, and only currently used for backwards compatability.
            No replacement API recommended.
    -   "allSentOpsAckd": Event deprecated in its entirety.
        -   This event has been unused and unsupported for some time.
            No replacement API recommended.
    -   "processTime": Event deprecated in its entirety.
        -   This event has been unused and unsupported for some time.
            No replacement API recommended.
    -   "pong": Event deprecated in its entirety.
        -   This event has been unused and unsupported for some time.
            No replacement API recommended.

### Added `fileIsLocked` errorType to DriverErrorType enum

Added `fileIsLocked` errorType in DriverErrorType enum. This error happens when file is locked for read/write by storage, e.g. whole collection is locked and access is denied, or file is locked for editing.

This is not breaking change yet. But if application uses dynamic driver loading, current version of application may start receiving these errors from future versions of driver.

# 2.0.0-internal.2.1.0

## 2.0.0-internal.2.1.0 Upcoming changes

-   [Deprecated ISummarizerRuntime batchEnd listener](#Deprecated-ISummarizerRuntime-batchEnd-listener)
-   [Deprecate ISummaryBaseConfiguration.summarizerClientElection](#Deprecate-ISummaryBaseConfigurationsummarizerClientElection)

### Deprecated ISummarizerRuntime batchEnd listener

The `"batchEnd"` listener in `ISummarizerRuntime` has been deprecated and will be removed in a future release. Please remove all usage and implementations of `ISummarizerRuntime.on("batchEnd", ...)` and `ISummarizerRuntime.removeListener("batchEnd", ...)`.
If these methods are needed, please refer to the `IContainerRuntimeBase` interface.

### Deprecate-ISummaryBaseConfigurationsummarizerClientElection

`ISummaryBaseConfiguration.summarizerClientElection` has been deprecated and will be removed in a future release.
There will be no replacement for this property.

## 2.0.0-internal.2.1.0 Breaking changes

-   [Package @fluid-experimental/task-manager renamed to @fluidframework/task-manager](#Package-fluid-experimental/task-manager-renamed-to-fluidframework/task-manager)

### Package @fluid-experimental/task-manager renamed to @fluidframework/task-manager

The package `@fluid-experimental/task-manager` is no longer experimental and has therefore been renamed to `@fluidframework/task-manager`. Update all imports to the new package name to accommodate this change.

# 2.0.0-internal.2.0.0

## 2.0.0-internal.2.0.0 Upcoming changes

-   [Deprecate existing flag in IContainerContext](#deprecate-existing-flag-in-runtime)
-   [Signature from ISummarizerInternalsProvider.refreshLatestSummaryAck interface has changed](#Change-ISummarizerInternalsProvider.refreshLatestSummaryAck-interface)
-   [Move TelemetryNullLogger and BaseTelemetryNullLogger to telemetry-utils package](#Move-`TelemetryNullLogger`-and-`BaseTelemetryNullLogger`-to-telemetry-utils-package)
-   [Minor event naming correction on IFluidContainerEvents](#IFluidContainerEvents-event-naming-correction)
-   [IDocumentStorageServicePolicies.maximumCacheDurationMs policy must be exactly 5 days if defined](#idocumentstorageservicepoliciesmaximumcachedurationms-policy-must-be-exactly-5-days-if-defined)
-   [Static `FluidDataStoreRuntime.load` method is now deprecated](#static-FluidDataStoreRuntime.load-method-is-now-deprecated)

### Deprecate existing flag in runtime

The `existing` flag in IContainerContext has been deprecated and will be removed in a future breaking change. Furthermore,
in the same breaking change, in ContainerRuntime existing will be required and expected in instantiateRuntime().

### Signature from ISummarizerInternalsProvider.refreshLatestSummaryAck interface has changed

`ISummarizerInternalsProvider.refreshLatestSummaryAck` interface has been updated to now accept `IRefreshSummaryAckOptions` property instead.

```diff
    async refreshLatestSummaryAck(
-       proposalHandle: string | undefined,
-       ackHandle: string,
-       summaryRefSeq: number,
-       summaryLogger: ITelemetryLogger,
+       options: IRefreshSummaryAckOptions,
    ):
```

### Move TelemetryNullLogger and BaseTelemetryNullLogger to telemetry-utils package

The utility classes `TelemetryNullLogger` and `BaseTelemetryNullLogger` are deprecated in the `@fluidframework/common-utils` package and have been moved to the `@fluidframework/telemetry-utils` package. Please update your imports to take these from the new location.

### IFluidContainerEvents event naming correction

Renamed **dispose** to **disposed** to better communicate the state and align with currently emitted event.
It's not a breaking change, but worth noting: we are now also exposing optional error (ICriticalContainerError) field with **disposed** event.

### IDocumentStorageServicePolicies.maximumCacheDurationMs policy must be exactly 5 days if defined

Due to the dependency the Garbage Collection feature in the Runtime layer has on this policy, it must remain constant over time.
So this has been codified in the type, switching from `number | undefined` to `FiveDaysMs | undefined` (with `type FiveDaysMs = 432000000`)

### Static `FluidDataStoreRuntime.load` method is now deprecated

Use `FluidDataStoreRuntime`'s constructor instead, and start providing the new `initializeEntrypoint` parameter
to create the entrypoint / root object for the data store.

## 2.0.0-internal.2.0.0 Breaking changes

-   [Update to React 17](#Update-to-React-17)
-   [IntervalCollection event semantics changed](#IntervalCollection-event-semantics-changed)
-   [Remove IFluidDataStoreChannel.bindToContext and related types](#remove-ifluiddatastorechannelbindtocontext-and-related-types)
-   [MergeTree class no longer exported](#MergeTree-class-no-longer-exported)
-   [Marker.toString simplified](#markertostring-simplified)
-   [Remove IContainerRuntimeBase.setFlushMode](#remove-icontainerruntimebasesetflushmode)
-   [getTextAndMarkers changed to be a free function](#gettextandmarkers-changed-to-be-a-free-function)
-   [waitIntervalCollection removed](#waitintervalcollection-removed)
-   [OldestClientObserver moved to @fluid-experimental/oldest-client-observer](#oldestclientobserver-moved-to-@fluid-experimental/oldest-client-observer)
-   [Remove deprecated data structures from @fluidframework/sequence](#remove-deprecated-data-structures-from-fluidframeworksequence)
-   [Renamed lockTask to volunteerForTask from @fluid-experimental/task-manager](renamed-lockTask-to-volunteerForTask-from-@fluid-experimental/task-manager)
-   [Renamed haveTaskLock to assigned from @fluid-experimental/task-manager](renamed-haveTaskLock-to-assigned-from-@fluid-experimental/task-manager)/
-   [Remove ISummaryConfigurationHeuristics.idleTime](#Remove-ISummaryConfigurationHeuristicsidleTime)
-   [Remove IContainerRuntime.flush](#remove-icontainerruntimeflush)
-   [Remove ScheduleManager`and`DeltaScheduler](#remove-schedulemanager-and-deltascheduler)
-   [getMyself changed to return Myself object](#getMyself-changed-to-return-Myself-object)

### Update to React 17

The following packages use React and thus were impacted:

-   @fluidframework/view-adapters
-   @fluid-tools/webpack-fluid-loader
-   @fluid-experimental/react-inputs
-   @fluid-experimental/property-inspector-table

Users of these packages may need to update to React 17, and/or take other action to ensure compatibility.

### IntervalCollection event semantics changed

The semantics of events emitted by IntervalCollection were changed to be more consistent:

-   propertyChanged events receive the same "isLocal" and op information that other events received
-   changeInterval events will no longer take place for changes that impact an interval's properties only. Clients that need to perform work on such changes should listen to "propertyChanged" events instead.
-   For local changes, changeInterval events will only be emitted on initial application of the change (as opposed to the
    previous behavior, which fired an event on the local application of a change as well as on server ack of that change))
-   changeInterval events now receive information about the interval's previous position.
-   addInterval and deleteInterval event handler now properly reflects that the `op` argument can be undefined. This was true
    before, but not reflected in the type system.

More details can be found on `IIntervalCollectionEvent`'s doc comment.

### Remove IFluidDataStoreChannel.bindToContext and related types

`bindToContext` has been removed from `IFluidDataStoreChannel`, along with enum `BindState` and the interface `IDataStoreWithBindToContext_Deprecated`.
See previous ["Upcoming" change notice](#bindToContext-to-be-removed-from-IFluidDataStoreChannel) for info on how this removal was staged.

### MergeTree class no longer exported

The MergeTree class was deprecated and is no longer be exported. This should not affect usage as MergeTree is an internal class, and the public API exists on the Client class, which will continue to be exported and supported.

### Marker.toString simplified

In merge-tree, Marker's string representation returned by `toString` was simplified.
This new representation is used in the return value of `SharedString.getTextRangeWithMarkers`.
The previous logic was moved to the public export `debugMarkerToString`.

### Remove IContainerRuntimeBase.setFlushMode

The `setFlushMode` has been removed from `IContainerRuntimeBase`. FlushMode is now an immutable property for the container runtime, optionally provided at creation time via the `IContainerRuntimeOptions` interface. Instead, batching when in `FlushMode.Immediate` should be done through usage of the `IContainerRuntimeBase.orderSequentially`. See [#9480](https://github.com/microsoft/FluidFramework/issues/9480#issuecomment-1084790977).

### getTextAndMarkers changed to be a free function

`SharedString.getTextAndMarkers` involves a sizeable amount of model-specific logic.
To improve bundle size, it will be converted to a free function so that this logic is tree-shakeable.
The corresponding method on `IMergeTreeTexHelper` will also be removed.

### waitIntervalCollection removed

`SharedSegmentSequence.waitIntervalCollection` has been removed.
Use `getIntervalCollection` instead, which has the same semantics but is synchronous.

### OldestClientObserver moved to @fluid-experimental/oldest-client-observer

The `OldestClientObserver` class and its associated interfaces have been removed from @fluid-experimental/task-manager and moved to the new package @fluid-experimental/oldest-client-observer. Please migrate all imports to @fluid-experimental/oldest-client-observer.

### Remove deprecated data structures from @fluidframework/sequence

`SharedNumberSequence`, `SharedObjectSequence`, and `SharedMatrix` have been removed from `@fluidframework/sequence`. They are currently still available in `@fluid-experimental/sequence-deprecated.

### Renamed lockTask to volunteerForTask from @fluid-experimental/task-manager

`TaskManager.lockTask()` has been renamed `volunteerForTask()` and now returns a `Promise<boolean>` instead of a `Promise<void>`. Please update all usages accordingly.

### Renamed haveTaskLock to assigned from @fluid-experimental/task-manager

`TaskManager.haveTaskLock()` has been renamed `assigned()`. Please update all usages accordingly.

### Remove ISummaryConfigurationHeuristics.idleTime

`ISummaryConfigurationHeuristics.idleTime` has been removed. See [#10008](https://github.com/microsoft/FluidFramework/issues/10008)
Please move all usage to the new `minIdleTime` and `maxIdleTime` properties in `ISummaryConfigurationHeuristics`.

### Remove IContainerRuntime.flush

`IContainerRuntime.flush` has been removed. If a more manual/ensured flushing process is needed, move all usage to `IContainerRuntimeBase.orderSequentially` if possible.

### Remove ScheduleManager and DeltaScheduler

`ScheduleManager` and `DeltaScheduler` have been removed from the `@fluidframework/container-runtime` package as they are Fluid internal classes which should not be used.

### getMyself changed to return Myself object

The `getMyself` method from the ServiceAudience class was updated to return a Myself object instead of an IMember. The Myself type extends the IMember interface to add a `currentConnection` string property.

# 2.0.0-internal.1.3.0

## 2.0.0-internal.1.3.0 Upcoming changes

-   [Add fluidInvalidSchema errorType to DriverErrorType enum](#Add-fluidInvalidSchema-errorType-to-DriverErrorType-enum)
-   [iframe-driver removed](#iframe-driver-removed)

### Add fluidInvalidSchema errorType to DriverErrorType enum

Added fluidInvalidSchema errorType in DriverErrorType enum. This error happens when non-fluid file
was mistook as a Fluid file, and is unable to be opened. The innerMostErrorCode will also be "fluidInvalidSchema".
This is not breaking change yet. But if clients do not add handling for this error, their existing version of applications may start receiving this error in the future, and may not handle it correctly.

### iframe-driver removed

The iframe-driver is now deprecated and should not be used, it will be removed in an upcoming release.

# 2.0.0-internal.1.1.0

## 2.0.0-internal.1.1.0 Upcoming changes

-   [Add assertion that prevents sending op while processing another op](#add-assertion-that-prevents-sending-op-while-processing-another-op)
-   [Remove type field from ShareLinkInfoType](#Remove-type-field-from-ShareLinkInfoType)
-   [Remove ShareLinkTypes interface](#Remove-ShareLinkTypes-interface)
-   [Remove enableShareLinkWithCreate from HostStoragePolicy](#Remove-enableShareLinkWithCreate-from-HostStoragePolicy)
-   [Various return types in @fluidframework/sequence have been widened to include undefined](#various-return-types-in-fluidframeworksequence-have-been-widened-to-include-undefined)

### Add assertion that prevents sending op while processing another op

`preventConcurrentOpSend` has been added and enabled by default. This will run an assertion that closes the container if attempting to send an op while processing another op. This is meant to prevent non-deterministic outcomes due to concurrent op processing.

### Remove type field from ShareLinkInfoType

This field has been deprecated and will be removed in a future breaking change. You should be able to get the kind of sharing link from `shareLinkInfo.createLink.link` property bag.

### Remove ShareLinkTypes interface

`ShareLinkTypes` interface has been deprecated and will be removed in a future breaking change. Signature of `createOdspCreateContainerRequest` has been updated to now accept `ISharingLinkKind` property instead.

```diff
    function createOdspCreateContainerRequest(
        siteUrl: string,
        driveId: string,
        filePath: string,
        fileName: string,
-       createShareLinkType?: ShareLinkTypes,
+       createShareLinkType?: ShareLinkTypes | ISharingLinkKind,
    ):
```

### Remove enableShareLinkWithCreate from HostStoragePolicy

`enableShareLinkWithCreate` feature gate has been deprecated and will be removed in a future breaking change. If you wish to enable creation of a sharing link along with the creation of Fluid file, you will need to provide `createShareLinkType:ISharingLinkKind` input to the `createOdspCreateContainerRequest` function and enable the feature using `enableSingleRequestForShareLinkWithCreate` in `HostStoragePolicy`

# 2.0.0-internal.1.0.0

## 2.0.0-internal.1.0.0 Upcoming changes

-   [Deprecate ISummaryConfigurationHeuristics.idleTime](#Deprecate-ISummaryConfigurationHeuristicsidleTime)
-   [Deprecate ISummaryRuntimeOptions.disableIsolatedChannels](#Deprecate-ISummaryRuntimeOptionsdisableIsolatedChannels)
-   [IContainerRuntime.flush is deprecated](#icontainerruntimeflush-is-deprecated)
-   [MergeTree class is deprecated](#MergeTree-class-is-deprecated)
-   [Remove documentId field from `MockFluidDataStoreContext`](#Remove-documentId-field-from-MockFluidDataStoreContext)
-   [Remove ConnectionState.Connecting](#Remove-ConnectionState.Connecting)
-   [getTextAndMarkers changed to be a free function](#gettextandmarkers-changed-to-be-a-free-function)

### Deprecate ISummaryConfigurationHeuristics.idleTime

`ISummaryConfigurationHeuristics.idleTime` has been deprecated and will be removed in a future release. See [#10008](https://github.com/microsoft/FluidFramework/issues/10008)
Please migrate all usage to the new `minIdleTime` and `maxIdleTime` properties in `ISummaryConfigurationHeuristics`.

### Deprecate-ISummaryRuntimeOptionsdisableIsolatedChannels

`ISummaryRuntimeOptions.disableIsolatedChannels` has been deprecated and will be removed in a future release.
There will be no replacement for this property.

### IContainerRuntime.flush is deprecated

`IContainerRuntime.flush` is deprecated and will be removed in a future release. If a more manual flushing process is needed, move all usage to `IContainerRuntimeBase.orderSequentially` if possible.

### MergeTree class is deprecated

The MergeTree class is deprecated and will no longer be exported in the next release. This should not affect usage as MergeTree is an internal class, and the public API exists on the Client class, which will continue to be exported and supported.

### Remove documentId field from MockFluidDataStoreContext

This field has been deprecated and will be removed in a future breaking change.

### Remove ConnectionState.Connecting

`ConnectionState.Connecting` will be removed. Migrate all usage to `ConnectionState.CatchingUp`.

### getTextAndMarkers changed to be a free function

`SharedString.getTextAndMarkers` involves a sizeable amount of model-specific logic.
To improve bundle size, it will be converted to a free function so that this logic is tree-shakeable.
The corresponding method on `IMergeTreeTexHelper` will also be removed.

### Various return types in @fluidframework/sequence have been widened to include undefined

Strict null checks have been enabled in `@fluidframework/sequence`. As part of this, the return types of several functions have been modified to include `| undefined`. This does not represent a behavioral change.

The functions affected are:

-   `Interval.getAdditionalPropertySets`
-   `Interval.modify`
-   `IntervalCollection.getIntervalById`
-   `IntervalCollection.nextInterval`
-   `IntervalCollection.previousInterval`
-   `IntervalCollection.removeIntervalById`
-   `ISharedString.insertMarker`
-   `PaddingSegment.fromJSONObject`
-   `RunSegment.createSplitSegmentAt`
-   `RunSegment.fromJSONObject`
-   `SequenceEvent.clientId`
-   `SharedSegmentSequence.getPropertiesAtPosition`
-   `SharedSegmentSequence.removeLocalReferencePosition`
-   `SharedSegmentSequence.resolveRemoteClientPosition`
-   `SharedString.findTile`
-   `SharedString.getMarkerFromId`
-   `SharedString.insertMarker`
-   `SparseMatrix.getItem`
-   `SparseMatrix.getPositionProperties`
-   `SubSequence.createSplitSegmentAt`
-   `SubSequence.fromJSONObject`

## 2.0.0-internal.1.0.0 Breaking changes

-   [LocalReference class and method deprecations removed](#LocalReference-class-and-method-deprecations-removed)
-   [Remove TelemetryDataTag.PackageData](#Remove-TelemetryDataTagPackageData)
-   [Remove ICodeLoader from @fluidframework/container-definitions](#Remove-ICodeLoader-from-@fluidframework/container-definitions)
-   [Narrow type of clientId field on MockFluidDataStoreRuntime](#Narrow-type-of-clientId-field-on-MockFluidDataStoreRuntime)
-   [Remove ISummaryAuthor and ISummaryCommitter](#Remove-ISummaryAuthor-and-ISummaryCommitter)
-   [REVERTED: ~~Remove IFluidDataStoreChannel.bindToContext and related types~~](#remove-ifluiddatastorechannelbindtocontext-and-related-types)
-   [Remove aliasing return value from AliasResult](#remove-aliasing-return-value-from-aliasresult)
-   [Creating root datastores using IContainerRuntime.CreateRootDataStore and IContainerRuntimeBase.\_createDataStoreWithProps is no longer supported](#Creating-root-datastores-using-IContainerRuntimeCreateRootDataStore-and-IContainerRuntimeBase_createDataStoreWithProps-is-no-longer-supported)

### LocalReference class and method deprecations removed

In 0.59.0 the [LocalReference class and it's related methods were deprecated](#LocalReference-class-and-method-deprecations)

The deprecated and now removed LocalReference class is replaced with LocalReferencePosition.
The following deprecated methods are now removed from sequence and merge-tree. Their replacements should be used instead.

-   createPositionReference to createLocalReferencePosition
-   addLocalReference to createLocalReferencePosition
-   localRefToPos to localReferencePositionToPosition
-   removeLocalReference to removeLocalReferencePosition

### Remove TelemetryDataTag.PackageData

`TelemetryDataTag.PackageData` has been removed. Migrate all usage to `TelemetryDataTag.CodeArtifact` instead.

### Remove ConnectionState.Connecting

`ConnectionState.Connecting` has been removed. Migrate all usage to `ConnectionState.CatchingUp` instead.

### Remove ICodeLoader from @fluidframework/container-definitions

`ICodeLoader` in `@fluidframework/container-definitions` was deprecated since 0.40.0 and is now removed. Use `ICodeDetailsLoader` from `@fluidframework/container-loader` instead.

### Remove ISummaryAuthor and ISummaryCommitter

`ISummaryAuthor` and`ISummaryCommitter` have been removed in this release. See [#10456](https://github.com/microsoft/FluidFramework/issues/10456) for details.

### Narrow type of clientId field on MockFluidDataStoreRuntime

`clientId` can only ever be of type `string`, so it is superfluous for the type
to be `string | undefined`.

### Remove IFluidDataStoreChannel.bindToContext and related types

**THIS BREAKING CHANGE IS REVERTED AS OF 2.0.0-internal.1.1.3**

~~`bindToContext` has been removed from `IFluidDataStoreChannel`, along with enum `BindState` and the interface `IDataStoreWithBindToContext_Deprecated`.
See previous ["Upcoming" change notice](#bindToContext-to-be-removed-from-IFluidDataStoreChannel) for info on how this removal was staged.~~

### Remove aliasing return value from AliasResult

The `aliasing` return value from `AliasResult` has been removed from `@fluidframework/runtime-definitions`, as it's no longer returned by the API. Instead of `aliasing`, the API will return the promise of the ongoing aliasing operation.

### Creating root datastores using IContainerRuntime.CreateRootDataStore and IContainerRuntimeBase.\_createDataStoreWithProps is no longer supported

The `IContainerRuntime.CreateRootDataStore` method has been removed. Please use aliasing instead. See [IContainerRuntime.createRootDataStore is deprecated](#icontainerruntimecreaterootdatastore-is-deprecated). The `isRoot` parameter from `IContainerRuntimeBase._createDataStoreWithProps` has also been removed. Additionally, the feature gate which would switch to using aliasing behind the aforementioned deleted APIs, `Fluid.ContainerRuntime.UseDataStoreAliasing` will no longer be observed by the runtime. As aliasing is the default behavior for creating such datastores, the `useDataStoreAliasing` property from `IContainerRuntimeOptions` has been removed.

# 1.2.0

## 1.2.0 Upcoming changes

-   [ Added locationRedirection errorType in DriverErrorType enum](#Added-locationRedirection-errorType-in-DriverErrorType-enum)
-   [ Added ILocationRedirectionError error in DriverError type](#Added-ILocationRedirectionError-error-in-DriverError-type)

### Added locationRedirection errorType in DriverErrorType enum

Added locationRedirection errorType in DriverErrorType enum. This error tells that the location of file on server has changed.
This error will not be thrown in 1.x.x version but we are just adding it in the type for now. This will be thrown from 2.x.x onward. For consumers of errors(in any version due to dynamic driver loading), this needs to be handled as a separate type where an error message banner could be shown etc. Consumers can also choose to not do any action as far as they recognize this error at runtime and not faulter when they receive this error. Ex. if you have a switch statement which does not have this errorType as a case and throw error in default case, then you need to add a case so that it does not throw any error. However this error is not yet emitted from `Fluid Framework`, so in a way it is non breaking.

### Added ILocationRedirectionError error in DriverError type

Added ILocationRedirectionError error in DriverError. This error tells that the location of file on server has changed. In case of Odsp, the domain of file changes on server.

# 1.1.0

## 1.1.0 Upcoming changes

-   [IContainerRuntime.createRootDataStore is deprecated](#icontainerruntimecreaterootdatastore-is-deprecated)
-   [ ISummaryAuthor and ISummaryCommitter are deprecated](#isummaryauthor-and-isummarycommitter-are-deprecated)

### IContainerRuntime.createRootDataStore is deprecated

See [#9660](https://github.com/microsoft/FluidFramework/issues/9660). The API is vulnerable to name conflicts, which lead to invalid documents. As a replacement, create a regular datastore using the `IContainerRuntimeBase.createDataStore` function, then alias the datastore by using the `IDataStore.trySetAlias` function and specify a string value to serve as the alias to which the datastore needs to be bound. If successful, "Success" will be returned, and a call to `getRootDataStore` with the alias as parameter will return the same datastore.

### ISummaryAuthor and ISummaryCommitter are deprecated

See [#10456](https://github.com/microsoft/FluidFramework/issues/10456). `ISummaryAuthor` and `ISummaryCommitter`
are deprecated and will be removed in a future release.

# 1.0.0

## 1.0.0 Upcoming changes

-   [Summarize heuristic changes based on telemetry](#Summarize-heuristic-changes-based-on-telemetry)
-   [bindToContext to be removed from IFluidDataStoreChannel](#bindToContext-to-be-removed-from-IFluidDataStoreChannel)
-   [Garbage Collection (GC) mark phase turned on by default](<#Garbage-Collection-(GC)-mark-phase-turned-on-by-default>)
-   [SequenceEvent.isEmpty removed](#SequenceEvent.isEmpty-removed)

### Summarize heuristic changes based on telemetry

Changes will be made in the way heuristic summaries are run based on observed telemetry (see `ISummaryConfigurationHeuristics`). Please evaluate if such policies make sense for you, and if not, clone the previous defaults and pass it to the `ContainerRuntime` object to shield yourself from these changes:

-   Change `minOpsForLastSummaryAttempt` from `50` -> `10`
-   Change `maxOps` from `1000` -> `100`

### bindToContext to be removed from IFluidDataStoreChannel

`bindToContext` will be removed from `IFluidDataStoreChannel` in the next major release.
It was deprecated in 0.50 but due to [this bug](https://github.com/microsoft/FluidFramework/issues/9127) it still had to be called after creating a non-root data store. The bug was fixed in 0.59.
To prepare for the removal in the following release, calls to `bindToContext` can and should be removed as soon as this version is consumed. Since the compatibility window between container runtime and data store runtime is N / N-1, all runtime code will have the required bug fix (released in the previous version 0.59) and it can be safely removed.

### Garbage Collection (GC) mark phase turned on by default

GC mark phase is turned on by default with this version. In mark phase, unreferenced Fluid objects (data stores, DDSes and attachment blobs uploaded via BlobManager) are stamped as such along with the unreferenced timestamp in the summary. Features built on summaries (Fluid file at rest) can filter out these unreferenced content. For example, search and e-discovery will mostly want to filter out these content since they are unused.

For more details on GC and options for controlling its behavior, please see [this document](./packages/runtime/container-runtime/garbageCollection.md).

> Note: GC sweep phase has not been enabled yet so unreferenced content won't be deleted. The work to enable it is in progress and will be ready soon.

### SequenceEvent.isEmpty removed

In `@fluidframework/sequence`, a change was previously made to no longer fire `SequenceEvent`s with empty deltas.
This made the `isEmpty` property of `SequenceEvent` (also available on `SequenceDeltaEvent` and `SequenceMaintenanceEvent`) redundant.
It has been removed in this release--consumers should assume any raised delta events are not empty.

## 1.0.0 Breaking changes

-   [Changed AzureConnectionConfig API](#Changed-AzureConnectionConfig-API)
-   [Remove IFluidSerializer from core-interfaces](#Remove-IFluidSerializer-from-core-interfaces)
-   [Remove IFluidSerializer from IFluidObject](#Remove-IFluidSerializer-from-IFluidObject)
-   [Deprecate TelemetryDataTag.PackageData](#Deprecate-TelemetryDataTagPackageData)
-   [Remove write method from IDocumentStorageService](#Remove-Write-Method-from-IDocumentStorageService)
-   [Remove IDeltaManager.close()](#remove-ideltamanagerclose)
-   [Deprecated Fields from ISummaryRuntimeOptions](#Deprecated-fields-from-ISummaryRuntimeOptions)
-   [`ISummarizerOptions` is deprecated](#isummarizerOptions-is-deprecated)
-   [connect() and disconnect() made mandatory on IContainer and IFluidContainer](#connect-and-disconnect-made-mandatory-on-icontainer-and-ifluidcontainer)
-   [Remove Const Enums from Merge Tree, Sequence, and Shared String](#Remove-Const-Enums-from-Merge-Tree-Sequence-and-Shared-String)
-   [Remove Container.setAutoReconnect() and Container.resume()](#remove-containersetautoreconnect-and-containerresume)
-   [Remove IContainer.connected and IFluidContainer.connected](#remove-icontainerconnected-and-ifluidcontainerconnected)
-   [All IFluidObject Augmentations Removed](#All-IFluidObject-Augmentations-Removed)
-   [Remove `noopTimeFrequency` and `noopCountFrequency` from ILoaderOptions](#remove-nooptimefrequency-and-noopcountfrequency-from-iloaderoptions)
-   [proxyLoaderFactories members removed from ILoaderProps and ILoaderServices](#proxyloaderfactories-members-to-be-removed-from-iloaderprops-and-iloaderservices)
-   [IContainer.connectionState yields finer-grained ConnectionState values](#icontainerconnectionstate-yields-finer-grained-connectionstate-values)

### Changed AzureConnectionConfig API

-   Added a `type` field that's used to differentiate between remote and local connections.
-   Defined 2 subtypes of `AzureConnectionConfig`: `AzureLocalConnectionConfig` and `AzureRemoteConnectionConfig` with their `type` set to `"local"` and `"remote"` respectively
-   Previously we supplied `orderer` and `storage` fields, now replaced with `endpoint` url.
-   Previously `LOCAL_MODE_TENANT_ID` was supplied for the `tenantId` field when running app locally, now in "local" mode,
    no tenantId field is `provided` and `LOCAL_MODE_TENANT_ID` is no longer available.

### Remove IFluidSerializer from core-interfaces

`IFluidSerializer` was deprecated from core-interfaces in 0.55 and is now removed. Use `IFluidSerializer` in shared-object-base instead.

### Remove IFluidSerializer from IFluidObject

`IFluidSerializer` in `IFluidObject` was deprecated in 0.52 and is now removed. Use `FluidObject` instead of `IFluidObject`.

### Deprecate TelemetryDataTag.PackageData

`TelemetryDataTag.PackageData` is deprecated and will be removed in a future release. Use `TelemetryDataTag.CodeArtifact` instead.

### Remove Write Method from IDocumentStorageService

The `IDocumentStorageService.write(...)` method within the `@fluidframework/driver-definitions` package has been removed. Please remove all usage/implementation of this method if present.

### Remove IDeltaManager.close()

The method `IDeltaManager.close()` was deprecated in 0.54 and is now removed.
Use IContainer.close() or IContainerContext.closeFn() instead, and pass an error object if applicable.

### Require enableOfflineLoad to use IContainer.closeAndGetPendingLocalState()

Offline load functionality has been placed behind a feature flag as part of [ongoing offline work](https://github.com/microsoft/FluidFramework/pull/9557).
In order to use `IContainer.closeAndGetPendingLocalState`, pass a set of options to the container runtime including `{ enableOfflineLoad: true }`.

### Deprecated Fields from ISummaryRuntimeOptions

The following fields have been deprecated from `ISummaryRuntimeOptions` and became properties from `ISummaryConfiguration` interface in order to have the Summarizer Heuristics Settings under the same object. See [#9990](https://github.com/microsoft/FluidFramework/issues/9990):

`ISummaryRuntimeOptions.initialSummarizerDelayMs`
`ISummaryRuntimeOptions.disableSummaries`
`ISummaryRuntimeOptions.maxOpsSinceLastSummary`
`ISummaryRuntimeOptions.summarizerClientElection`
`ISummaryRuntimeOptions.summarizerOptions`

They will be removed in a future release. See [#9990](https://github.com/microsoft/FluidFramework/issues/9990)

-   ### `ISummarizerOptions` is deprecated
    `ISummarizerOptions` interface is deprecated and will be removed in a future release. See [#9990](https://github.com/microsoft/FluidFramework/issues/9990)
    Options that control the behavior of a running summarizer will be moved to the `ISummaryConfiguration` interface instead.

### connect() and disconnect() made mandatory on IContainer and IFluidContainer

The functions `IContainer.connect()`, `IContainer.disconnect()`, `IFluidContainer.connect()`, and `IFluidContainer.disconnect()` have all been changed from optional to mandatory functions.

### Remove Const Enums from Merge Tree, Sequence, and Shared String

The types RBColor, MergeTreeMaintenanceType, and MergeTreeDeltaType are no longer const enums they are now const objects with a union type. In general there should be no change necessary for consumer, unless you are using a specific value as a type. When using a specific value as a type, it is now necessary to prefix with typeof. This scenario is uncommon in consuming code. Example:

```diff
export interface IMergeTreeInsertMsg extends IMergeTreeDelta {
-    type: MergeTreeDeltaType.INSERT;
+    type: typeof MergeTreeDeltaType.INSERT;
```

### Remove Container.setAutoReconnect() and Container.resume()

The functions `Container.setAutoReconnect()` and `Container.resume()` were deprecated in 0.58 and are now removed. To replace their functionality use `Container.connect()` instead of `Container.setAutoReconnect(true)` and `Container.resume()`, and use `Container.disconnect()` instead of `Container.setAutoReconnect(false)`.

### Remove IContainer.connected and IFluidContainer.connected

The properties `IContainer.connected` and `IFluidContainer.connected` were deprecated in 0.58 and are now removed. To replace their functionality use `IContainer.connectionState` and `IFluidContainer.connectionState` respectively. Example:

```diff
- if (container.connected) {
+ if (container.connectionState === ConnectionState.Connected) {
    console.log("Container is connected");
}
```

### All IFluidObject Augmentations Removed

All augmentations to IFluidObject are now removed. IFluidObject is deprecated and being replaced with [FluidObject](#Deprecate-IFluidObject-and-introduce-FluidObject). The interface IFluidObject still exists as an empty interface, to support any pre-existing augmentations. However these should be moved to the [FluidObject](#Deprecate-IFluidObject-and-introduce-FluidObject) pattern, as IFluidObject will
be completely removed in an upcoming release.

The following interfaces still exist independently and can be used via FLuidObject, but no longer exist on IFluidObject.

-   IRuntimeFactory
-   ILoader
-   IFluidLoadable
-   IFluidRunnable
-   IFluidRouter
-   IFluidHandleContext
-   IFluidHandle
-   IFluidHTMLView

### Remove `noopTimeFrequency` and `noopCountFrequency` from ILoaderOptions

`noopTimeFrequency` and `noopCountFrequency` are removed from `ILoaderOptions`. Please use `noopTimeFrequency` and `noopCountFrequency` from `IClientConfiguration` in `@fluidframework/protocol-definitions`.

### proxyLoaderFactories members to be removed from ILoaderProps and ILoaderServices

The `proxyLoaderFactories` member on `ILoaderProps` and `ILoaderServices` was deprecated in 0.59 and has now been removed.

### IContainer.connectionState yields finer-grained ConnectionState values

In both `@fluidframework/container-definitions` and `@fluidframework/container-loader` packages,
the `ConnectionState` types have been updated to include a new state which previously was
encompassed by the `Disconnected` state. The new state is `EstablishingConnection` and indicates that the container is
attempting to connect to the ordering service, but is not yet connected.

Any logic based on the `Disconnected` state (e.g. checking the value of `connectionState` on either `IContainer` and `Container`)
should be updated depending on how you want to treat this new `EstablishingConnection` state.

Additionally, please note that the `Connecting` state is being renamed to `CatchingUp`.
`ConnectionState.Connecting` is marked as deprecated, please use `ConnectionState.CatchingUp` instead.
`ConnectionState.Connecting` will be removed in the following major release.

# 0.59

## 0.59 Upcoming changes

-   [Remove ICodeLoader interface](#Remove-ICodeLoader-interface)
-   [IFluidContainer.connect() and IFluidContainer.disconnect() will be made mandatory in future major release](#ifluidcontainer-connect-and-ifluidcontainer-disconnect-will-be-made-mandatory-in-future-major-release)
-   [proxyLoaderFactories members to be removed from ILoaderProps and ILoaderServices](#proxyLoaderFactories-members-to-be-removed-from-ILoaderProps-and-ILoaderServices)
-   [routerlicious-host package and ContainerUrlResolver to be removed](#routerlicious-host-package-and-ContainerUrlResolver-to-be-removed)
-   [LocalReference class and method deprecations](#LocalReference-class-and-method-deprecations)
-   [Deprecated properties from ILoaderOptions](#Deprecated-properties-from-ILoaderOptions)
-   [Deprecated forceAccessTokenViaAuthorizationHeader from ICollabSessionOptions](#Deprecated-forceAccessTokenViaAuthorizationHeader-from-ICollabSessionOptions)
-   [Deprecated enableRedeemFallback from HostStoragePolicy in Odsp driver](#Deprecated-enableRedeemFallback-from-HostStoragePolicy-in-Odsp-driver)]

### Remove ICodeLoader interface

`ICodeLoader` in `@fluidframework/container-definitions` was deprecated since 0.40.0 and is now removed. Use `ICodeDetailsLoader` from `@fluidframework/container-loader` instead.

### IFluidContainer.connect() and IFluidContainer.disconnect() will be made mandatory in future major release

In major release 1.0, the optional functions `IFluidContainer.connect()` and `IFluidContainer.disconnect()` will be made mandatory functions.

### proxyLoaderFactories members to be removed from ILoaderProps and ILoaderServices

The `proxyLoaderFactories` member on `ILoaderProps` and `ILoaderServices` has been deprecated in 0.59 and will be removed in an upcoming release.

### routerlicious-host package and ContainerUrlResolver to be removed

The `@fluidframework/routerlicious-host` package and its `ContainerUrlResolver` have been deprecated in 0.59 and will be removed in an upcoming release.

### LocalReference class and method deprecations

The class LocalReference in the @fluidframework/merge-tree packing is being deprecated. Please transition usage to the ReferencePosition interface from the same package.
To support this change the following methods are deprecated with replacements that operate on ReferencePosition rather than LocalReference

-   createPositionReference to createLocalReferencePosition
-   addLocalReference to createLocalReferencePosition
-   localRefToPos to localReferencePositionToPosition
-   removeLocalReference to removeLocalReferencePosition

The above methods are changes in both the @fluidframework/merge-tree and @fluidframework/sequence packages.

### Deprecated properties from ILoaderOptions

`noopTimeFrequency` and `noopCountFrequency` from `ILoaderOptions` will be deprecated and moved to `IClientConfiguration` in `@fluidframework/protocol-definitions`.

### Deprecated forceAccessTokenViaAuthorizationHeader from ICollabSessionOptions

Deprecated forceAccessTokenViaAuthorizationHeader from ICollabSessionOptions as auth token will be supplied as Header by default due to security reasons.

### Deprecated enableRedeemFallback from HostStoragePolicy in Odsp driver

Deprecated enableRedeemFallback from HostStoragePolicy in Odsp driver as it will be always enabled by default.

## 0.59 Breaking changes

-   [Removing Commit from TreeEntry and commits from SnapShotTree](#Removing-Commit-from-TreeEntry-and-commits-from-SnapShotTree)
-   [raiseContainerWarning removed from IContainerContext](#raiseContainerWarning-removed-from-IContainerContext)
-   [Remove `@fluidframework/core-interface#fluidPackage.ts`](#Remove-fluidframeworkcore-interfacefluidPackagets)
-   [getAbsoluteUrl() argument type changed](#getAbsoluteUrl-argument-type-changed)
-   [Replace ICodeLoader with ICodeDetailsLoader interface](#Replace-ICodeLoader-with-ICodeDetailsLoader-interface)
-   [IFluidModule.fluidExport is no longer an IFluidObject](#IFluidModule.fluidExport-is-no-longer-an-IFluidObject)
-   [Scope is no longer an IFluidObject](#scope-is-no-longer-an-IFluidObject)
-   [IFluidHandle and requestFluidObject generic's default no longer includes IFluidObject](#IFluidHandle-and-requestFluidObject-generics-default-no-longer-includes-IFluidObject)
-   [LazyLoadedDataObjectFactory.create no longer returns an IFluidObject](#LazyLoadedDataObjectFactory.create-no-longer-returns-an-IFluidObject)
-   [Remove routerlicious-host package](#remove-routerlicious-host-package)

### Removing Commit from TreeEntry and commits from SnapShotTree

Cleaning up properties that are not being used in the codebase: `TreeEntry.Commit` and `ISnapshotTree.commits`.
These should not be used and there is no replacement provided.

### raiseContainerWarning removed from IContainerContext

`raiseContainerWarning` property will be removed from `IContainerContext` interface and `ContainerContext` class. Please refer to [raiseContainerWarning property](#Remove-raisecontainerwarning-property) for more details.

### Remove `@fluidframework/core-interface#fluidPackage.ts`

All the interfaces and const from `fluidPackage.ts` were moved to `@fluidframework/container-definitions` in previous release. Please refer to: [Moved `@fluidframework/core-interface#fluidPackage.ts` to `@fluidframework/container-definition#fluidPackage.ts`](#Moved-fluidframeworkcore-interfacefluidPackagets-to-fluidframeworkcontainer-definitionfluidPackagets). It is now removed from `@fluidframework/core-interface#fluidPackage.ts`. Import the following interfaces and const from `@fluidframework/container-definitions`:

-   `IFluidPackageEnvironment`
-   `IFluidPackage`
-   `isFluidPackage`
-   `IFluidCodeDetailsConfig`
-   `IFluidCodeDetailsConfig`
-   `IFluidCodeDetails`
-   `IFluidCodeDetailsComparer`
-   `IProvideFluidCodeDetailsComparer`
-   `IFluidCodeDetailsComparer`

### `getAbsoluteUrl()` argument type changed

The `packageInfoSource` argument in `getAbsoluteUrl()` on `@fluidframework/odsp-driver`, `@fluidframework/iframe-driver`, and `@fluidframework/driver-definitions` is typed to `IContainerPackageInfo` interface only.

```diff
- getAbsoluteUrl(
-    resolvedUrl: IResolvedUrl,
-    relativeUrl: string,
-    packageInfoSource?: IFluidCodeDetails | IContainerPackageInfo,
- ): Promise<string>;

+ interface IContainerPackageInfo {
+    /**
+     * Container package name.
+     */
+    name: string;
+ }

+ getAbsoluteUrl(
+    resolvedUrl: IResolvedUrl,
+    relativeUrl: string,
+    packageInfoSource?: IContainerPackageInfo,
+ ): Promise<string>;
```

### Replace ICodeLoader with ICodeDetailsLoader interface

`ICodeLoader` in `@fluidframework/container-definitions` was deprecated since 0.40.0 and is now removed. Use `ICodeDetailsLoader` from `@fluidframework/container-loader` instead.

In particular, note the `ILoaderService` and `ILoaderProps` interfaces used with the `Loader` class now only support `ICodeDetailsLoader`. If you were using an `ICodeLoader` with these previously, you'll need to update to an `ICodeDetailsLoader`.

```ts
export interface ICodeDetailsLoader extends Partial<IProvideFluidCodeDetailsComparer> {
	/**
	 * Load the code module (package) that is capable to interact with the document.
	 *
	 * @param source - Code proposal that articulates the current schema the document is written in.
	 * @returns - Code module entry point along with the code details associated with it.
	 */
	load(source: IFluidCodeDetails): Promise<IFluidModuleWithDetails>;
}
```

All codeloaders are now expected to return the object including both the runtime factory and code details of the package that was actually loaded. These code details may be used later then to check whether the currently loaded package `.satisfies()` a constraint.

You can start by returning default code details that were passed into the code loader which used to be our implementation on your behalf if code details were not passed in. Later on, this gives an opportunity to implement more sophisticated code loading where the code loader now can inform about the actual loaded module via the returned details.

### IFluidModule.fluidExport is no longer an IFluidObject

IFluidObject is no longer part of the type of IFluidModule.fluidExport. IFluidModule.fluidExport is still an [FluidObject](#Deprecate-IFluidObject-and-introduce-FluidObject) which should be used instead.

### Scope is no longer an IFluidObject

IFluidObject is no longer part of the type of IContainerContext.scope or IContainerRuntime.scope.
Scope is still an [FluidObject](#Deprecate-IFluidObject-and-introduce-FluidObject) which should be used instead.

### IFluidHandle and requestFluidObject generic's default no longer includes IFluidObject

IFluidObject is no longer part of the type of IFluidHandle and requestFluidObject generic's default.

```diff
- IFluidHandle<T = IFluidObject & FluidObject & IFluidLoadable>
+ IFluidHandle<T = FluidObject & IFluidLoadable>

- export function requestFluidObject<T = IFluidObject & FluidObject>(router: IFluidRouter, url: string | IRequest): Promise<T>;
+ export function requestFluidObject<T = FluidObject>(router: IFluidRouter, url: string | IRequest): Promise<T>;
```

This will affect the result of all `get()` calls on IFluidHandle's, and the default return will no longer be and IFluidObject by default.

Similarly `requestFluidObject` default generic which is also its return type no longer contains IFluidObject.

In both cases the generic's default is still an [FluidObject](#Deprecate-IFluidObject-and-introduce-FluidObject) which should be used instead.

As a short term fix in both these cases IFluidObject can be passed at the generic type. However, IFluidObject is deprecated and will be removed in an upcoming release so this can only be a temporary workaround before moving to [FluidObject](#Deprecate-IFluidObject-and-introduce-FluidObject).

### LazyLoadedDataObjectFactory.create no longer returns an IFluidObject

LazyLoadedDataObjectFactory.create no longer returns an IFluidObject, it now only returns a [FluidObject](#Deprecate-IFluidObject-and-introduce-FluidObject).

As a short term fix the return type of this method can be safely casted to an IFluidObject. However, IFluidObject is deprecated and will be removed in an upcoming release so this can only be a temporary workaround before moving to [FluidObject](#Deprecate-IFluidObject-and-introduce-FluidObject).

### Remove Routerlicious-host package

Remove `@fluidframework/routerlicious-host` package and its `ContainerUrlResolver` as they have been deprecated in 0.59 and unused.

# 0.58

## 0.58 Upcoming changes

-   [Doing operations not allowed on deleted sub directory](#Doing-operations-not-allowed-on-deleted-sub-directory)
-   [IDirectory extends IDisposable](#IDirectory-extends-IDisposable)
-   [raiseContainerWarning removed from IContainerContext](#raiseContainerWarning-removed-from-IContainerContext)
-   [`IContainerRuntimeBase.setFlushMode` is deprecated](#icontainerruntimebasesetflushmode-is-deprecated)
-   [connected deprecated from IContainer, IFluidContainer, and FluidContainer](#connected-deprecated-from-IContainer-IFluidContainer-and-FluidContainer)
-   [setAutoReconnect and resume deprecated from IContainer and Container](#setAutoReconnect-and-resume-deprecated-from-IContainer-and-Container)
-   [IContainer.connect() and IContainer.disconnect() will be made mandatory in future major release](#icontainer-connect-and-icontainer-disconnect-will-be-made-mandatory-in-future-major-release)

### Doing operations not allowed on deleted sub directory

Users will not be allowed to do operations on a deleted directory. Users can subscribe to `disposed` event to know if a sub directory is deleted. Accessing deleted sub directory will throw `UsageError` exception now.

### IDirectory extends IDisposable

IDirectory has started extending IDisposable. This means that users implementing the IDirectory interface needs to implement IDisposable too now.

### raiseContainerWarning removed from IContainerContext

`raiseContainerWarning` property will be removed from `IContainerContext` interface and `ContainerContext` class. Please refer to [raiseContainerWarning property](#Remove-raisecontainerwarning-property) for more details.

### `IContainerRuntimeBase.setFlushMode` is deprecated

`IContainerRuntimeBase.setFlushMode` is deprecated and will be removed in a future release. FlushMode will become an immutable property for the container runtime, optionally provided at creation time via the `IContainerRuntimeOptions` interface. See [#9480](https://github.com/microsoft/FluidFramework/issues/9480#issuecomment-1084790977)

### connected deprecated from IContainer, IFluidContainer, and FluidContainer

`connected` has been deprecated from `IContainer`, `IFluidContainer`, and `FluidContainer`. It will be removed in a future major release. Use `connectionState` property on the respective interfaces/classes instead. Please switch to the new APIs as soon as possible, and provide any feedback to the FluidFramework team if necessary.

```diff
- if (fluidContainer.connected)
+ if (fluidContainer.connectionState === ConnectionState.Connected)
```

### setAutoReconnect and resume deprecated from IContainer and Container

`setAutoReconnect()` and `resume()` have been deprecated from `IContainer` and `Container`. They will be removed in a future major release. Use `connect()` instead of `setAutoReconnect(true)` and `resume()`, and use `disconnect()` instead of `setAutoReconnect(false)`. Note, when using these new functions you will need to ensure that the container is both attached and not closed to prevent an error being thrown. Please switch to the new APIs as soon as possible, and provide any feedback to the FluidFramework team if necessary.

### IContainer.connect() and IContainer.disconnect() will be made mandatory in future major release

In major release 1.0, the optional functions `IContainer.connect()` `IContainer.disconnect()` will be made mandatory functions.

## 0.58 Breaking changes

-   [Move IntervalType from merge-tree to sequence package](#Move-IntervalType-from-merge-tree-to-sequence-package)
-   [Remove logger property from IContainerContext](#Remove-logger-property-from-IContainerContext)
-   [Set raiseContainerWarning property as optional parameter on IContainerContext](#Set-raiseContainerWarning-property-as-optional-parameter-on-IContainerContext)
-   [Consolidate fluidErrorCode and message on FF Errors](#Consolidate-fluidErrorCode-and-message-on-FF-Errors)

### Move IntervalType from merge-tree to sequence package

Move the type from the merge-tree package where it isn't used to the sequence package where it is used

```diff
- import { IntervalType } from "@fluidframework/merge-tree";
+ import { IntervalType } from "@fluidframework/sequence";
```

## Remove logger property from IContainerContext

The logger property in IContainerContext became an optional parameter in [release 0.56](#Set-logger-property-as-optional-parameter-in-IContainerContext). This property has now been removed. The `taggedLogger` property is now set as a required parameter in `IContainerContext` interface.

## Set raiseContainerWarning property as optional parameter on IContainerContext

`raiseContainerWarning` is set as an optional parameter on `IContainerContext` interface and would be removed from `IContainerContext` interface and `ContainerContext` class in the next release. Please see [raiseContainerWarning property](#Remove-raisecontainerwarning-property) for more details.

### Consolidate fluidErrorCode and message on FF Errors

Errors raised by the Fluid Framework will no longer contain the property `fluidErrorCode`.
This was present in many error constructors, and exposed in the type `IFluidErrorBase`, but has now been removed.
Previously, the fluidErrorCode value (a pascaleCased term) was often used as the error message itself.
Now all error messages can be expected to be easily-read sentences,
sometimes followed by a colon and an inner error message when applicable.

# 0.57

## 0.57 Upcoming changes

## 0.57 Breaking changes

-   [IFluidConfiguration removed](#IFluidConfiguration-removed)
-   [Driver error constructors' signatures have changed](#driver-error-constructors-signatures-have-changed)
-   [IFluidObject removed from IFluidDataStoreContext scope](#IFluidObject-removed-from-IFluidDataStoreContext-scope)
-   [The behavior of containers' isDirty flag has changed](#containers-isdirty-flag-behavior-has-changed)
-   [Removed PureDataObject.requestFluidObject_UNSAFE](#Removed-PureDataObject.requestFluidObject_UNSAFE)
-   [Modified PureDataObject.getFluidObjectFromDirectory](#Modified-PureDataObject.getFluidObjectFromDirectory)
-   [Remove IFluidObject from Aqueduct](#Remove-IFluidObject-from-Aqueduct)
-   [Removing snapshot API from IRuntime](#Removing-snapshot-api-from-IRuntime)
-   [Remove Unused IFluidObject Augmentations](#Remove-Unused-IFluidObject-Augmentations)
-   [Duplicate extractLogSafeErrorProperties removed](#duplicate-extractlogsafeerrorproperties-removed)
-   [Code proposal rejection removed](#Code-proposal-rejection-removed)
-   [ContainerRuntime.createDataStore return type changed](#Containerruntimecreatedatastore-return-type-changed)
-   [Root datastore creation may throw an exception in case of name conflicts](#Root-datastore-creation-may-throw-an-exception-in-case-of-name-conflicts)

### IFluidConfiguration removed

The `IFluidConfiguration` interface and related properties were deprecated in 0.55, and have now been removed. This includes the `configuration` member of `IContainerContext` and `ContainerContext`.

### Driver error constructors' signatures have changed

All error classes defined in @fluidframework/driver-utils now require the `props` parameter in their constructors,
and `props` must include the property `driverVersion: string | undefined` (via type `DriverErrorTelemetryProps`).
Same for helper functions that return new error objects.

Additionally, `createGenericNetworkError`'s signature was refactored to combine `canRetry` and `retryAfterMs` into a single
required parameter `retryInfo`.

### IFluidObject removed from IFluidDataStoreContext scope

IFluidObject is deprecated and being replaced with [FluidObject](#Deprecate-IFluidObject-and-introduce-FluidObject). IFluidObject is now removed from IFluidDataStoreContext's scope:

```diff
- readonly scope: IFluidObject & FluidObject;
+ readonly scope: FluidObject;
```

Additionally, the following deprecated fields have been removed from IFluidObject:

-   IFluidDataStoreFactory
-   IFluidDataStoreRegistry

Use [FluidObject](#Deprecate-IFluidObject-and-introduce-FluidObject) instead.

### Containers isDirty flag behavior has changed

Container is now considered dirty if it's not attached or it is attached but has pending ops. Check https://fluidframework.com/docs/build/containers/#isdirty for further details.

### Removed PureDataObject.requestFluidObject_UNSAFE

The `requestFluidObject_UNSAFE` is removed from the PureDataObject. If you still need to fallback on URIs, use `handleFromLegacyUri`. We are making this change to encourage retreiving shared objects via handles only.

### Modified PureDataObject.getFluidObjectFromDirectory

Going forward, `getFluidObjectFromDirectory` will not return FluidObject if you have have used to store uri string for a given key. If you still need to fallback on URIs, use `handleFromLegacyUri`. Also, getFluidObjectFromDirectory now expects callback that is only returning `IFluidHandle` or `undefined`. Returnig uri/id (string) is not supported as we want to encourage retreiving shared objects via handles only.

### Remove IFluidObject from Aqueduct

[IFluidObject is deprecated](#Deprecate-IFluidObject-and-introduce-FluidObject). In this release we have removed all IFluidObject from the aqueduct package.
This impacts the following public apis:

-   getDefaultObjectFromContainer
-   getObjectWithIdFromContainer
-   getObjectFromContainer
-   PureDataObject.getFluidObjectFromDirectory
-   ContainerServiceRegistryEntries
-   SingletonContainerServiceFactory.getService

In general the impact of these changes should be transparent. If you see compile errors related to Fluid object provider types with the above apis, you should transition those usages to [FluidObject](https://github.com/microsoft/FluidFramework/blob/main/common/lib/core-interfaces/src/provider.ts#L61) which is the replacement for the deprecated IFluidObject.

### Removing snapshot API from IRuntime

Snapshot API has been removed from IRuntime. Replay tools and snapshot tests are now using summarize API.

### Remove Unused IFluidObject Augmentations

The following deprecated provider properties are no longer exposed off of IFluidObject

-   IFluidMountableView
-   IAgentScheduler
-   IContainerRuntime
-   ISummarizer

The interfaces that correspond to the above properties continue to exist, and can use directly, or with the IFluidObject replacement [FluidObject](https://github.com/microsoft/FluidFramework/blob/main/common/lib/core-interfaces/src/provider.ts#L61)

### Duplicate extractLogSafeErrorProperties removed

The helper function `extractLogSafeErrorProperties` existed in both telemetry-utils and common-utils packages.
The copy in common-utils was out of date and unused in this repo, and has now been removed.

### Code proposal rejection removed

Rejection functionality has been removed from Quorum. As a result, the `"codeDetailsProposed"` event on `IContainer` now provides an `ISequencedProposal` rather than an `IPendingProposal`.

### ContainerRuntime.createDataStore return type changed

`ContainerRuntime.createDataStore` will now return an an `IDataStore` instead of an `IFluidRouter`. This change does not break the interface contract, as the former inherits the latter, however the concrete object will be a `DataStore` instance, which does not inherit `IFluidDataStoreChannel` as before.

### Root datastore creation may throw an exception in case of name conflicts

When creating root datastores using `ContainerRuntime.createRootDataStore` or `ContainerRuntime._createDataStoreWithProps`, in case of a name conflict (when attempting to create a root datastore with a name which already exists in the document), an exception of type `GenericError` may be thrown from the function.

## 0.56 Breaking changes

-   [`MessageType.Save` and code that handled it was removed](#messageType-save-and-code-that-handled-it-was-removed)
-   [Removed `IOdspResolvedUrl.sharingLinkToRedeem`](#Removed-IOdspResolvedUrl.sharingLinkToRedeem)
-   [Removed url from ICreateBlobResponse](#removed-url-from-ICreateBlobResponse)
-   [`readonly` removed from `IDeltaManager`, `DeltaManager`, and `DeltaManagerProxy`](#readonly-removed-from-IDeltaManager-and-DeltaManager-DeltaManagerProxy)(Synthesize-Decoupled-from-IFluidObject-and-Deprecations-Removed)
-   [codeDetails removed from Container](#codeDetails-removed-from-Container)
-   [wait() methods removed from map and directory](#wait-methods-removed-from-map-and-directory)
-   [Removed containerPath from DriverPreCheckInfo](#removed-containerPath-from-DriverPreCheckInfo)
-   [Removed SharedObject.is](#Removed-SharedObject.is)
-   [Removed IContainerContext.id](#Removed-IContainerContext.id-and-ContainerContext.id)
-   [Remove raiseContainerWarning property](#Remove-raiseContainerWarning-property)
-   [Set logger property as optional parameter in IContainerContext](#Set-logger-property-as-optional-parameter-in-IContainerContext)

### `MessageType.Save` and code that handled it was removed

The `Save` operation type was deprecated and has now been removed. This removes `MessageType.Save` from `protocol-definitions`, `save;${string}: ${string}` from `SummarizeReason` in the `container-runtime` package, and `MessageFactory.createSave()` from and `server-test-utils`.

### Removed `IOdspResolvedUrl.sharingLinkToRedeem`

The `sharingLinkToRedeem` property is removed from the `IOdspResolvedUrl` interface. The property can be accesed from `IOdspResolvedUrl.shareLinkInfo` instead.

### Removed `url` from ICreateBlobResponse

The unused `url` property of `ICreateBlobResponse` in `@fluidframework/protocol-definitions` has been removed

### readonly removed from IDeltaManager, DeltaManager, and DeltaManagerProxy

The `readonly` property was deprecated and has now been removed from `IDeltaManager` from `container-definitions`. Additionally, `readonly` has been removed from the implementations in `DeltaManager` and `DeltaManagerProxy` from `container-loader`. To replace its functionality, use `readOnlyInfo.readonly` instead.

### Synthesize Decoupled from IFluidObject and Deprecations Removed

DependencyContainer now takes a generic argument, as it is no longer directly couple to IFluidObject. The ideal pattern here would be directly pass the provider or FluidObject interfaces you will register. As a short term solution you could also pass IFluidObject, but IFluidObject is deprecated, so will need to be removed if used here.
Examples:

```typescript
// the old way
const dc = new DependencyContainer();
dc.register(IFluidHTMLView, MockLoadable());

// FluidObject option
const dc = new DependencyContainer<FluidObject<IFluidHTMLView>>();
dc.register(IFluidHTMLView, MockLoadable());

// Provider option
const dc = new DependencyContainer<IProvideFluidHTMLView>();
dc.register(IFluidHTMLView, MockLoadable());

// Short term IFluidObject option
const dc = new DependencyContainer<IFluidObject>();
dc.register(IFluidHTMLView, MockLoadable());
```

The following members have been removed from IFluidDependencySynthesizer:

-   registeredTypes - unused and no longer supported. `has` can replace most possible usages
-   register - create new DependencyContainer and add existing as parent
-   unregister - create new DependencyContainer and add existing as parent
-   getProvider - use `has` and `synthesize` to check or get provider respectively

The following types have been removed or changed. These changes should only affect direct usages which should be rare. Existing synthesizer api usage is backwards compatible:

-   FluidObjectKey - removed as IFluidObject is deprecated
-   NonNullableFluidObject - removed as IFluidObject is deprecated. use typescripts NonNullable instead
-   AsyncRequiredFluidObjectProvider - Takes FluidObject types rather than keys
-   AsyncOptionalFluidObjectProvider - Takes FluidObject types rather than keys
-   AsyncFluidObjectProvider - Takes FluidObject types rather than keys
-   FluidObjectProvider - Takes FluidObject types rather than keys
-   ProviderEntry - no longer used
-   DependencyContainerRegistry - no longer used

### codeDetails removed from Container

In release 0.53, the `codeDetails` member was removed from `IContainer`. It is now also removed from `Container`. To inspect the code details of a container, instead use the `getSpecifiedCodeDetails()` and `getLoadedCodeDetails()` methods.

### `wait()` methods removed from map and directory

The `wait()` methods on `ISharedMap` and `IDirectory` were deprecated in 0.55 and have now been removed. See the [deprecation notice](#wait-methods-deprecated-on-map-and-directory) for migration advice if you currently use these APIs.

### Removed containerPath from DriverPreCheckInfo

The `containerPath` property of `DriverPreCheckInfo` was deprecated and has now been removed. To replace its functionality, use `Loader.request()`.

### Removed `SharedObject.is`

The `is` method is removed from SharedObject. This was being used to detect SharedObjects stored inside other SharedObjects (and then binding them), which should not be happening anymore. Instead, use handles to SharedObjects.

### Removed IContainerContext.id and ContainerContext.id

The `id` property of IContainerContext was deprecated and now removed. The `id` property of ContainerContext was deprecated and now removed. id should not be exposed at
runtime level anymore. Instead, get from container's resolvedURL if necessary.

### Remove raiseContainerWarning property

The `raiseContainerWarning` property is removed from the following interfaces in release 0.56:

-   `IContainerRuntime`
-   `IFluidDataStoreContext`
-   `IFluidDataStoreRuntime`

This property was also deprecated in `IContainerContext` and will be removed in a future release. Application developers should generate their own telemetry/logging events.

### Set logger property as optional parameter in IContainerContext

The `logger` property from `IContainerContext` is now optional. It will be removed completely in a future release. Use `taggedLogger` instead. Loggers passed to `ContainerContext` will need to support tagged events.

## 0.55 Breaking changes

-   [`SharedObject` summary and GC API changes](#SharedObject-summary-and-GC-API-changes)
-   [`IChannel.summarize` split into sync and async](#IChannel.summarize-split-into-sync-and-async)
-   [`IFluidSerializer` moved to shared-object-base](#IFluidSerializer-moved-to-shared-object-base)
-   [Removed `IFluidSerializer` from `IFluidDataStoreRuntime`](#Removed-IFluidSerializer-from-IFluidDataStoreRuntime)
-   [`IFluidConfiguration` deprecated and `IFluidConfiguration` member removed from `ContainerRuntime`](#IFluidConfiguration-deprecated-and-IFluidConfiguration-member-removed-from-ContainerRuntime)
-   [`wait()` methods deprecated on map and directory](#wait-methods-deprecated-on-map-and-directory)
-   [Remove Legacy Data Object and Factories](#Remove-Legacy-Data-Object-and-Factories)
-   [Removed `innerRequestHandler`](#Removed-innerRequestHandler)
-   [Aqueduct and IFluidDependencySynthesizer changes](#Aqueduct-and-IFluidDependencySynthesizer-changes)

### `container-loader` interfaces return `IQuorumClients` rather than `IQuorum`

The `getQuorum()` method on `IContainer` and the `quorum` member of `IContainerContext` return an `IQuorumClients` rather than an `IQuorum`. See the [prior breaking change notice announcing this change](#getQuorum-returns-IQuorumClients-from-within-the-container) for recommendations on migration.

### `SharedObject` summary and GC API changes

`SharedObject.snapshotCore` is renamed to `summarizeCore` and returns `ISummaryTreeWithStats`. Use
`SummaryTreeBuilder` to create a summary instead of `ITree`.

`SharedObject.getGCDataCore` is renamed to `processGCDataCore` and a `SummarySerializer` is passed as a parameter. The method should run the serializer over the handles as before and does not need to return anything. The caller will extract the GC data from the serializer.

### `IChannel.summarize` split into sync and async

`IChannel` now has two summarization methods instead of a single synchronous `summarize`. `getAttachSummary` is synchronous to prevent channel modifications during summarization, `summarize` is asynchronous.

### `IFluidSerializer` moved to shared-object-base

`IFluidSerializer` has moved packages from core-interfaces to shared-object-base. `replaceHandles` method is renamed to `encode`. `decode` method is now required. `IFluidSerializer` in core-interfaces is now deprecated and will be removed in a future release.

### Removed `IFluidSerializer` from `IFluidDataStoreRuntime`

`IFluidSerializer` in `IFluidDataStoreRuntime` was deprecated in version 0.53 and is now removed.

### `IFluidConfiguration` deprecated and `IFluidConfiguration` member removed from `ContainerRuntime`

The `IFluidConfiguration` interface from `@fluidframework/core-interfaces` has been deprecated and will be removed in an upcoming release. This will include removal of the `configuration` member of the `IContainerContext` from `@fluidframework/container-definitions` and `ContainerContext` from `@fluidframework/container-loader` at that time. To inspect whether the document is in readonly state, you should instead query `container.readOnlyInfo.readonly`.

The `IFluidConfiguration` member of `ContainerRuntime` from `@fluidframework/container-runtime` has also been removed.

### `wait()` methods deprecated on map and directory

The `wait()` methods on `ISharedMap` and `IDirectory` have been deprecated and will be removed in an upcoming release. To wait for a change to a key, you can replicate this functionality with a helper function that listens to the change events.

```ts
const directoryWait = async <T = any>(directory: IDirectory, key: string): Promise<T> => {
	const maybeValue = directory.get<T>(key);
	if (maybeValue !== undefined) {
		return maybeValue;
	}

	return new Promise((resolve) => {
		const handler = (changed: IValueChanged) => {
			if (changed.key === key) {
				directory.off("containedValueChanged", handler);
				const value = directory.get<T>(changed.key);
				if (value === undefined) {
					throw new Error("Unexpected containedValueChanged result");
				}
				resolve(value);
			}
		};
		directory.on("containedValueChanged", handler);
	});
};

const foo = await directoryWait<Foo>(this.root, fooKey);

const mapWait = async <T = any>(map: ISharedMap, key: string): Promise<T> => {
	const maybeValue = map.get<T>(key);
	if (maybeValue !== undefined) {
		return maybeValue;
	}

	return new Promise((resolve) => {
		const handler = (changed: IValueChanged) => {
			if (changed.key === key) {
				map.off("valueChanged", handler);
				const value = map.get<T>(changed.key);
				if (value === undefined) {
					throw new Error("Unexpected valueChanged result");
				}
				resolve(value);
			}
		};
		map.on("valueChanged", handler);
	});
};

const bar = await mapWait<Bar>(someSharedMap, barKey);
```

As-written above, these promises will silently remain pending forever if the key is never set (similar to current `wait()` functionality). For production use, consider adding timeouts, telemetry, or other failure flow support to detect and handle failure cases appropriately.

### Remove Legacy Data Object and Factories

In order to ease migration to the new Aqueduct Data Object and Data Object Factory generic arguments we added legacy versions of those classes in version 0.53.

In this release we remove those legacy classes: LegacyDataObject, LegacyPureDataObject, LegacyDataObjectFactory, and LegacyPureDataObjectFactory

It is recommend you migrate to the new generic arguments before consuming this release.
Details are here: [0.53: Generic Argument Changes to DataObjects and Factories](#Generic-Argument-Changes-to-DataObjects-and-Factories)

### Removed `innerRequestHandler`

`innerRequestHandler` is removed from `@fluidframework/request-handlers` package, and its usage is removed from `BaseContainerRuntimeFactory` and `ContainerRuntimeFactoryWithDefaultDataStore`. If you are using these container runtime factories, attempting to access internal data stores via `request()` will result in 404 responses.

If you rely on `request()` access to internal root data stores, you can add `rootDataStoreRequestHandler` to your list of request handlers on the runtime factory.

It is not recommended to provide `request()` access to non-root data stores, but if you currently rely on this functionality you can add a custom request handler that calls `runtime.IFluidHandleContext.resolveHandle(request)` just like `innerRequestHandler` used to do.

### Aqueduct and IFluidDependencySynthesizer changes

The type `DependencyContainerRegistry` is now deprecated and no longer used. In it's place the `DependencyContainer` class should be used instead.

The following classes in Aqueduct have been changed to no longer take DependencyContainerRegistry and to use DependencyContainer instead: `BaseContainerRuntimeFactory`, and `ContainerRuntimeFactoryWithDefaultDataStore`

In both cases, the third parameter to the constructor has been changed from `providerEntries: DependencyContainerRegistry = []` to `dependencyContainer?: IFluidDependencySynthesizer`. If you were previously passing an emptry array, `[]` you should now pass `undefined`. If you were passing in something besides an empty array, you will instead create new DependencyContainer and register your types, and then pass that, rather than the type directly:

```diff
+const dependencyContainer = new DependencyContainer();
+dependencyContainer.register(IFluidUserInformation,async (dc) => userInfoFactory(dc));

 export const fluidExport = new ContainerRuntimeFactoryWithDefaultDataStore(
     Pond.getFactory(),
     new Map([
         Pond.getFactory().registryEntry,
     ]),
-    [
-        {
-            type: IFluidUserInformation,
-            provider: async (dc) => userInfoFactory(dc),
-        },
-    ]);
+    dependencyContainer);
```

## 0.54 Breaking changes

-   [Removed `readAndParseFromBlobs` from `driver-utils`](#Removed-readAndParseFromBlobs-from-driver-utils)
-   [Loader now returns `IContainer` instead of `Container`](#Loader-now-returns-IContainer-instead-of-Container)
-   [`getQuorum()` returns `IQuorumClients` from within the container](#getQuorum-returns-IQuorumClients-from-within-the-container)
-   [`SharedNumberSequence` and `SharedObjectSequence` deprecated](#SharedNumberSequence-and-SharedObjectSequence-deprecated)
-   [`IContainer` interface updated to complete 0.53 changes](#IContainer-interface-updated-to-complete-0.53-changes)

### Removed `readAndParseFromBlobs` from `driver-utils`

The `readAndParseFromBlobs` function from `driver-utils` was deprecated in 0.44, and has now been removed from the `driver-utils` package.

### Loader now returns `IContainer` instead of `Container`

The following public API functions on `Loader`, from `"@fluidframework/container-loader"` package, now return `IContainer`:

-   `createDetachedContainer`
-   `rehydrateDetachedContainerFromSnapshot`
-   `resolve`

All of the required functionality from a `Container` instance should be available on `IContainer`. If the function or property you require is not available, please file an issue on GitHub describing which function and what you are planning on using it for. They can still be used by casting the returned object to `Container`, i.e. `const container = await loader.resolve(request) as Container;`, however, this should be avoided whenever possible and the `IContainer` API should be used instead.

### `getQuorum()` returns `IQuorumClients` from within the container

The `getQuorum()` method on `IContainerRuntimeBase`, `IFluidDataStoreContext`, and `IFluidDataStoreRuntime` now returns an `IQuorumClients` rather than an `IQuorum`. `IQuorumClients` retains the ability to inspect the clients connected to the collaboration session, but removes the ability to access the quorum proposals. It is not recommended to access the quorum proposals directly.

A future change will similarly convert calls to `getQuorum()` on `IContainer` and `IContainerContext` to return an `IQuorumClients`. If you need to access the code details on the `IContainer`, you should use the `getSpecifiedCodeDetails()` API instead. If you are currently accessing the code details on the `IContainerContext`, a temporary `getSpecifiedCodeDetails()` method is exposed there as well to aid in migration. However, accessing the code details from the container context is not recommended and this migratory API will be removed in an upcoming release. It is instead recommended to only inspect code details in the code loader while loading code, or on `IContainer` as part of code upgrade scenarios (i.e. when calling `IContainer`'s `proposeCodeDetails()`). Other uses are not supported.

### `SharedNumberSequence` and `SharedObjectSequence` deprecated

The `SharedNumberSequence` and `SharedObjectSequence` have been deprecated and are not recommended for use. To discuss future plans to support scenarios involving sequences of objects, please see [Github issue 8526](https://github.com/microsoft/FluidFramework/issues/8526).

Additionally, `useSyncedArray()` from `@fluid-experimental/react` has been removed, as it depended on the `SharedObjectArray`.

### `IContainer` interface updated to complete 0.53 changes

The breaking changes introduced in [`IContainer` interface updated to expose actively used `Container` public APIs](#IContainer-interface-updated-to-expose-actively-used-Container-public-APIs) have now been completed in 0.54. The following additions to the `IContainer` interface are no longer optional but rather mandatory:

-   `connectionState`
-   `connected`
-   `audience`
-   `readOnlyInfo`

The following "alpha" APIs are still optional:

-   `setAutoReconnect()` (**alpha**)
-   `resume()` (**alpha**)
-   `clientId` (**alpha**)
-   `forceReadonly()` (**alpha**)

The deprecated `codeDetails` API, which was marked as optional on the last release, has now been removed.

## 0.53 Breaking changes

-   [`IContainer` interface updated to expose actively used `Container` public APIs](#IContainer-interface-updated-to-expose-actively-used-Container-public-APIs)
-   [Remove `getLegacyInterval()` and `delete()` from sequence dds](#Remove-getLegacyInterval-and-delete-from-sequence-dds)
-   [readOnly and readOnlyPermissions removed from Container](#readOnly-and-readOnlyPermissions-removed-from-container)
-   [Generic Argument Changes to DataObjects and Factories](#Generic-Argument-Changes-to-DataObjects-and-Factories)
-   [Remove `loader` property from `MockFluidDataStoreContext` class](#Remove-loader-property-from-MockFluidDataStoreContext-class)
-   [maxMessageSize removed from IConnectionDetails and IDocumentDeltaConnection](#maxMessageSize-removed-from-IConnectionDetails-and-IDocumentDeltaConnection)
-   [Remove `IntervalCollection.getView()` from sequence dds](#Remove-IntervalCollectiongetView-from-sequence-dds)
-   [Moved `ICodeDetailsLoader` and `IFluidModuleWithDetails` interface to `@fluidframework/container-definitions`](#Moved-ICodeDetailsLoader-and-IFluidModuleWithDetails-interface-to-fluidframeworkcontainer-definitions)
-   [Removed `errorMessage` property from `ISummaryNack` interface](#Removed-errorMessage-property-from-ISummaryNack-interface)
-   [ISequencedDocumentMessage arg removed from SharedMap and SharedDirectory events](#ISequencedDocumentMessage-arg-removed-from-SharedMap-and-SharedDirectory-events)
-   [Moved `@fluidframework/core-interface#fluidPackage.ts` to `@fluidframework/container-definition#fluidPackage.ts`](#Moved-fluidframeworkcore-interfacefluidPackagets-to-fluidframeworkcontainer-definitionfluidPackagets)
-   [Deprecated `IFluidSerializer` in `IFluidDataStoreRuntime`](#Deprecated-IFluidSerializer-in-IFluidDataStoreRuntime)
-   [Errors thrown to DDS event handlers](#Errors-thrown-to-DDS-event-handlers)

### `IContainer` interface updated to expose actively used `Container` public APIs

In order to have the `IContainer` interface be the active developer surface that is used when interacting with a `Container` instance, it has been updated to expose the APIs that are necessary for currently used behavior. The motivation here is to move away from using the `Container` class when only its type is required, and to use the `IContainer` interface instead.

The following values have been added (NOTE: some of these are marked with an @alpha tag and may be replaced in the future with a breaking change as the `IContainer` interface is finalized):

-   `connectionState`
-   `connected`
-   `setAutoReconnect()` (**alpha**)
-   `resume()` (**alpha**)
-   `audience`
-   `clientId` (**alpha**)
-   `readOnlyInfo`
-   `forceReadonly()` (**alpha**)

Additionally, `codeDetails` which was already deprecated before is now marked as optional and ready for removal after the next release.

### Remove `getLegacyInterval()` and `delete()` from sequence dds

`getLegacyInterval()` was only being used by the deprecated `IntervalCollection.delete()`. The alternative to `IntervalCollection.delete()` is `IntervalCollection.removeIntervalById()`.

### `readOnly` and `readOnlyPermissions` removed from `Container`

The `readOnly` and `readOnlyPermissions` properties from `Container` in `container-loader` was deprecated in 0.35, and has now been removed. To replace its functionality, use `readOnlyInfo` by accessing `readOnlyInfo.readonly` and `readOnlyInfo.permissions` respectively.

### Generic Argument Changes to DataObjects and Factories

DataObject and PureDataObject used to take 3 generic type parameters. This has been collasped to a single generic argument. This new format takes the same types, but allows for easier exclusion or inclusion of specific types, while also being more readable.

In general the existing data object generic parameters map to the new generic parameter as follow:
`DataObject<O,S,E>` maps to `DataObject<{OptionalProviders: O, InitialState: S, Events: E}>`

We would frequently see default values for generic paramaters, in order to set a following parameter. This is no longer necessary. If you see a generic parameter with a type of `{}`, `undefined`, `object`, `unknown`, `any`, `IEvent`, or `IFluidObject` is not needed, and can now be excluded.

Here are some examples:

-   `DataObject<{}, any, IEvent>` becomes `DataObject`
-   `DataObject<IFluidUserInformation>` becomes `DataObject<{OptionalProviders: IFluidUserInformation}>`
-   `DataObject<{}, RootDataObjectProps>` becomes `DataObject<{InitialState: RootDataObjectProps}>`
-   `DataObject<object, undefined, IClickerEvents>` becomes `DataObject<{Events: IClickerEvents}>`

Very similar changes have been made to DataObjectFactory and PureDataObjectFactory. Rather than 4 generic arguments it is reduced to 2. The first is still the same, and is the DataObject, the second is the same type the DataObject itself takes. However, this detail should not be important, as will this change has come improved type inference, so it should no longer be necessary to set any generic arguments on the factory.

here are some examples:

-   `new DataObjectFactory<SpacesStorage, undefined, undefined, IEvent>` becomes `new DataObjectFactory`
-   `DataObjectFactory<MockComponentFooProvider, object, undefined>` becomes `DataObjectFactory<MockComponentFooProvider>`

Above I've used DataObject, and DataObjectFactory however the same changes apply to PureDataObject and PureDataObjectFactory.

To ease transition we've also added LegacyDataObject, LegacyPureDataObject, LegacyDataObjectFactory, and LegacyPureDataObjectFactory. These types have the same generic parameters as the types before this change, and can be used as a drop in replacement, but please move away from these types asap, as they will be removed in a following release.

### Remove `loader` property from `MockFluidDataStoreContext` class

The `loader` property from `MockFluidDataStoreContext` class was deprecated in release 0.37 and is now removed. Refer the following deprecation warning: [Loader in data stores deprecated](#Loader-in-data-stores-deprecated)

### `maxMessageSize` removed from `IConnectionDetails` and `IDocumentDeltaConnection`

The `maxMessageSize` property from `IConnectionDetails` and `IDocumentDeltaConnection` was deprecated in 0.51, and has now been removed from the `container-definitions` and `driver-definitions` packages respectively. To replace its functionality, use `serviceConfiguration.maxMessageSize`.

### Remove `IntervalCollection.getView()` from sequence dds

The `IntervalCollection.getView()` was removed. If you were calling this API, you should instead refer to the `IntervalCollection` itself directly in places where you were using the view.

### Moved `ICodeDetailsLoader` and `IFluidModuleWithDetails` interface to `@fluidframework/container-definitions`

The `ICodeDetailsLoader` and `IFluidModuleWithDetails` interface are deprecated in `@fluidframework/container-loader` and moved to `@fluidframework/container-definitions`. The `ICodeDetailsLoader` interface should be imported from `@fluidframework/container-definition` package. The `ICodeDetailsLoader` and `IFluidModuleWithDetails` from `@fluidframework/container-loader` will be removed from `@fluidframework/container-loader` in further releases.

### Removed `errorMessage` property from `ISummaryNack` interface

The `errorMessage` property from the `ISummaryNack` interface was deprecated in 0.43, and has now been removed from the `protocol-definitions` package. To replace its functionality, use the `message` property.

### `ISequencedDocumentMessage` arg removed from `SharedMap` and `SharedDirectory` events

The `ISequencedDocumentMessage` argument in events emitted from `SharedMap` and `SharedDirectory` (the `"valueChanged"` and `"clear"` events) has been removed. It is not recommended to access the protocol layer directly. Note that if you were leveraging the `this` argument of these events, you will need to update your event listeners due to the arity change.

### Moved `@fluidframework/core-interface#fluidPackage.ts` to `@fluidframework/container-definition#fluidPackage.ts`

Moved the following interfaces and const from `@fluidframework/core-interface` to `@fluidframework/container-definitions`:

-   `IFluidPackageEnvironment`
-   `IFluidPackage`
-   `isFluidPackage`
-   `IFluidCodeDetailsConfig`
-   `IFluidCodeDetailsConfig`
-   `IFluidCodeDetails`
-   `IFluidCodeDetailsComparer`
-   `IProvideFluidCodeDetailsComparer`
-   `IFluidCodeDetailsComparer`

They are deprecated from `@fluidframework/core-interface` and would be removed in future release. Please import them from `@fluidframework/container-definitions`.

### Deprecated `IFluidSerializer` in `IFluidDataStoreRuntime`

`IFluidSerializer` should only be used by DDSes to serialize data and they should use the one created by `SharedObject`.

### Errors thrown to DDS event handlers

Before this release, exceptions thrown from DDS event handlers resulted in Fluid Framework reporting non-error telemetry event and moving forward as if nothing happened. Starting with this release, such exceptions will result in critical error, i.e. container will be closed with such error and hosting app will be notified via Container's "closed" event. This will either happen immediately (if exception was thrown while processing remote op), or on later usage (if exception was thrown on local change). DDS will go into "broken" state and will keep throwing error on amy attempt to make local changes.
This process is supposed to be a catch-call case for cases where listeners did not do due diligence or have no better way to handle their errors.
If possible, it's recommended for DDS event listeners to not throw exceptions, but rather handle them appropriately without involving DDS itself.
The purpose of this change to ensure that data model stays always synchronized with data projection that event listeners are building. If event listener is not able to fully / correctly process change event, that likely means data synchronization is broken and it's not safe to continue (and potentially, corrupt document).

## 0.52 Breaking changes

-   [chaincodePackage removed from Container](#chaincodePackage-removed-from-Container)
-   [`OdspDocumentInfo` type replaced with `OdspFluidDataStoreLocator` interface](#OdspDocumentInfo-type-replaced-with-OdspFluidDataStoreLocator-interface)
-   [close() removed from IDocumentDeltaConnection](#close-removed-from-IDocumentDeltaConnection)
-   [Replace `createCreateNewRequest` function with `createOdspCreateContainerRequest` function](#Replace-createCreateNewRequest-function-with-createOdspCreateContainerRequest-function)
-   [Deprecate IFluidObject and introduce FluidObject](#Deprecate-IFluidObject-and-introduce-FluidObject)

### `chaincodePackage` removed from `Container`

The `chaincodePackage` property on `Container` was deprecated in 0.28, and has now been removed. Two new APIs have been added to replace its functionality, `getSpecifiedCodeDetails()` and `getLoadedCodeDetails()`. Use `getSpecifiedCodeDetails()` to get the code details currently specified for the `Container`, or `getLoadedCodeDetails()` to get the code details that were used to load the `Container`.

### `OdspDocumentInfo` type replaced with `OdspFluidDataStoreLocator` interface

The `OdspDocumentInfo` type is removed from `odsp-driver` package. It is removed from `packages\drivers\odsp-driver\src\contractsPublic.ts` and replaced with `OdspFluidDataStoreLocator` interface as parameter in `OdspDriverUrlResolverForShareLink.createDocumentUrl()`. If there are any instances of `OdspDocumentInfo` type used, it can be simply replaced with `OdspFluidDataStoreLocator` interface.

### Replace `createCreateNewRequest` function with `createOdspCreateContainerRequest` function

The `createCreateNewRequest()` is removed and replaced with `createOdspCreateContainerRequest()` in the `odsp-driver` package. If any instances of `createCreateNewRequest()` are used, replace them with `createOdspCreateContainerRequest()` by importing it from `@fluidframework/odsp-driver` package.

### Deprecate IFluidObject and introduce FluidObject

This release deprecates the interface `IFluidObject` and introduces the utility type [`FluidObject`](https://github.com/microsoft/FluidFramework/blob/main/common/lib/core-interfaces/src/provider.ts). The primary reason for this change is that the module augmentation used by `IFluidObject` creates excessive type coupling where a small breaking change in any type exposed off `IFluidObject` can lead to type error in all usages of `IFluidObject`.
On investigation we also found that the uber type `IFluidObject` wasn't generally necessary, as consumers generally only used a small number of specific types that they knew in advance.

Given these points, we've introduced [`FluidObject`](https://github.com/microsoft/FluidFramework/blob/main/common/lib/core-interfaces/src/provider.ts). `FluidObject` is a utility type that is used in both its generic and non-generic forms.

The non-generic `FluidObject` is returned or taken in cases where the specific functionally isn't known, or is different based on scenario. You'll see this usage for things like `scope` and the request pattern.

The non-generic `FluidObject` is a hint that the generic form of `FluidObject` should be used to inspect it. For example

```typescript
const provider: FluidObject<IFluidHTMLView> = requestFluidObject(container, "/");
if (provider.IFluidHTMLView !== undefined) {
	provider.IFluidHTMLView.render(div);
}
```

If you want to inspect for multiple interfaces via `FluidObject`, you can use an intersection:

```typescript
const provider: FluidObject<IFluidHTMLView & IFluidMountableView> = requestFluidObject(
	container,
	"/",
);
```

Please begin reducing the usage of `IFluidObject` and moving to `FluidObject`. If you find any cases that `FluidObject` doesn't support please file an issue.

## 0.51 Breaking changes

-   [`maxMessageSize` property has been deprecated from IConnectionDetails and IDocumentDeltaConnection](#maxmessagesize-property-has-been-deprecated-from-iconnectiondetails-and-idocumentdeltaconnection)
-   [\_createDataStoreWithProps and IFluidDataStoreChannel](#createdatastorewithprops-and-ifluiddatastorechannel)
-   [Deprecated `Loader._create` is removed](#deprecated-loadercreate-is-removed)
-   [Stop exporting internal class `CollabWindowTracker` ](#stop-exporting-internal-class-collabwindowtracker)
-   [base-host package removed](#base-host-package-removed)
-   [Registers removed from sequence and merge-tree](#Registers-removed-from-sequence-and-merge-tree)
-   [Token fetch errors have proper errorType](#token-fetch-errors-have-proper-errorType)

### `maxMessageSize` property has been deprecated from IConnectionDetails and IDocumentDeltaConnection

`maxMessageSize` is redundant and will be removed soon. Please use the `serviceConfiguration.maxMessageSize` property instead.

### \_createDataStoreWithProps and IFluidDataStoreChannel

ContainerRuntime.\_createDataStoreWithProps() is made consistent with the rest of API (same API on IContainerRuntimeBase interface, all other create methods to create data store) and returns now only IFluidRouter. IFluidDataStoreChannel is internal communication mechanism between ContainerRuntime and data stores and should be used only for this purpose, by data store authors. It is not a public interface that should be exposed by data stores.
While casting IFluidRouter objects returned by various data store creation APIs to IFluidDataStoreChannel would continue to work in this release, this is not supported and will be taken away in next releases due to upcoming work in GC & named component creation space.

### Deprecated `Loader._create` is removed

Removing API `Loader._create` from `@fluidframework/container-loader`, which was an interim replacement of the Loader constructor API change in version 0.28.
Use the Loader constructor with the `ILoaderProps` instead.

### Stop exporting internal class `CollabWindowTracker`

`CollabWindowTracker` is an internal implementation for `@fluidframework/container-loader` and should never been exported.

### base-host package removed

The `@fluidframework/base-host` package has been removed. See the [quick-start guide](https://fluidframework.com/docs/start/quick-start/) for recommended hosting practices.

If you were using the `UpgradeManager` utility from this package, external access to Quorum proposals is planned to be deprecated and so this is no longer recommended. To upgrade code, instead use the `Container` API `proposeCodeDetails`.

### Registers removed from sequence and merge-tree

The `@fluidframework/sequence` and `@fluidframework/merge-tree` packages provided cut/copy/paste functionalities that built on a register concept. These functionalities were never fully implemented and have been removed.

### Token fetch errors have proper errorType

If the tokenFetcher provided by the host thrown an error, this error will be propagated through the code with errorType "fetchTokenError".
Previously, the errorType was either empty, or recently and incorrectly, "dataProcessingError".

## 0.50 Breaking changes

-   [OpProcessingController removed](#opprocessingcontroller-removed)
-   [Expose isDirty flag in the FluidContainer](#expose-isdirty-flag-in-the-fluidcontainer)
-   [get-container API changed](#get-container-api-changed)
-   [SharedCell serialization](#sharedcell-serialization)
-   [Expose saved and dirty events in FluidContainer](#expose-saved-and-dirty-events-in-fluidcontainer)
-   [Deprecated bindToContext in IFluidDataStoreChannel](#Deprecated-bindToContext-in-IFluidDataStoreChannel)

### OpProcessingController removed

OpProcessingController has been deprecated for very long time. It's being removed in this release.
Please use LoaderContainerTracker instead (see https://github.com/microsoft/FluidFramework/pull/7784 as an example of changes required)
If you can't make this transition, you can always copy implementation of LoaderContainerTracker to your repo and maintain it. That said, it has bugs and tests using it are easily broken but subtle changes in reconnection logic, as evident from PRs #7753, #7393)

### Expose isDirty flag in the FluidContainer

The `isDirty` flag is exposed onto the FluidContainer. The property is already exposed on the Container and it is just piped up to the FluidContainer.

### get-container API changed

The signature of methods `getTinyliciousContainer` and `getFRSContainer` exported from the `get-container` package has been changed to accomodate the new container create flow. Both methods now return a tuple of the container instance and container ID associated with it. The `documentId` parameter is ignored when a new container is requested. Client applications need to use the ID returned by the API.
The `get-container` API is widely used in multiple sample applications across the repository. All samples were refactored to reflect the change in the API. External samples consuming these methods should be updated accordingly.

### SharedCell serialization

`SharedCell` serialization format has changed. Values stored from previous versions will be broken.

### Expose saved and dirty events in FluidContainer

The `saved` and `dirty` container events are exposed onto the FluidContainer. The events are emitted on the Container already.

### Deprecated bindToContext in IFluidDataStoreChannel

bindToContext in IFluidDataStoreChannel has been deprecated. This should not be used to explicitly bind data stores. Root data stores will automatically be bound to container. Non-root data stores will be bound when their handles are stored in an already bound DDS.

## 0.49 Breaking changes

-   [Deprecated dirty document events and property removed from ContainerRuntime](#deprecated-dirty-document-events-and-property-removed-from-containerruntime)
-   [Removed deltaManager.ts from @fluidframework/container-loader export](#deltamanager-removed-from-fluid-framework-export)
-   [Container class protected function resumeInternal made private](#resumeinternal-made-private)
-   [url removed from ICreateBlobResponsee](#url-removed-from-ICreateBlobResponse)
-   [encoding type change](#encoding-type-change)
-   [IContainer.connectionState yields finer-grained ConnectionState values](#icontainerconnectionstate-yields-finer-grained-connectionstate-values)

### Deprecated dirty document events and property removed from ContainerRuntime

The `isDocumentDirty()` method, `"dirtyDocument"` and `"savedDocument"` events that were deprecated in 0.35 have now been removed. For more information on replacements, see [DirtyDocument events and property](#DirtyDocument-events-and-property).

### DeltaManager removed from fluid-framework export

The `DeltaManager` class, the `IConnectionArgs` interface, the `IDeltaManagerInternalEvents` interface, and the `ReconnectedMode` enum have been removed from `@fluidframework/container-loader` package exports. Instead of `DeltaManager`, `IDeltaManager` should be used where appropriate.

### resumeInternal made private

The `protected` function `resumeInternal` under the class `Container` has been made `private`.

### `url` removed from ICreateBlobResponse

The unused `url` property of `ICreateBlobResponse` in `@fluidframework/protocol-definitions` has been removed

### `encoding` type change

The `encoding` property of `IBlob` in `@fluidframework/protocol-definitions` has changed type from `string` to `"utf-8" | "base64"` to match the only supported values.

## 0.48 Breaking changes

-   [client-api package removed](#client-api-package-removed)
-   [SignalManager removed from fluid-framework export](#signalmanager-removed-from-fluid-framework-export)
-   [MockLogger removed from @fluidframework/test-runtime-utils](#mocklogger-removed-from-fluidframeworktest-runtime-utils)
-   [IProxyLoader interface to be removed](#IProxyLoader-interface-to-be-removed)

### client-api package removed

The `@fluid-internal/client-api` package was deprecated in 0.20 and has now been removed. Usage of this package should be replaced with direct usage of the `Loader`, `FluidDataStoreRuntime`, `ContainerRuntime`, and other supported functionality.

### SignalManager removed from fluid-framework export

The `SignalManager` and `Signaler` classes have been removed from the `@fluid-framework/fluid-static` and `fluid-framework` package exports and moved to the `@fluid-experimental/data-objects` package. This is because of its experimental state and the intentional omission of experimental features from `fluid-framework`. Users should instead import the classes from the `@fluid-experimental/data-objects` package.

### MockLogger removed from @fluidframework/test-runtime-utils

MockLogger is only used internally, so it's removed from @fluidframework/test-runtime-utils.

### IContainer.connectionState yields finer-grained ConnectionState values

The `ConnectionState` types have been updated to include a new state which previously was
encompassed by the `Disconnected` state. The new state is `EstablishingConnection` and indicates that the container is
attempting to connect to the ordering service, but is not yet connected.

Any logic based on the `Disconnected` state (e.g. checking the value of `IContainer.connectionState`)
should be updated depending on how you want to treat this new `EstablishingConnection` state.

Additionally, please note that the `Connecting` state is being renamed to `CatchingUp`.
`ConnectionState.Connecting` is marked as deprecated, please use `ConnectionState.CatchingUp` instead.
`ConnectionState.Connecting` will be removed in the following major release.

### IProxyLoader interface to be removed

The `IProxyLoader` interface has been deprecated in 0.48 and will be removed in an upcoming release.

## 0.47 Breaking changes

-   [Property removed from IFluidDataStoreContext](#Property-removed-from-IFluidDataStoreContext)
-   [Changes to IFluidDataStoreFactory](#Changes-to-IFluidDataStoreFactory)
-   [FlushMode enum values renamed](#FlushMode-enum-values-renamed)
-   [name removed from ContainerSchema](#name-removed-from-ContainerSchema)
-   [Anonymous return types for container calls in client packages](#Anonymous-return-types-for-container-calls-in-client-packages)
-   [createContainer and getContainer response objects properties renamed](#createContainer-and-getContainer-response-objects-properties-renamed)
-   [tinylicious and azure clients createContainer now detached](#tinylicious-and-azure-clients-createContainer-now-detached)
-   [container id is returned from new attach() and not exposed on the container](#container-id-is-returned-from-new-attach-and-not-exposed-on-the-container)
-   [AzureClient initialization as a singular config](#AzureClient-initialization-as-a-singular-config)

### Property removed from IFluidDataStoreContext

-   the `existing` property from `IFluidDataStoreContext` (and `FluidDataStoreContext`) has been removed.

### Changes to IFluidDataStoreFactory

-   The `existing` parameter from the `instantiateDataStore` function is now mandatory to differentiate creating vs loading.

### `FlushMode` enum values renamed

`FlushMode` enum values from `@fluidframework/runtime-definitions` have ben renamed as following:

-   `FlushMode.Manual` to `FlushMode.TurnBased`
-   `FlushMode.Automatic` to `FlushMode.Immediate`

### `name` removed from ContainerSchema

The `name` property on the ContainerSchema was used for multi-container scenarios but has not materialized to be a useful schema property. The feedback has been negative to neutral so it is being removed before it becomes formalized. Support for multi-container scenarios, if any is required, will be addressed as a future change.

### Anonymous return types for container calls in client packages

`createContainer` and `getContainer` in `@fluidframework/azure-client` and `@fluidframework/tinylicious-client` will no longer return typed objects but instead will return an anonymous type. This provide the flexibility that comes with tuple deconstruction with the strong typing of property names.

```javascript
// `@fluidframework/azure-client`
createContainer(containerSchema: ContainerSchema): Promise<{
    container: FluidContainer;
    services: AzureContainerServices;
}>;
getContainer(id: string, containerSchema: ContainerSchema): Promise<{
    container: FluidContainer;
    services: AzureContainerServices;
}>;

// `@fluidframework/tinylicious-client`
createContainer(containerSchema: ContainerSchema): Promise<{
    container: FluidContainer;
    services: TinyliciousContainerServices;
}>;
getContainer(id: string, containerSchema: ContainerSchema): Promise<{
    container: FluidContainer;
    services: TinyliciousContainerServices;
}>;
```

### createContainer and getContainer response objects properties renamed

For all `*-client` packages `createContainer` and `getContainer` would return an object with `fluidContainer` and `containerServices`. These have been renamed to the following for brevity.

-   fluidContainer => container
-   containerServices => services

```javascript
// old
const { fluidContainer, containerServices } = client.getContainer(...);

// new
const { container, services } = client.getContainer(...);
```

### tinylicious and azure clients createContainer now detached

Creating a new container now requires and explicit attach step. All changes made in between container creation, and attaching, will be persisted as part of creation and guaranteed to always be available to users. This allows developers to initialize `initialObjects` with state before the container is connected to the service. It also enables draft creation modes.

```javascript
// old
const { fluidContainer } = client.createContainer(...);

// new
const { container } = client.createContainer(...);
const id = container.attach();
```

### container id is returned from new attach() and not exposed on the container

Because we now have an explicit attach flow, the container id is part of that flow as well. The id is returned from the `attach()` call.

```javascript
// old
const { fluidContainer } = client.createContainer(...);
const containerId = fluidContainer.id;

// new
const { container } = client.createContainer(...);
const containerId = container.attach();
```

### AzureClient initialization as a singular config

AzureClient now takes a singular config instead of multiple parameters. This enables easier scaling of config properties as we introduce new functionality.

```js
// old
const connectionConfig = {...};
const logger = new MyLogger();
const client = new AzureClient(connectionConfig, logger);

// new
const config = {
    connection: {...},
    logger: new MyLogger(...)
}
const client = new AzureClient(config);
```

## 0.46 Breaking changes

-   [@fluid-experimental/fluid-framework package name changed](#fluid-experimentalfluid-framework-package-name-changed)
-   [FrsClient has been renamed to AzureClient and moved out of experimental state](#FrsClient-has-been-renamed-to-AzureClient-and-moved-out-of-experimental-state)
-   [documentId removed from IFluidDataStoreRuntime and IFluidDataStoreContext](#documentId-removed-from-IFluidDataStoreRuntime-and-IFluidDataStoreContext)
-   [@fluid-experimental/tinylicious-client package name changed](#fluid-experimentaltinylicious-client-package-name-changed)
-   [@fluid-experimental/fluid-static package name changed](#fluid-experimentalfluid-static-package-name-changed)
-   [TinyliciousClient and AzureClient container API changed](#tinyliciousclient-and-azureclient-container-api-changed)

### `@fluid-experimental/fluid-framework` package name changed

The `@fluid-experimental/fluid-framework` package has been renamed to now be `fluid-framework`. The scope has been removed.

### FrsClient has been renamed to AzureClient and moved out of experimental state

The `@fluid-experimental/frs-client` package for connecting with the Azure Fluid Relay service has been renamed to now be `@fluidframework/azure-client`. This also comes with the following name changes for the exported classes and interfaces from the package:

-   `FrsClient` -> `AzureClient`
-   `FrsAudience` -> `AzureAudience`
-   `IFrsAudience` -> `IAzureAudience`
-   `FrsMember` -> `AzureMember`
-   `FrsConnectionConfig` -> `AzureConnectionConfig`
-   `FrsContainerConfig` -> `AzureContainerConfig`
-   `FrsResources` -> `AzureResources`
-   `FrsAzFunctionTokenProvider` -> `AzureFunctionTokenProvider`
-   `FrsUrlResolver` -> `AzureUrlResolver`

### documentId removed from IFluidDataStoreRuntime and IFluidDataStoreContext

-   `documentId` property is removed from IFluidDataStoreRuntime and IFluidDataStoreContext. It is a document level concept and is no longer exposed from data store level.

### `@fluid-experimental/tinylicious-client` package name changed

The `@fluid-experimental/tinylicious-client` package has been renamed to now be `@fluidframework/tinylicious-client`.

### `@fluid-experimental/fluid-static` package name changed

The `@fluid-experimental/fluid-static` package has been renamed to now be `@fluidframework/fluid-static`.

### TinyliciousClient and AzureClient container API changed

Tinylicious and Azure client API changed to comply with the new container creation flow. From now on,
the new container ID will be generated by the framework. In addition to that, the `AzureContainerConfig`
parameter's got decommissioned and the logger's moved to the client's constructor.

```ts
// Create a client using connection settings and an optional logger
const client = new AzureClient(connectionConfig, logger);
// Create a new container
const { fluidContainer, containerServices } = await client.createContainer(containerSchema);
// Retrieve the new container ID
const containerId = fluidContainer.id;
// Access the existing container
const { fluidContainer, containerServices } = await client.getContainer(
	containerId,
	containerSchema,
);
```

## 0.45 Breaking changes

-   [Changes to local testing in insecure environments and associated bundle size increase](#changes-to-local-testing-in-insecure-environments-and-associated-bundle-size-increase)
-   [Property removed from IFluidDataStoreRuntime](#Property-removed-from-IFluidDataStoreRuntime)
-   [Changes to client-api Document](#changes-to-client-api-Document)
-   [Changes to PureDataObject](#changes-to-PureDataObject)
-   [Changes to DataObject](#changes-to-DataObject)
-   [Changes to PureDataObjectFactory](#changes-to-PureDataObjectFactory)
-   [webpack-fluid-loader package name changed](#webpack-fluid-loader-package-name-changed)
-   [Loggers without tag support now deprecated in ContainerContext](#loggers-without-tag-support-now-deprecated-in-containercontext)
-   [Creating new containers with Container.load is no longer supported](#Creating-new-containers-with-Containerload-is-no-longer-supported)
-   [getHashedDocumentId is now async](#gethasheddocumentid-is-now-async)
-   [ContainerErrorType.clientSessionExpiredError added](#ContainerErrorType.clientSessionExpiredError-added)

### Changes to local testing in insecure environments and associated bundle size increase

Previously the `@fluidframework/common-utils` package exposed a `setInsecureContextHashFn` function so users could set an override when testing locally in insecure environments because the `crypto.subtle` library is not available. This is now done automatically as a fallback and the function is removed. The fallback exists as a dynamic import of our equivalent Node platform implementation, and will show as a chunk named "FluidFramework-HashFallback" and be up to ~25KB parsed in size. It will not be served when running normally in a modern browser.

### Property removed from IFluidDataStoreRuntime

-   the `existing` property from `IFluidDataStoreRuntime` (and `FluidDataStoreRuntime`) has been removed. There is no need for this property in the class, as the flag can be supplied as a parameter to `FluidDataStoreRuntime.load` or to the constructor of `FluidDataStoreRuntime`. The `IFluidDataStoreFactory.instantiateDataStore` function has an `existing` parameter which can be supplied to the `FluidDataStoreRuntime` when the latter is created.

### Changes to client-api Document

-   The `existing` property from the `Document` class in `@fluid-internal/client-api` has been removed. It can be assumed that the property would have always been `true`.

### Changes to PureDataObject

-   The `initializeInternal` and the `finishInitialization` functions have a mandatory `existing` parameter to differentiate creating vs loading.

### Changes to DataObject

-   The `initializeInternal` function has a mandatory `existing` parameter to differentiate creating vs loading.

### Changes to PureDataObjectFactory

-   The `createDataObject` in `PureDataObjectFactory` has a mandatory `existing` parameter to differentiate creating vs loading.

### `webpack-fluid-loader` package name changed

The `webpack-fluid-loader` utility was previously available from a package named `@fluidframework/webpack-fluid-loader`. However, since it is a tool and should not be used in production, it is now available under the tools scope `@fluid-tools/webpack-fluid-loader`.

### Loggers without tag support now deprecated in ContainerContext

The `logger` property of `ContainerContext` has been marked deprecated. Loggers passed to ContainerContext will need to support tagged events.

### Creating new containers with Container.load is no longer supported

-   See [Creating new containers with Container.load has been deprecated](#Creating-new-containers-with-Containerload-has-been-deprecated)
-   The `createOnLoad` flag to inside `IContainerLoadOptions` has been removed.
-   `LegacyCreateOnLoadEnvironmentKey` from `@fluidframework/container-loader` has been removed.

### getHashedDocumentId is now async

`@fluidframework/odsp-driver`'s `getHashedDocumentId` function is now async to take advantage of shared hashing functionality. It drops its dependency on the `sha.js` package as a result, which contributed ~37KB to the parsed size of the `odsp-driver` bundle.

### ContainerErrorType.clientSessionExpiredError added

We have session expiry for GC purposes. Once the session has expired, we want to throw this new clientSessionExpiredError to clear out any stale in-memory data that may still be on the container.

### Tagged telemetry props will be sent to ITelemetryBaseLogger.send

As of the 0.40 release, [telemetry properties on logging events may be tagged](#itelemetryproperties-may-be-tagged-for-privacy-purposes),
meaning the property value may have the shape `{ value: foo, tag: someString }` instead of merely a primitive value.
Unwrapped/untagged values are still supported.
See the updated type definition of `ITelemetryProperties` in @fluidframework/common-definitions v0.21 (and v0.20.1).
This was a breaking change that requires an update to `ITelemetryBaseLogger.send` to handle these tagged values.

The 0.45 release introduces some cases where tagged properties are logged, so before integrating that release
hosts should take care to properly handle tagged properties by inspecting the tag and logging, hashing, or redacting the value.
See [this code](https://github.com/microsoft/FluidFramework/blob/main/packages/utils/telemetry-utils/src/logger.ts#L79-L107)
for an example of how to handle tags.

## 0.44 Breaking changes

-   [Property removed from ContainerRuntime class](#Property-removed-from-the-ContainerRuntime-class)
-   [attach() should only be called once](#attach-should-only-be-called-once)
-   [Loader access in data stores is removed](#loader-access-in-data-stores-is-removed)

### Property removed from the ContainerRuntime class

-   the `existing` property from `ContainerRuntime` has been removed. Inspecting this property in order to decide whether or not to perform initialization operations should be replaced with extending the `RuntimeFactoryHelper` abstract class from `@fluidframework/runtime-utils` and overriding `instantiateFirstTime` and `instantiateFromExisting`. Alternatively, any class implementing `IRuntimeFactory` can supply an `existing` parameter to the `instantiateRuntime` method.

### attach() should only be called once

`Container.attach()` will now throw if called more than once. Once called, it is responsible for retrying on retriable errors or closing the container on non-retriable errors.

### Loader access in data stores is removed

Following the deprecation warning [Loader in data stores deprecated](#loader-in-data-stores-deprecated), the associated APIs have now been removed. In addition to the original deprecation notes, users will automatically have an `ILoader` available on the container scope object as the `ILoader` property if the container was created through a `Loader`.

## 0.43 Breaking changes

-   [TinyliciousClient and FrsClient are no longer static](#TinyliciousClient-and-FrsClient-are-no-longer-static)
-   [Routerlicious Driver DeltaStorageService constructor changed](#Routerlicious-Driver-DeltaStorageService-constructor-changed)
-   [addGlobalAgentSchedulerAndLeaderElection removed](#addGlobalAgentSchedulerAndLeaderElection-removed)
-   [Property removed from the Container class](#Property-removed-from-the-Container-class)
-   [Creating new containers with Container.load has been deprecated](#Creating-new-containers-with-Containerload-has-been-deprecated)
-   [Changes to client-api](#changes-to-client-api)

### TinyliciousClient and FrsClient are no longer static

`TinyliciousClient` and `FrsClient` global static properties are removed. Instead, object instantiation is now required.

### Property removed from the Container class

-   the `existing` property from `Container` has been removed. The caller should differentiate on how the container has been created (`Container.load` vs `Container.createDetached`). See also [Creating new containers with Container.load has been deprecated](#Creating-new-containers-with-Containerload-has-been-deprecated).

### Routerlicious Driver DeltaStorageService constructor changed

`DeltaStorageService` from `@fluidframework/routerlicious-driver` now takes a `RestWrapper` as the second constructor parameter, rather than a TokenProvider.

### addGlobalAgentSchedulerAndLeaderElection removed

In 0.38, the `IContainerRuntimeOptions` option `addGlobalAgentSchedulerAndLeaderElection` was added (on by default), which could be explicitly disabled to remove the built-in `AgentScheduler` and leader election functionality. This flag was turned off by default in 0.40. In 0.43 the flag (and the functionality it enabled) has been removed.

See [AgentScheduler-related deprecations](#AgentScheduler-related-deprecations) for more information on this deprecation and back-compat support, as well as recommendations on how to migrate away from the built-in.

### Creating new containers with Container.load has been deprecated

-   `Container.load` with inexistent files will fail instead of creating a new container. Going forward, please use `Container.createDetached` for this scenario.
-   To enable the legacy scenario, set the `createOnLoad` flag to true inside `IContainerLoadOptions`. `Loader.request` and `Loader.resolve` will enable the legacy scenario if the `IClientDetails.environment` property inside `IRequest.headers` contains the string `enable-legacy-create-on-load` (see `LegacyCreateOnLoadEnvironmentKey` from `@fluidframework/container-loader`).

### Changes to client-api

-   The `load` function from `document.ts` will fail the container does not exist. Going forward, please use the `create` function to handle this scenario.

## 0.42 Breaking changes

-   [Package renames](#0.42-package-renames)
-   [IContainerRuntime property removed](#IContainerRuntime-property-removed)
-   [IContainerRuntimeEvents changes](#IContainerRuntimeEvents-changes)
-   [Removed IParsedUrl interface, parseUrl, getSnapshotTreeFromSerializedContainer and convertProtocolAndAppSummaryToSnapshotTree api from export](#Removed-IParsedUrl-interface,-parseUrl,-getSnapshotTreeFromSerializedContainer-and-convertProtocolAndAppSummaryToSnapshotTree-api-from-export)

### 0.42 package renames

We have renamed some packages to better reflect their status. See the [npm package
scopes](https://github.com/microsoft/FluidFramework/wiki/npm-package-scopes) page in the wiki for more information about
the npm scopes.

-   `@fluidframework/react-inputs` is renamed to `@fluid-experimental/react-inputs`
-   `@fluidframework/react` is renamed to `@fluid-experimental/react`

### IContainerRuntimeEvents changes

-   `fluidDataStoreInstantiated` has been removed from the interface and will no longer be emitted by the `ContainerRuntime`.

### IContainerRuntime property removed

-   the `existing` property from `IContainerRuntime` has been removed.

### Removed IParsedUrl interface, parseUrl, getSnapshotTreeFromSerializedContainer and convertProtocolAndAppSummaryToSnapshotTree api from export

These interface and apis are not supposed to be used outside the package. So stop exposing them.

## 0.41 Breaking changes

-   [Package renames](#0.41-package-renames)
-   [LoaderHeader.version could not be null](#LoaderHeader.version-could-not-be-null)
-   [Leadership API surface removed](#Leadership-API-surface-removed)
-   [IContainerContext and Container storage API return type changed](#IContainerContext-and-Container-storage-API-return-type-changed)

### 0.41 package renames

We have renamed some packages to better reflect their status. See the [npm package
scopes](https://github.com/microsoft/FluidFramework/wiki/npm-package-scopes) page in the wiki for more information about
the npm scopes.

-   `@fluidframework/last-edited-experimental` is renamed to `@fluid-experimental/last-edited`

### LoaderHeader.version could not be null

`LoaderHeader.version` in ILoader can not be null as we always load from existing snapshot in `container.load()`;

### Leadership API surface removed

In 0.38, the leadership API surface was deprecated, and in 0.40 it was turned off by default. In 0.41 it has now been removed. If you still require leadership functionality, you can use a `TaskSubscription` in combination with an `AgentScheduler`.

See [AgentScheduler-related deprecations](#AgentScheduler-related-deprecations) for more information on how to use `TaskSubscription` to migrate away from leadership election.

### IContainerContext and Container storage API return type changed

IContainerContext and Container now will always have storage even in Detached mode, so its return type has changed and undefined is removed.

## 0.40 Breaking changes

-   [AgentScheduler removed by default](#AgentScheduler-removed-by-default)
-   [ITelemetryProperties may be tagged for privacy purposes](#itelemetryproperties-may-be-tagged-for-privacy-purposes)
-   [IContainerRuntimeDirtyable removed](#IContainerRuntimeDirtyable-removed)
-   [Most RouterliciousDocumentServiceFactory params removed](#Most-RouterliciousDocumentServiceFactory-params-removed)
-   [IErrorBase.sequenceNumber removed](#IErrorBase.sequenceNumber-removed)
-   [IContainerContext.logger deprecated](#IContainerContext.logger-deprecated)

### AgentScheduler removed by default

In 0.38, the `IContainerRuntimeOptions` option `addGlobalAgentSchedulerAndLeaderElection` was added (on by default), which could be explicitly disabled to remove the built-in `AgentScheduler` and leader election functionality. This flag has now been turned off by default. If you still depend on this functionality, you can re-enable it by setting the flag to `true`, though this option will be removed in a future release.

See [AgentScheduler-related deprecations](#AgentScheduler-related-deprecations) for more information on this deprecation and back-compat support, as well as recommendations on how to migrate away from the built-in.

### ITelemetryProperties may be tagged for privacy purposes

Telemetry properties on logs _can (but are **not** yet required to)_ now be tagged. This is **not** a breaking change in 0.40, but users are strongly encouraged to add support for tags (see [UPCOMING.md](./UPCOMING.md) for more details).

_\[edit\]_

This actually was a breaking change in 0.40, in that the type of the `event` parameter of `ITelemetryBaseLogger.send` changed to
a more inclusive type which needs to be accounted for in implementations. However, in releases 0.40 through 0.44,
_no tagged events are sent to any ITelemetryBaseLogger by the Fluid Framework_. We are preparing to do so
soon, and will include an entry in BREAKING.md when we do.

### IContainerRuntimeDirtyable removed

The `IContainerRuntimeDirtyable` interface and `isMessageDirtyable()` method were deprecated in release 0.38. They have now been removed in 0.40. Please refer to the breaking change notice in 0.38 for instructions on migrating away from use of this interface.

### Most RouterliciousDocumentServiceFactory params removed

The `RouterliciousDocumentServiceFactory` constructor no longer accepts the following params: `useDocumentService2`, `disableCache`, `historianApi`, `gitCache`, and `credentials`. Please open an issue if these flags/params were important to your project so that they can be re-incorporated into the upcoming `IRouterliciousDriverPolicies` param.

### IErrorBase.sequenceNumber removed

This field was used for logging and this was probably not the right abstraction for it to live in.
But practically speaking, the only places it was set have been updated to log not just sequenceNumber
but a large number of useful properties off the offending message, via `CreateProcessingError`.

### IContainerContext.logger deprecated

Use `IContainerContext.taggedLogger` instead if present. If it's missing and you must use `logger`,
be sure to handle tagged data before sending events to it.
`logger` won't be removed for a very long time since old loaders could remain in production for quite some time.

## 0.39 Breaking changes

-   [connect event removed from Container](#connect-event-removed-from-Container)
-   [LoaderHeader.pause](#LoaderHeader.pause)
-   [ODSP driver definitions](#ODSP-driver-definitions)
-   [ITelemetryLogger Remove redundant methods](#ITelemetryLogger-Remove-redundant-methods)
-   [fileOverwrittenInStorage](#fileOverwrittenInStorage)
-   [absolutePath use in IFluidHandle is deprecated](#absolutepath-use-in-ifluidhandle-is-deprecated)

### connect event removed from Container

The `"connect"` event would previously fire on the `Container` after `connect_document_success` was received from the server (which likely happens before the client's own join message is processed). This event does not represent a safe-to-use state, and has been removed. To detect when the `Container` is fully connected, the `"connected"` event should be used instead.

### LoaderHeader.pause

LoaderHeader.pause has been removed. instead of

```typescript
[LoaderHeader.pause]: true
```

use

```typescript
[LoaderHeader.loadMode]: { deltaConnection: "none" }
```

### ODSP driver definitions

A lot of definitions have been moved from @fluidframework/odsp-driver to @fluidframework/odsp-driver-definitions. This change is required in preparation for driver to be dynamically loaded by host.
This new package contains all the dependencies of ODSP driver factory (like HostStoragePolicy, IPersistedCache, TokenFetcher) as well as outputs (OdspErrorType).
@fluidframework/odsp-driver will continue to have defintions for non-factory functionality (like URI resolver, helper functionality to deal with sharing links, URI parsing, etc.)

### ITelemetryLogger Remove redundant methods

Remove deprecated `shipAssert` `debugAssert` `logException` `logGenericError` in favor of `sendErrorEvent` as they provide the same behavior and semantics as `sendErrorEvent`and in general are relatively unused. These methods were deprecated in 0.36.

### fileOverwrittenInStorage

Please use `DriverErrorType.fileOverwrittenInStorage` instead of `OdspErrorType.epochVersionMismatch`

### absolutePath use in IFluidHandle is deprecated

Rather than retrieving the absolute path, ostensibly to be stored, one should instead store the handle itself. To load, first retrieve the handle and then call `get` on it to get the actual object. Note that it is assumed that the container is responsible both for mapping an external URI to an internal object and for requesting resolved objects with any remaining tail of the external URI. For example, if a container has some map that maps `/a --> <some handle>`, then a request like `request(/a/b/c)` should flow like `request(/a/b/c) --> <some handle> --> <object> --> request(/b/c)`.

## 0.38 Breaking changes

-   [IPersistedCache changes](#IPersistedCache-changes)
-   [ODSP Driver Type Unification](#ODSP-Driver-Type-Unification)
-   [ODSP Driver url resolver for share link parameter consolidation](#ODSP-Driver-url-resolver-for-share-link-parameter-consolidation)
-   [AgentScheduler-related deprecations](#AgentScheduler-related-deprecations)
-   [Removed containerUrl from IContainerLoadOptions and IContainerConfig](#Removed-containerUrl-from-IContainerLoadOptions-and-IContainerConfig)

### IPersistedCache changes

IPersistedCache implementation no longer needs to implement updateUsage() method (removed form interface).
Same goes for sequence number / maxOpCount arguments.
put() changed from fire-and-forget to promise, with intention of returning write errors back to caller. Driver could use this information to stop recording any data about given file if driver needs to follow all-or-nothing strategy in regards to info about a file.
Please note that format of data stored by driver changed. It will ignore cache entries recorded by previous versions of driver.

## ODSP Driver Type Unification

This change reuses existing contracts to reduce redundancy improve consistency.

The breaking portion of this change does rename some parameters to some helper functions, but the change are purely mechanical. In most cases you will likely find you are pulling properties off an object individually to pass them as params, whereas now you can just pass the object itself.

```typescript
// before:
createOdspUrl(
    siteUrl,
    driveId,
    fileId,
    "/",
    containerPackageName,
);
fetchJoinSession(
    driveId,
    itemId,
    siteUrl,
    ...
)
getFileLink(
    getToken,
    something.driveId,
    something.itemId,
    something.siteUrl,
    ...
)

// After:
createOdspUrl({
    siteUrl,
    driveId,
    itemId: fileId,
    dataStorePath: "/",
    containerPackageName,
});

fetchJoinSession(
    {driveId, itemId, siteUrl},
    ...
);

getFileLink(
    getToken,
    something,
    ...
)
```

## ODSP Driver url resolver for share link parameter consolidation

OdspDriverUrlResolverForShareLink constructor signature has been changed to simplify instance
creation in case resolver is not supposed to generate share link. Instead of separately specifying
constructor parameters that are used to fetch share link there will be single parameter in shape of
object that consolidates all properties that are necessary to get share link.

```typescript
// before:
new OdspDriverUrlResolverForShareLink(tokenFetcher, identityType, logger, appName);

// After:
new OdspDriverUrlResolverForShareLink({ tokenFetcher, identityType }, logger, appName);
```

### AgentScheduler-related deprecations

`AgentScheduler` is currently a built-in part of `ContainerRuntime`, but will be removed in an upcoming release. Correspondingly, the API surface of `ContainerRuntime` that relates to or relies on the `AgentScheduler` is deprecated.

#### Leadership deprecation

A `.leader` property and `"leader"`/`"notleader"` events are currently exposed on the `ContainerRuntime`, `FluidDataStoreContext`, and `FluidDataStoreRuntime`. These are deprecated and will be removed in an upcoming release.

A `TaskSubscription` has been added to the `@fluidframework/agent-scheduler` package which can be used in conjunction with an `AgentScheduler` to get equivalent API surface:

```typescript
const leadershipTaskSubscription = new TaskSubscription(agentScheduler, "leader");
if (leadershipTaskSubscription.haveTask()) {
	// client is the leader
}
leadershipTaskSubscription.on("gotTask", () => {
	// client just became leader
});
leadershipTaskSubscription.on("lostTask", () => {
	// client is no longer leader
});
```

The `AgentScheduler` can be one of your choosing, or the built-in `AgentScheduler` can be retrieved for this purpose using `ContainerRuntime.getRootDataStore()` (however, as noted above this will be removed in an upcoming release):

```typescript
const agentScheduler = await requestFluidObject<IAgentScheduler>(
	await containerRuntime.getRootDataStore("_scheduler"),
	"",
);
```

#### IContainerRuntimeDirtyable deprecation

The `IContainerRuntimeDirtyable` interface provides the `isMessageDirtyable()` method, for use with last-edited functionality. This is only used to differentiate messages for the built-in `AgentScheduler`. With the deprecation of the `AgentScheduler`, this interface and method are no longer necessary and so are deprecated and will be removed in an upcoming release. From the `ContainerRuntime`'s perspective all messages are considered dirtyable with this change.

If you continue to use the built-in `AgentScheduler` and want to replicate this filtering in your last-edited behavior, you can use the following in your `shouldDiscardMessage()` check:

```typescript
import { ContainerMessageType } from "@fluidframework/container-runtime";
import { IEnvelope, InboundAttachMessage } from "@fluidframework/runtime-definitions";

// In shouldDiscardMessage()...
if (type === ContainerMessageType.Attach) {
	const attachMessage = contents as InboundAttachMessage;
	if (attachMessage.id === "_scheduler") {
		return true;
	}
} else if (type === ContainerMessageType.FluidDataStoreOp) {
	const envelope = contents as IEnvelope;
	if (envelope.address === "_scheduler") {
		return true;
	}
}
// Otherwise, proceed with other discard logic...
```

#### Deprecation of AgentScheduler in the container registry and instantiation of the \_scheduler

Finally, the automatic addition to the registry and creation of the `AgentScheduler` with ID `_scheduler` is deprecated and will also be removed in an upcoming release. To prepare for this, you can proactively opt-out of the built-in by turning off the `IContainerRuntimeOptions` option `addGlobalAgentSchedulerAndLeaderElection` in your calls to `Container.load` or in the constructor of your `BaseContainerRuntimeFactory` or `ContainerRuntimeFactoryWithDefaultDataStore`.

For backwards compat with documents created prior to this change, you'll need to ensure the `AgentSchedulerFactory.registryEntry` is present in the container registry. You can add it explicitly in your calls to `Container.load` or in the constructor of your `BaseContainerRuntimeFactory` or `ContainerRuntimeFactoryWithDefaultDataStore`. The examples below show how to opt-out of the built-in while maintaining backward-compat with documents that were created with a built-in `AgentScheduler`.

```typescript
const runtime = await ContainerRuntime.load(
	context,
	[
		// Any other registry entries...
		AgentSchedulerFactory.registryEntry,
	],
	requestHandler,
	// Opt-out of adding the AgentScheduler
	{ addGlobalAgentSchedulerAndLeaderElection: false },
	scope,
);
```

```typescript
const SomeContainerRuntimeFactory = new ContainerRuntimeFactoryWithDefaultDataStore(
	DefaultFactory,
	new Map([
		// Any other registry entries...
		AgentSchedulerFactory.registryEntry,
	]),
	providerEntries,
	requestHandlers,
	// Opt-out of adding the AgentScheduler
	{ addGlobalAgentSchedulerAndLeaderElection: false },
);
```

If you use `AgentScheduler` functionality, it is recommended to instantiate this as a normal (non-root) data store (probably on your root data object). But if you are not yet ready to migrate away from the root data store, you can instantiate it yourself on new containers (you should do this while the container is still detached):

```typescript
if (!context.existing) {
	await runtime.createRootDataStore(AgentSchedulerFactory.type, "_scheduler");
}
```

The option will be turned off by default in an upcoming release before being turned off permanently, so it is recommended to make these updates proactively.

### Removed containerUrl from IContainerLoadOptions and IContainerConfig

Removed containerUrl from IContainerLoadOptions and IContainerConfig. This is no longer needed to route request.

## 0.37 Breaking changes

-   [OpProcessingController marked for deprecation](#opprocessingcontroller-marked-for-deprecation)
-   [Loader in data stores deprecated](#Loader-in-data-stores-deprecated)
-   [TelemetryLogger Properties Format](#TelemetryLogger-Properties-Format)
-   [IContainerRuntimeOptions Format Change](#IContainerRuntimeOptions-Format-Change)
-   [AgentScheduler moves and renames](#AgentScheduler-moves-and-renames)

### OpProcessingController marked for deprecation

`OpProcessingController` is marked for deprecation and we be removed in 0.38.
`LoaderContainerTracker` is the replacement with better tracking. The API differs from `OpProcessingController` in the following ways:

-   Loader is added for tracking and any Container created/loaded will be automatically tracked
-   The op control APIs accept Container instead of DeltaManager

### Loader in data stores deprecated

The `loader` property on the `IContainerRuntime`, `IFluidDataStoreRuntime`, and `IFluidDataStoreContext` interfaces is now deprecated and will be removed in an upcoming release. Data store objects will no longer have access to an `ILoader` by default. To replicate the same behavior, existing users can make the `ILoader` used to create a `Container` available on the `scope` property of these interfaces instead by setting the `provideScopeLoader` `ILoaderOptions` flag when creating the loader.

```typescript
const loader = new Loader({
	urlResolver,
	documentServiceFactory,
	codeLoader,
	options: { provideScopeLoader: true },
});
```

```typescript
const loader: ILoader | undefined = this.context.scope.ILoader;
```

### TelemetryLogger Properties Format

The TelemetryLogger's properties format has been updated to support error only properties. This includes: `ChildLogger`, `MultiSinkLogger`,`DebugLogger`.
The previous format was just a property bag:
`ChildLogger.create(logger, undefined, { someProperty: uuid() });`
Whereas now it has nested property bags for error categories including `all` and `error`:
`ChildLogger.create(logger, undefined, {all:{ someProperty: uuid() }});`

### IContainerRuntimeOptions Format Change

The runtime options passed into `ContainerRuntime` have been subdivided into nested objects, because all of them fall under two categories currently:

-   `summaryOptions` - contains all summary/summarizer related options
    -   `generateSummaries`
    -   `initialSummarizerDelayMs`
    -   `summaryConfigOverrides`
    -   `disableIsolatedChannels`
-   `gcOptions` - contains all Garbage Collection related options
    -   `disableGC`
    -   `gcAllowed` (new)
    -   `runFullGC`

For a few versions we will keep supporting the old format, but the typings have already been updated.

### AgentScheduler moves and renames

`IAgentScheduler` and `IProvideAgentScheduler` have been moved to the `@fluidframework/agent-scheduler` package, and `taskSchedulerId` has been renamed to `agentSchedulerId`.

## 0.36 Breaking changes

-   [Some `ILoader` APIs moved to `IHostLoader`](#Some-ILoader-APIs-moved-to-IHostLoader)
-   [TaskManager removed](#TaskManager-removed)
-   [ContainerRuntime registerTasks removed](#ContainerRuntime-registerTasks-removed)
-   [getRootDataStore](#getRootDataStore)
-   [Share link generation no longer exposed externally](#Share-link-generation-no-longer-exposed-externally)
-   [ITelemetryLogger redundant method deprecation](#ITelemetryLogger-redundant-method-deprecation)

### Some `ILoader` APIs moved to `IHostLoader`

The `createDetachedContainer` and `rehydrateDetachedContainerFromSnapshot` APIs are removed from the `ILoader` interface, and have been moved to the new `IHostLoader` interface. The `Loader` class now implements `IHostLoader` instead, and consumers who need these methods should operate on an `IHostLoader` instead of an `ILoader`, such as by creating a `Loader`.

### TaskManager removed

The `TaskManager` has been removed, as well as methods to access it (e.g. the `.taskManager` member on `DataObject`). The `AgentScheduler` should be used instead for the time being and can be accessed via a request on the `ContainerRuntime` (e.g. `await this.context.containerRuntime.request({ url: "/_scheduler" })`), though we expect this will also be deprecated and removed in a future release when an alternative is made available (see #4413).

### ContainerRuntime registerTasks removed

The `registerTasks` method has been removed from `ContainerRuntime`. The `AgentScheduler` should be used instead for task scheduling.

### getRootDataStore

IContainerRuntime.getRootDataStore() used to have a backdoor allowing accessing any store, including non-root stores. This back door is removed - you can only access root data stores using this API.

### Share link generation no longer exposed externally

Share link generation implementation has been refactored to remove options for generating share links of various kinds.
Method for generating share link is no longer exported.
ShareLinkTokenFetchOptions has been removed and OdspDriverUrlResolverForShareLink constructor has been changed to accept tokenFetcher parameter which will pass OdspResourceTokenFetchOptions instead of ShareLin kTokenFetchOptions.

### ITelemetryLogger redundant method deprecation

Deprecate `shipAssert` `debugAssert` `logException` `logGenericError` in favor of `sendErrorEvent` as they provide the same behavior and semantics as `sendErrorEvent`and in general are relatively unused.

## 0.35 Breaking changes

-   [Removed some api implementations from odsp driver](#Removed-some-api-implemenations-from-odsp-driver)
-   [get-tinylicious-container and get-session-storage-container moved](#get-tinylicious-container-and-get-session-storage-container-moved)
-   [Moved parseAuthErrorClaims from @fluidframework/odsp-driver to @fluidframework/odsp-doclib-utils](#Moved-parseAuthErrorClaims-from-@fluidframework/odsp-driver-to-@fluidframework/odsp-doclib-utils)
-   [Refactored token fetcher types in odsp-driver](#refactored-token-fetcher-types-in-odsp-driver)
-   [DeltaManager `readonly` and `readOnlyPermissions` properties deprecated](#DeltaManager-`readonly`-and-`readOnlyPermissions`-properties-deprecated)
-   [DirtyDocument events and property](#DirtyDocument-events-and-property)
-   [Removed `createDocumentService` and `createDocumentService2` from r11s driver](#Removed-`createDocumentService`-and-`createDocumentService2`-from-r11s-driver)

### Removed-some-api-implementations-from-odsp-driver

Removed `authorizedFetchWithRetry`, `AuthorizedRequestTokenPolicy`, `AuthorizedFetchProps`, `asyncWithCache`, `asyncWithRetry`,
`fetchWithRetry` implementation from odspdriver.

### get-tinylicious-container and get-session-storage-container moved

The functionality from the packages `@fluidframework/get-tinylicious-container` and `@fluidframework/get-session-storage-container` has been moved to the package `@fluid-experimental/get-container`.

### Moved parseAuthErrorClaims from @fluidframework/odsp-driver to @fluidframework/odsp-doclib-utils

Moved `parseAuthErrorClaims` from `@fluidframework/odsp-driver` to `@fluidframework/odsp-doclib-utils`

### Refactored token fetcher types in odsp-driver

Streamlined interfaces and types used to facilitate access tokens needed by odsp-driver to call ODSP implementation of Fluid services.
Added support for passing siteUrl when fetching token that is used to establish co-authoring session for Fluid content stored in ODSP file which is hosted in external tenant. This token is used by ODSP ordering service implementation (aka ODSP Push service).

### DeltaManager `readonly` and `readOnlyPermissions` properties deprecated

`DeltaManager.readonly`/`Container.readonly` and `DeltaManager.readOnlyPermissions`/`Container.readOnlyPermissions` have been deprecated. Please use `DeltaManager.readOnlyInfo`/`Container.readOnlyInfo` instead, which exposes the same information.

### DirtyDocument events and property

The following 3 names have been deprecated - please use new names:
"dirtyDocument" event -> "dirty" event
"savedDocument" event -> "saved" event
isDocumentDirty property -> isDirty property

### Removed `createDocumentService` and `createDocumentService2` from r11s driver

Removed the deprecated methods `createDocumentService` and `createDocumentService2`. Please use `DocumentServiceFactory.createDocumentService` instead.

## 0.34 Breaking changes

-   [Aqueduct writeBlob() and BlobHandle implementation removed](#Aqueduct-writeBlob-and-BlobHandle-implementation-removed)
-   [Connected events raised on registration](#Connected-events-raised-on-registration)

### Aqueduct writeBlob() and BlobHandle implementation removed

`writeBlob()` and `BlobHandle` have been removed from aqueduct. Please use `FluidDataStoreRuntime.uploadBlob()` or `ContainerRuntime.uploadBlob()` instead.

### Connected events raised on registration

Connected / disconnected listeners are called on registration.
Please see [Connectivity events](packages/loader/container-loader/README.md#Connectivity-events) section of Loader readme.md for more details

## 0.33 Breaking changes

-   [Normalizing enum ContainerErrorType](#normalizing-enum-containererrortype)
-   [Map and Directory typing changes from enabling strictNullCheck](#map-and-directory-typing-changes-from-enabling-strictNullCheck)
-   [MergeTree's ReferencePosition.getTileLabels and ReferencePosition.getRangeLabels() return undefined if it doesn't exist](#mergetree-referenceposition-gettilelabels-getrangelabels-changes)
-   [Containers from Loader.request() are now cached by default](<#Containers-from-Loader.request()-are-now-cached-by-default>)

### Normalizing enum ContainerErrorType

In an effort to clarify error categorization, a name and value in this enumeration were changed.

### Map and Directory typing changes from enabling strictNullCheck

Typescript compile options `strictNullCheck` is enabled for the `@fluidframework/map` package. Some of the API signature is updated to include possibility of `undefined` and `null`, which can cause new typescript compile error when upgrading. Existing code may need to update to handle the possiblity of `undefined` or `null.

### MergeTree ReferencePosition getTileLabels getRangeLabels changes

This includes LocalReference and Marker. getTileLabels and getRangeLabels methods will return undefined instead of creating an empty if the properties for tile labels and range labels is not set.

### Containers from Loader.request() are now cached by default

Some loader request header options that previously prevented caching (`pause: true` and `reconnect: false`) no longer do. Callers must now explicitly spcify `cache: false` in the request header to prevent caching of the returned container. Containers are evicted from the cache in their `closed` event, and closed containers that are requested are not cached.

## 0.32 Breaking changes

-   [Node version 12.17 required](#Node-version-update)
-   [getAttachSnapshot removed IFluidDataStoreChannel](#getAttachSnapshot-removed-from-IFluidDataStoreChannel)
-   [resolveDataStore replaced](#resolveDataStore-replaced)

### Node version updated to 12.17

Due to changes in server packages and introduction of AsyncLocalStorage module which requires Node version 12.17 or above, you will need to update Node version to 12.17 or above.

### getAttachSnapshot removed from IFluidDataStoreChannel

`getAttachSnapshot()` has been removed from `IFluidDataStoreChannel`. It is replaced by `getAttachSummary()`.

### resolveDataStore replaced

The resolveDataStore method manually exported by the ODSP resolver has been replaced with checkUrl() from the same package.

## 0.30 Breaking Changes

-   [Branching removed](#Branching-removed)
-   [removeAllEntriesForDocId api name and signature change](#removeAllEntriesForDocId-api-name-and-signature-change)
-   [snapshot removed from IChannel and ISharedObject](#snapshot-removed-from-IChannel-and-ISharedObject)

### Branching removed

The branching feature has been removed. This includes all related members, methods, etc. such as `parentBranch`, `branchId`, `branch()`, etc.

### removeAllEntriesForDocId api name and signature change

`removeAllEntriesForDocId` api renamed to `removeEntries`. Now it takes `IFileEntry` as argument instead of just docId.

### snapshot removed from IChannel and ISharedObject

`snapshot` has been removed from `IChannel` and `ISharedObject`. It is replaced by `summarize` which should be used to get a summary of the channel / shared object.

## 0.29 Breaking Changes

-   [OdspDriverUrlResolver2 renamed to OdspDriverUrlResolverForShareLink](#OdspDriverUrlResolver2-renamed-to-OdspDriverUrlResolverForShareLink)
-   [removeAllEntriesForDocId api in host storage changed](#removeAllEntriesForDocId-api-in-host-storage-changed)
-   [IContainerRuntimeBase.IProvideFluidDataStoreRegistry](#IContainerRuntimeBase.IProvideFluidDataStoreRegistry)
-   [\_createDataStoreWithProps returns IFluidRouter](#_createDataStoreWithProps-returns-IFluidRouter)
-   [FluidDataStoreRuntime.registerRequestHandler deprecated](#FluidDataStoreRuntime.registerRequestHandler-deprecated)
-   [snapshot removed from IFluidDataStoreRuntime](#snapshot-removed-from-IFluidDataStoreRuntime)
-   [getAttachSnapshot deprecated in IFluidDataStoreChannel](#getAttachSnapshot-deprecated-in-IFluidDataStoreChannel)

### OdspDriverUrlResolver2 renamed to OdspDriverUrlResolverForShareLink

`OdspDriverUrlResolver2` renamed to `OdspDriverUrlResolverForShareLink`

### removeAllEntriesForDocId api in host storage changed

`removeAllEntriesForDocId` api in host storage is now an async api.

### IContainerRuntimeBase.IProvideFluidDataStoreRegistry

`IProvideFluidDataStoreRegistry` implementation moved from IContainerRuntimeBase to IContainerRuntime. Data stores and objects should not have access to global state in container.
`IProvideFluidDataStoreRegistry` is removed from IFluidDataStoreChannel - it has not been implemented there for a while (it moved to context).

### \_createDataStoreWithProps returns IFluidRouter

`IContainerRuntimeBase._createDataStoreWithProps` returns IFluidRouter instead of IFluidDataStoreChannel. This is done to be consistent with other APIs create data stores, and ensure we do not return internal interfaces. This likely to expose areas where IFluidDataStoreChannel.bindToContext() was called manually on data store. Such usage should be re-evaluate - lifetime management should be left up to runtime, storage of any handle form data store in attached DDS will result in automatic attachment of data store (and all of its objects) to container. If absolutely needed, and only for staging, casting can be done to implement old behavior.

### FluidDataStoreRuntime.registerRequestHandler deprecated

Please use mixinRequestHandler() as a way to create custom data store runtime factory/object and append request handling to existing implementation.

### snapshot removed from IFluidDataStoreRuntime

`snapshot` has been removed from `IFluidDataStoreRuntime`.

### getAttachSnapshot deprecated in IFluidDataStoreChannel

`getAttachSnapshot()` has been deprecated in `IFluidDataStoreChannel`. It is replaced by `getAttachSummary()`.

## 0.28 Breaking Changes

-   [FileName should contain extension for ODSP driver create new path](#FileName-should-contain-extension-for-ODSP-driver-create-new-path)
-   [ODSP Driver IPersistedCache changes](#ODSP-Driver-IPersistedCache-Changes)
-   [IFluidPackage Changes](#IFluidPackage-Changes)
-   [DataObject changes](#DataObject-changes)
-   [RequestParser](#RequestParser)
-   [IFluidLodable.url is removed](#IFluidLodable.url-is-removed)
-   [Loader Constructor Changes](#Loader-Constructor-Changes)
-   [Moving DriverHeader and merge with CreateNewHeader](#moving-driverheader-and-merge-with-createnewheader)
-   [ODSP status codes moved from odsp-driver to odsp-doclib-utils](#ODSP-status-codes-moved-modules-from-odsp-driver-to-odsp-doclib-utils)

### FileName should contain extension for ODSP driver create new path

Now the ODSP driver expects file extension in the file name while creating a new detached container.

### ODSP Driver IPersistedCache-Changes

Added api `removeAllEntriesForDocId` which allows removal of all entries for a given document id. Also the schema for entries stored inside odsp `IPersistedCache` has changed.
It now stores/expect values as `IPersistedCacheValueWithEpoch`. So host needs to clear its cached entries in this version.

### IFluidPackage Changes

-   Moving IFluidPackage and IFluidCodeDetails from "@fluidframework/container-definitions" to '@fluidframework/core-interfaces'
-   Remove npm specific IPackage interface
-   Simplify the IFluidPackage by removing browser and npm specific properties
-   Add new interface IFluidBrowserPackage, and isFluidBrowserPackage which defines browser specific properties
-   Added resolveFluidPackageEnvironment helper for resolving a package environment

### DataObject changes

DataObject are now always created when Data Store is created. Full initialization for existing objects (in file) continues to happen to be on demand, i.e. when request() is processed. Full DataObject initialization does happen for newly created (detached) DataObjects.
The impact of that change is that all changed objects would get loaded by summarizer container, but would not get initialized. Before this change, summarizer would not be loading any DataObjects.
This change

1. Ensures that initial summary generated for when data store attaches to container has fully initialized object, with all DDSes created. Before this change this initial snapshot was empty in most cases.
2. Allows DataObjects to modify FluidDataStoreRuntime behavior before it gets registered and used by the rest of the system, including setting various hooks.

But it also puts more constraints on DataObject - its constructor should be light and not do any expensive work (all such work should be done in corresponding initialize methods), or access any data store runtime functionality that requires fully initialized runtime (like loading DDSes will not work in this state)

### RequestParser

RequestParser's ctor is made protected. Please replace this code

```
    const a = new RequestParser(request);
```

with this one:

```
    const a = RequestParser.create(request);
```

### IFluidLodable.url is removed

`url` property is removed. If you need a path to an object (in a container), you can use IFluidLoadable.handle.absolutePath instead.

### Loader Constructor Changes

The loader constructor has changed to now take a props object, rather than a series of paramaters. This should make it easier to construct loaders as the optional services can be easily excluded.

Before:

```typescript
const loader = new Loader(
	urlResolver,
	documentServiceFactory,
	codeLoader,
	{ blockUpdateMarkers: true },
	{},
	new Map(),
);
```

After:

```typescript
const loader = new Loader({
	urlResolver,
	documentServiceFactory,
	codeLoader,
});
```

if for some reason this change causes you problems, we've added a deprecated `Loader._create` method that has the same parameters as the previous constructor which can be used in the interim.

### Moving DriverHeader and merge with CreateNewHeader

Compile time only API breaking change between runtime and driver. Only impacts driver implementer.
No back-compat or mix version impact.

DriverHeader is a driver concept, so move from core-interface to driver-definitions. CreateNewHeader is also a kind of driver header, merged it into DriverHeader.

### ODSP status codes moved modules from odsp-driver to odsp-doclib-utils

Error/status codes like `offlineFetchFailureStatusCode` which used to be imported like `import { offlineFetchFailureStatusCode } from '@fluidframework/@odsp-driver';` have been moved to `odspErrorUtils.ts` in `odsp-doclib-utils`.

## 0.27 Breaking Changes

-   [Local Web Host Removed](#Local-Web-Host-Removed)

### Local Web Host Removed

Local Web host is removed. Users who are using the local web host can use examples/utils/get-session-storage-container which provides the same functionality with the detached container flow.

## 0.25 Breaking Changes

-   [External Component Loader and IComponentDefaultFactoryName removed](#External-Component-Loader-and-IComponentDefaultFactoryName-removed)
-   [MockFluidDataStoreRuntime api rename](#MockFluidDataStoreRuntime-api-rename)
-   [Local Web Host API change](#Local-Web-Host-API-change)
-   [Container runtime event changes](#Container-runtime-event-changes)
-   [Component is removed from telemetry event names](#Component-is-removed-from-telemetry-event-names)
-   [IComponentContextLegacy is removed](#IComponentContextLegacy-is-removed)
-   [~~IContainerRuntimeBase.\_createDataStoreWithProps() is removed~~](#IContainerRuntimeBase._createDataStoreWithProps-is-removed)
-   [\_createDataStore() APIs are removed](#_createDataStore-APIs-are-removed)
-   [createDataStoreWithRealizationFn() APIs are removed](<#createDataStoreWithRealizationFn()-APIs-are-removed>)
-   [getDataStore() APIs is removed](<#getDataStore()-APIs-is-removed>)
-   [Package Renames](#package-renames)
-   [IComponent and IComponent Interfaces Removed](#IComponent-and-IComponent-Interfaces-Removed)
-   [@fluidframework/odsp-utils - Minor renames and signature changes](#odsp-utils-Changes)
-   [LastEditedTrackerComponent renamed to LastEditedTrackerDataObject](#lasteditedtrackercomponent-renamed)
-   [ComponentProvider renamed to FluidObjectProvider in @fluidframework/synthesize](#componentProvider-renamed-to-fluidobjectPpovider)

### External Component Loader and IComponentDefaultFactoryName removed

The @fluidframework/external-component-loader package has been removed from the repo. In addition to this, the IFluidExportDefaultFactoryName and the corresponding IProvideFluidExportDefaultFactoryName interfaces have also been dropped.

### MockFluidDataStoreRuntime api rename

Runtime Test Utils's MockFluidDataStoreRuntime now has "requestDataStore" instead of "requestComponent"

### Local Web Host API change

The renderDefaultComponent function has been updated to be renderDefaultFluidObject

### Container runtime event changes

Container runtime now emits the event "fluidDataStoreInstantiated" instead of "componentInstantiated"

### Component is removed from telemetry event names

The following telemetry event names have been updated to drop references to the term component:

ComponentRuntimeDisposeError -> ChannelDisposeError
ComponentContextDisposeError -> FluidDataStoreContextDisposeError
SignalComponentNotFound -> SignalFluidDataStoreNotFound

### IComponentContextLegacy is removed

Deprecated in 0.18, removed.

### IContainerRuntimeBase.\_createDataStoreWithProps is removed

**Note: This change has been reverted for 0.25 and will be pushed to a later release.**

`IContainerRuntimeBase._createDataStoreWithProps()` has been removed. Please use `IContainerRuntimeBase.createDataStore()` (returns IFluidRouter).
If you need to pass props to data store, either use request() route to pass initial props directly, or to query Fluid object to interact with it (pass props / call methods to configure object).

### \_createDataStore APIs are removed

`IFluidDataStoreContext._createDataStore()` & `IContainerRuntimeBase._createDataStore()` are removed
Please switch to using one of the following APIs:

1. `IContainerRuntime.createRootDataStore()` - data store created that way is automatically bound to container. It will immediately be visible to remote clients (when/if container is attached). Such data stores are never garbage collected. Note that this API is on `IContainerRuntime` interface, which is not directly accessible to data stores. The intention is that only container owners are creating roots.
2. `IContainerRuntimeBase.createDataStore()` - creates data store that is not bound to container. In order for this store to be bound to container (and thus be observable on remote clients), ensure that handle to it (or any of its objects / DDS) is stored into any other DDS that is already bound to container. In other words, newly created data store has to be reachable (there has to be a path) from some root data store in container. If, in future, such data store becomes unreachable from one of the roots, it will be garbage collected (implementation pending).

### createDataStoreWithRealizationFn() APIs are removed

Removed from IFluidDataStoreContext & IContainerRuntime.
Consider using (Pure)DataObject(Factory) for your objects - they support passing initial args.
Otherwise consider implementing similar flow of exposing interface from your Fluid object that is used to initialize object after creation.

## getDataStore() APIs is removed

IContainerRuntime.getDataStore() is removed. Only IContainerRuntime.getRootDataStore() is available to retrieve root data stores.
For couple versions we will allow retrieving non-root data stores using this API, but this functionality is temporary and will be removed soon.
You can use handleFromLegacyUri() for creating handles from container-internal URIs (i.e., in format `/${dataStoreId}`) and resolving those containers to get to non-root data stores. Please note that this functionality is strictly added for legacy files! In future, not using handles to refer to content (and storing handles in DDSes) will result in such data stores not being reachable from roots, and thus garbage collected (deleted) from file.

### Package Renames

As a follow up to the changes in 0.24 we are updating a number of package names

-   `@fluidframework/component-core-interfaces` is renamed to `@fluidframework/core-interfaces`
-   `@fluidframework/component-runtime-definitions` is renamed to `@fluidframework/datastore-definitions`
-   `@fluidframework/component-runtime` is renamed to `@fluidframework/datastore`
-   `@fluidframework/webpack-component-loader` is renamed to `@fluidframework/webpack-fluid-loader`

### IComponent and IComponent Interfaces Removed

In 0.24 IComponent and IComponent interfaces were deprecated, they are being removed in this build. Please move to IFluidObject and IFluidObject interfaces.

### odsp-utils Changes

To support additional authentication scenarios, the signature and/or name of a few auth-related functions was modified.

### LastEditedTrackerComponent renamed

It is renamed to LastEditedTrackerDataObject

### ComponentProvider renamed to FluidObjectProvider

In the package @fluidframework/synthesize, these types are renamed:

ComponentKey -> FluidObjectKey
ComponentSymbolProvider -> FluidObjectProvider
AsyncRequiredcomponentProvider -> AsyncRequiredFluidObjectProvider
AsyncOptionalComponentProvider -> AsyncOptionalFluidObjectProvider
AsyncComponentProvider -> AsyncFluidObjectProvider
NonNullableComponent -> NonNullableFluidObject

## 0.24 Breaking Changes

This release only contains renames. There are no functional changes in this release. You should ensure you have integrated and validated up to release 0.23 before integrating this release.

This is a followup to the forward compat added in release 0.22: [Forward Compat For Loader IComponent Interfaces](#Forward-Compat-For-Loader-IComponent-Interfaces)

You should ensure all container and components hosts are running at least 0.22 before integrating this release.

The below json describes all the renames done in this release. If you have a large typescript code base, we have automation that may help. Please contact us if that is the case.

All renames are 1-1, and global case senstive and whole word find replace for all should be safe. For IComponent Interfaces, both the type and property name were re-named.

```json
{
	"dataStore": {
		"types": {
			"IComponentRuntimeChannel": "IFluidDataStoreChannel",
			"IComponentAttributes": "IFluidDataStoretAttributes",

			"IComponentContext": "IFluidDataStoreContext",
			"ComponentContext": "FluidDataStoreContext",
			"LocalComponentContext": "LocalFluidDataStoreContext",
			"RemotedComponentContext": "RemotedFluidDataStoreContext ",

			"IComponentRuntime": "IFluidDataStoreRuntime",
			"ComponentRuntime": "FluidDataStoreRuntime",
			"MockComponentRuntime": "MockFluidDataStoreRuntime"
		},
		"methods": {
			"createComponent": "_createDataStore",
			"createComponentContext": "createDataStoreContext",
			"createComponentWithProps": "createDataStoreWithProps",
			"_createComponentWithProps": "_createDataStoreWithProps",
			"createComponentWithRealizationFn": "createDataStoreWithRealizationFn",
			"getComponentRuntime": "getDataStore",
			"notifyComponentInstantiated": "notifyDataStoreInstantiated"
		}
	},

	"aquaduct": {
		"IComponentInterfaces": {
			"IProvideComponentDefaultFactoryName": "IProvideFluidExportDefaultFactoryName",
			"IComponentDefaultFactoryName": "IFluidExportDefaultFactoryName"
		},
		"types": {
			"SharedComponentFactory": "PureDataObjectFactory",
			"SharedComponent": "PureDataObject",

			"PrimedComponentFactory": "DataObjectFactory",
			"PrimedComponent": "DataObject",

			"ContainerRuntimeFactoryWithDefaultComponent": "ContainerRuntimeFactoryWithDefaultDataStore",

			"defaultComponentRuntimeRequestHandler": "defaultRouteRequestHandler"
		},
		"methods": {
			"getComponent": "requestFluidObject",
			"asComponent": "asFluidObject",
			"createAndAttachComponent": "createAndAttachDataStore",
			"getComponentFromDirectory": "getFluidObjectFromDirectory",
			"getComponent_UNSAFE": "requestFluidObject_UNSAFE",
			"componentInitializingFirstTime": "initializingFirstTime",
			"componentInitializingFromExisting": "initializingFromExisting",
			"componentHasInitialized": "hasInitialized"
		}
	},

	"fluidObject": {
		"IComponentInterfaces": {
			"IProvideComponentRouter": "IProvideFluidRouter",
			"IComponentRouter": "IFluidRouter",

			"IProvideComponentLoadable": "IProvideFluidLoadable",
			"IComponentLoadable": "IFluidLoadable",

			"IProvideComponentHandle": "IProvideFluidHandle",
			"IComponentHandle": "IFluidHandle",

			"IProvideComponentHandleContext": "IProvideFluidHandleContext",
			"IComponentHandleContext": "IFluidHandleContext",

			"IProvideComponentSerializer": "IProvideFluidSerializer",
			"IComponentSerializer": "IFluidSerializer",

			"IProvideComponentRunnable": "IProvideFluidRunnable",
			"IComponentRunnable": "IFluidRunnable",

			"IProvideComponentConfiguration": "IProvideFluidConfiguration",
			"IComponentConfiguration": "IFluidConfiguration",

			"IProvideComponentHTMLView": "IProvideFluidHTMLView",
			"IComponentHTMLView": "IFluidHTMLView",
			"IComponentHTMLOptions": "IFluidHTMLOptions",

			"IProvideComponentMountableView": "IProvideFluidMountableView",
			"IComponentMountableViewClass": "IFluidMountableViewClass",
			"IComponentMountableView": "IFluidMountableView",

			"IProvideComponentLastEditedTracker": "IProvideFluidLastEditedTracker",
			"IComponentLastEditedTracker": "IFluidLastEditedTracker",

			"IProvideComponentRegistry": "IProvideFluidDataStoreRegistry",
			"IComponentRegistry": "IFluidDataStoreRegistry",

			"IProvideComponentFactory": "IProvideFluidDataStoreFactory",
			"IComponentFactory": "IFluidDataStoreFactory",

			"IProvideComponentCollection": "IProvideFluidObjectCollection",
			"IComponentCollection": "IFluidObjectCollection",

			"IProvideComponentDependencySynthesizer": "IProvideFluidDependencySynthesizer",
			"IComponentDependencySynthesizer": "IFluidDependencySynthesizer",

			"IProvideComponentTokenProvider": "IProvideFluidTokenProvider",
			"IComponentTokenProvider": "IFluidTokenProvider"
		},
		"types": {
			"IComponent": "IFluidObject",
			"fluid/component": "fluid/object",

			"SharedObjectComponentHandle": "SharedObjectHandle",
			"RemoteComponentHandle": "RemoteFluidObjectHandle",
			"ComponentHandle": "FluidObjectHandle",
			"ComponentSerializer": "FluidSerializer",

			"ComponentHandleContext": "FluidHandleContext",

			"ComponentRegistryEntry": "FluidDataStoreRegistryEntry",
			"NamedComponentRegistryEntry": "NamedFluidDataStoreRegistryEntry",
			"NamedComponentRegistryEntries": "NamedFluidDataStoreRegistryEntries",
			"ComponentRegistry": "FluidDataStoreRegistry",
			"ContainerRuntimeComponentRegistry": "ContainerRuntimeDataStoreRegistry"
		},
		"methods": {
			"instantiateComponent": "instantiateDataStore"
		}
	}
}
```

## 0.23 Breaking Changes

-   [Removed `collaborating` event on IComponentRuntime](#Removed-`collaborating`-event-on-IComponentRuntime)
-   [ISharedObjectFactory rename](#ISharedObjectFactory)
-   [LocalSessionStorageDbFactory moved to @fluidframework/local-driver](LocalSessionStorageDbFactory-moved-to-@fluidframework/local-driver)

### Removed `collaborating` event on IComponentRuntime

Component Runtime no longer fires the collaborating event on attaching. Now it fires `attaching` event.

### ISharedObjectFactory

`ISharedObjectFactory` renamed to `IChannelFactory` and moved from `@fluidframework/shared-object-base` to `@fluidframework/datastore-definitions`

### LocalSessionStorageDbFactory moved to @fluidframework/local-driver

Previously, `LocalSessionStorageDbFactory` was part of the `@fluidframework/webpack-component-loader` package. It has been moved to the `@fluidframework/local-driver` package.

## 0.22 Breaking Changes

-   [Deprecated `path` from `IComponentHandleContext`](#Deprecated-`path`-from-`IComponentHandleContext`)
-   [Dynamically loaded components compiled against older versions of runtime](#Dynamically-loaded-components)
-   [ContainerRuntime.load Request Handler Changes](#ContainerRuntime.load-Request-Handler-Changes)
-   [IComponentHTMLVisual removed](#IComponentHTMLVisual-removed)
-   [IComponentReactViewable deprecated](#IComponentReactViewable-deprecated)
-   [Forward Compat For Loader IComponent Interfaces](#Forward-Compat-For-Loader-IComponent-Interfaces)
-   [Add Undefined to getAbsoluteUrl return type](#Add-Undefined-to-getAbsoluteUrl-return-type)
-   [Renamed TestDeltaStorageService, TestDocumentDeltaConnection, TestDocumentService, TestDocumentServiceFactory and TestResolver](#Renamed-TestDeltaStorageService,-TestDocumentDeltaConnection,-TestDocumentService,-TestDocumentServiceFactory-and-TestResolver)
-   [DocumentDeltaEventManager has been renamed and moved to "@fluidframework/test-utils"](#DocumentDeltaEventManager-has-been-renamed-and-moved-to-"@fluidframework/test-utils")
-   [`isAttached` replaced with `attachState` property](#`isAttached`-replaced-with-`attachState`-property)

### Deprecated `path` from `IComponentHandleContext`

Deprecated the `path` field from the interface `IComponentHandleContext`. This means that `IComponentHandle` will not have this going forward as well.

Added an `absolutePath` field to `IComponentHandleContext` which is the absolute path to reach it from the container runtime.

### Dynamically loaded components

Components that were compiled against Fluid Framework <= 0.19.x releases will fail to load. A bunch of APIs has been deprecated in 0.20 & 0.21 and back compat support is being removed in 0.22. Some of the key APIs are:

-   IComponentRuntime.attach
-   ContainerContext.isAttached
-   ContainerContext.isLocal
    Such components needs to be compiled against >= 0.21 runtime and can be used in container that is built using >= 0.21 runtime as well.

### ContainerRuntime.load Request Handler Changes

ContainerRuntime.load no longer accepts an array of RuntimeRequestHandlers. It has been changed to a single function parameter with a compatible signature:
`requestHandler?: (request: IRequest, runtime: IContainerRuntime) => Promise<IResponse>`

To continue to use RuntimeRequestHandlers you can used the `RuntimeRequestHandlerBuilder` in the package `@fluidframework/request-handler`

example:

```typescript
const builder = new RuntimeRequestHandlerBuilder();
builder.pushHandler(...this.requestHandlers);
builder.pushHandler(defaultRouteRequestHandler("defaultComponent"));
builder.pushHandler(innerRequestHandler());

const runtime = await ContainerRuntime.load(
	context,
	this.registryEntries,
	async (req, rt) => builder.handleRequest(req, rt),
	undefined,
	scope,
);
```

Additionally the class `RequestParser` has been moved to the `@fluidframework/runtime-utils` package

This will allow consumers of our ContainerRuntime to substitute other routing frameworks more easily.

### IComponentHTMLVisual removed

The `IComponentHTMLVisual` interface was deprecated in 0.21, and is now removed in 0.22. To support multiview scenarios, consider split view/model patterns like those demonstrated in the multiview sample.

### IComponentReactViewable deprecated

The `IComponentReactViewable` interface is deprecated and will be removed in an upcoming release. For multiview scenarios, instead use a pattern like the one demonstrated in the sample in /components/experimental/multiview. This sample demonstrates how to create multiple views for a component.

### Forward Compat For Loader IComponent Interfaces

As part of the Fluid Data Library (FDL) and Fluid Component Library (FCL) split we will be renaming a significant number of out interfaces. Some of these interfaces are used across the loader -> runtime boundary. For these interfaces we have introduced the newly renamed interfaces in this release. This will allow Host's to implment forward compatbitiy for these interfaces, so they are not broken when the implementations themselves are renamed.

-   `IComponentLastEditedTracker` will become `IFluidLastEditedTracker`
-   `IComponentHTMLView` will become `IFluidHTMLView`
-   `IComponentMountableViewClass` will become `IFluidMountableViewClass`
-   `IComponentLoadable` will become `IFluidLoadable`
-   `IComponentRunnable` will become `IFluidRunnable`
-   `IComponentConfiguration` will become `IFluidConfiguration`
-   `IComponentRouter` will become `IFluidRouter`
-   `IComponentHandleContext` will become `IFluidHandleContext`
-   `IComponentHandle` will become `IFluidHandle`
-   `IComponentSerializer `will become `IFluidSerializer`
-   `IComponentTokenProvider` will become `IFluidTokenProvider`

`IComponent` will also become `IFluidObject`, and the mime type for for requests will change from `fluid/component` to `fluid/object`

To ensure forward compatability when accessing the above interfaces outside the context of a container e.g. from the host, you should use the nullish coalesing operator (??).

For example

```typescript
        if (response.status !== 200 ||
            !(
                response.mimeType === "fluid/component" ||
                response.mimeType === "fluid/object"
            )) {
            return undefined;
        }

        const fluidObject = response.value as IComponent & IFluidObject;
        return fluidObject.IComponentHTMLView ?? fluidObject.IFluidHTMLView.

```

### Add Undefined to getAbsoluteUrl return type

getAbsoluteUrl on the container runtime and component context now returns `string | undefined`. `undefined` will be returned if the container or component is not attached. You can determine if a component is attached and get its url with the below snippit:

```typescript
import { waitForAttach } from "@fluidframework/aqueduct";


protected async hasInitialized() {
        waitForAttach(this.runtime)
            .then(async () => {
                const url = await this.context.getAbsoluteUrl(this.url);
                this._absoluteUrl = url;
                this.emit("stateChanged");
            })
            .catch(console.error);
}
```

### Renamed TestDeltaStorageService, TestDocumentDeltaConnection, TestDocumentService, TestDocumentServiceFactory and TestResolver

Renamed the following in "@fluidframework/local-driver" since these are used beyond testing:

-   `TestDeltaStorageService` -> `LocalDeltaStorageService`
-   `TestDocumentDeltaConnection` -> `LocalDocumentDeltaConnection`
-   `TestDocumentService` -> `LocalDocumentService`
-   `TestDocumentServiceFactory` -> `LocalDocumentServiceFactory`
-   `TestResolver` -> `LocalResolver`

### DocumentDeltaEventManager has been renamed and moved to "@fluidframework/test-utils"

`DocumentDeltaEventManager` has moved to "@fluidframework/test-utils" and renamed to `OpProcessingController`.

The `registerDocuments` method has been renamed to `addDeltaManagers` and should be called with a list of delta managers. Similarly, all the other methods have been updated to be called with delta managers.

So, the usage has now changed to pass in the deltaManager from the object that was passed earlier. For example:

```typescript
// Old usage
containerDeltaEventManager = new DocumentDeltaEventManager(deltaConnectionServer);
containerDeltaEventManager.registerDocuments(component1.runtime, component2.runtime);

// New usage
opProcessingController = new OpProcessingController(deltaConnectionServer);
opProcessingController.addDeltaManagers(
	component1.runtime.deltaManager,
	component2.runtime.deltaManager,
);
```

### `isAttached` replaced with `attachState` property

`isAttached` is replaced with `attachState` property on `IContainerContext`, `IContainerRuntime` and `IComponentContext`.
`isAttached` returned true when the entity was either attaching or attached to the storage.
So if `attachState` is `AttachState.Attaching` or `AttachState.Attached` then `isAttached` would have returned true.
Attaching is introduced in regards to Detached container where there is a time where state is neither AttachState.Detached nor AttachState.Attached.

## 0.21 Breaking Changes

-   [Removed `@fluidframework/local-test-utils`](#removed-`@fluidframework/local-test-utils`)
-   [IComponentHTMLVisual deprecated](#IComponentHTMLVisual-deprecated)
-   [createValueType removed from SharedMap and SharedDirectory](#createValueType-removed-from-SharedMap-and-SharedDirectory)
-   [Sequence snapshot format change](#Sequence-snapshot-format-change)
-   [isLocal api removed](#isLocal-api-removed)
-   [register/attach api renames on handles, components and dds](#register/attach-api-rename-on-handles,-components-and-dds)
-   [Error handling changes](#Error-handling-changes)
-   [ITelemetryBaseLogger.supportsTags deleted](#ITelemetryBaseLogger.supportstags-deleted)

### Removed `@fluidframework/local-test-utils`

Removed this package so classes like `TestHost` are no longer supported. Please contact us if there were dependencies on this or if any assistance in required to get rid of it.

### IComponentHTMLVisual deprecated

The `IComponentHTMLVisual` interface is deprecated and will be removed in an upcoming release. For multiview scenarios, instead use a pattern like the one demonstrated in the sample in /components/experimental/multiview. This sample demonstrates how to create multiple views for a component.

### createValueType removed from SharedMap and SharedDirectory

The `createValueType()` method on `SharedMap` and `SharedDirectory` was deprecated in 0.20, and is now removed in 0.21. If `Counter` functionality is required, the `@fluidframework/counter` DDS can be used for counter functionality.

### isLocal api removed

isLocal api is removed from the repo. It is now replaced with isAttached which tells that the entity is attached or getting attached to storage. So its meaning is opposite to isLocal.

### register/attach api renames on handles, components and dds

Register on dds and attach on data store runtime is renamed to bindToContext(). attach on handles is renamed to attachGraph().

### Error handling changes

ErrorType enum has been broken into 3 distinct enums / layers:

1. [ContainerErrorType](./packages/loader/container-definitions/src/error.ts) - errors & warnings raised at loader level
2. [OdspErrorType](./packages/drivers/odsp-driver/src/odspError.ts) and [R11sErrorType](./packages/drivers/routerlicious-driver/src/documentDeltaConnection.ts) - errors raised by ODSP and R11S drivers.
3. Runtime errors, like `"summarizingError"`, `"dataCorruptionError"`. This class of errors it not pre-determined and depends on type of container loaded.

[ICriticalContainerError.errorType](./packages/loader/container-definitions/src/error.ts) is now a string, not enum, as loader has no visibility into full set of errors that can be potentially raised. Hosting application may package different drivers and open different types of containers, thus making errors list raised at container level dynamic.

### Sequence snapshot format change

Due to a change in the sequence's snapshot format clients running a version less than 0.19 will not be able to load snapshots generated in 0.21. This will affect all sequence types includes shared string, and sparse matrix. If you need to support pre-0.19 clients please contact us for mitigations.

### ITelemetryBaseLogger.supportsTags deleted

Proper support for tagged events will be assumed going forward. Only at the loader-runtime boundary do we retain
a concession for backwards compatibility, but that's done outside of this interface.

## 0.20 Breaking Changes

-   [Value types deprecated on SharedMap and SharedDirectory](#Value-types-deprecated-on-sharedmap-and-shareddirectory)
-   [rename @fluidframework/aqueduct-react to @fluidframework/react-inputs](#rename-@fluidframework/aqueduct-react-to-@fluidframework/react-inputs)

### Value types deprecated on SharedMap and SharedDirectory

The `Counter` value type and `createValueType()` method on `SharedMap` and `SharedDirectory` are now deprecated and will be removed in an upcoming release. Instead, the `@fluidframework/counter` DDS can be used for counter functionality.

### rename @fluidframework/aqueduct-react to @fluidframework/react-inputs

aqueduct-react is actually just a react library and renamed it to reflect such.

## 0.19 Breaking Changes

-   [Container's "error" event](#Container-Error-Event)
-   [IUrlResolver change from requestUrl to getAbsoluteUrl](#IUrlResolver-change-from-requestUrl-to-getAbsoluteUrl)
-   [Package rename from `@microsoft/fluid-*` to `@fluidframework/*`](#package-rename)

### Package rename

Package with the prefix "@microsoft/fluid-" is renamed to "@fluidframework/" to take advanage a separate namespace for Fluid Framework SDK packages.

### Container Error Event

"error" event is gone. All critical errors are raised on "closed" event via optiona error object.
"warning" event is added to expose warnings. Currently it contains summarizer errors and throttling errors.

### IUrlResolver change from requestUrl to getAbsoluteUrl

As we continue to refine our API around detached containers, and component urls, we've renamed IUrlResolver from requestUrl to getAbsoluteUrl

## 0.18 Breaking Changes

-   [App Id removed as a parameter to OdspDocumentServiceFactory](#App-Id-removed-as-a-parameter-to-OdspDocumentServiceFactory)
-   [ConsensusRegisterCollection now supports storing handles](#ConsensusRegisterCollection-now-supports-storing-handles)
-   [Summarizing errors on parent container](#Summarizing-errors-on-parent-container)
-   [OdspDocumentServiceFactory no longer requires a logger]
    (#OdspDocumentServiceFactory-no-longer-requires-a-logger)

### `App Id` removed as a parameter to OdspDocumentServiceFactory

`@microsoft/fluid-odsp-driver` no longer requires consumers to pass in an app id as an input. Consumers should simply remove this parameter from the OdspDocumentServiceFactory/OdspDocumentServiceFactoryWithCodeSplit constructor.

### ConsensusRegisterCollection now supports storing handles

ConsensusRegisterCollection will properly serialize/deserialize handles added as values.

### Summarizing errors on parent container

The parent container of the summarizing container will now raise "error" events related to summarization problems. These will be of type `ISummarizingError` and will have a description indicating either a problem creating the summarizing container, a problem generating a summary, or a nack or ack wait timeout from the server.

### OdspDocumentServiceFactory no longer requires a logger

The logger will be passed in on createDocumentService or createContainer, no need to pass in one on construction of OdspDocumentServiceFactory.

## 0.17 and earlier Breaking Changes

For older versions' breaking changes, go [here](https://github.com/microsoft/FluidFramework/blob/release/0.17.x/BREAKING.md)<|MERGE_RESOLUTION|>--- conflicted
+++ resolved
@@ -30,6 +30,7 @@
 -   [IResolvedUrl equivalent to IFluidResolvedUrl](#IResolvedUrl-equivalent-to-IFluidResolvedUrl)
 -   [garbage-collector and related items removed](#garbage-collector-and-related-items-removed)
 -   [GC interfaces removed from runtime-definitions](#gc-interfaces-removed-from-runtime-definitions)
+-   [ensureSynchronizedWithTimeout removed from LoaderContainerTracker](#ensuresynchronizedwithtimeout-removed-from-loadercontainertracker)
 
 ## IResolvedUrl equivalent to IFluidResolvedUrl
 
@@ -64,20 +65,20 @@
 -   `IGarbageCollectionSnapshotData`
 -   `IGarbageCollectionSummaryDetailsLegacy`
 
+### ensureSynchronizedWithTimeout removed from LoaderContainerTracker
+
+`LoaderContainerTracker.ensureSynchronizedWithTimeout` has been removed as it is equivalent to `LoaderContainerTracker.ensureSynchronized`. The `timeoutDuration` parameter from `TestObjectProvider.ensureSynchronized` will also be removed. Configure the timeout for the test instead.
+
 # 2.0.0-internal.4.1.0
 
 ## 2.0.0-internal.4.1.0 Upcoming changes
 
 -   [@fluidframework/garbage-collector deprecated](#@fluidframework/garbage-collector-deprecated)
 -   [GC interfaces removed from runtime-definitions](#gc-interfaces-removed-from-runtime-definitions)
-<<<<<<< HEAD
 -   [Some test packages no longer published](#some-test-packages-no-longer-published)
 -   [ensureSynchronizedWithTimeout deprecated in LoaderContainerTracker](#ensuresynchronizedwithtimeout-deprecated-in-loadercontainertracker)
 -   [Container-loader deprecations](#Container-loader-deprecations)
 -   [Op compression is enabled by default](#op-compression-is-enabled-by-default)
-=======
--   [ensureSynchronizedWithTimeout removed from LoaderContainerTracker](#ensuresynchronizedwithtimeout-removed-from-loadercontainertracker)
->>>>>>> bb7d6974
 
 ### @fluidframework/garbage-collector deprecated
 
@@ -106,7 +107,6 @@
 -   `IGarbageCollectionSnapshotData`
 -   `IGarbageCollectionSummaryDetailsLegacy`
 
-<<<<<<< HEAD
 ### Some test packages no longer published
 
 These packages were previously published under the `@fluidframework` scope:
@@ -131,11 +131,6 @@
 If the size of a batch is larger than 614kb, the ops will be compressed. After upgrading to this version, if batches exceed the size threshold, the runtime will produce a new type of op with the compression properties. To open a document which contains this type of op, the client's runtime version needs to be at least `client_v2.0.0-internal.2.3.0`. Older clients will close with assert `0x3ce` ("Runtime message of unknown type") and will not be able to open the documents until they upgrade. To minimize the risk, it is recommended to audit existing session and ensure that at least 99.9% of them are using a runtime version equal or greater than `client_v2.0.0-internal.2.3.0`, before upgrading to `2.0.0-internal.4.1.0`.
 
 More information about op compression can be found [here](./packages/runtime/container-runtime/src/opLifecycle/README.md).
-=======
-### ensureSynchronizedWithTimeout removed from LoaderContainerTracker
-
-`LoaderContainerTracker.ensureSynchronizedWithTimeout` has been removed, as it is equivalent to `LoaderContainerTracker.ensureSynchronized`. The `timeoutDuration` parameter from `TestObjectProvider.ensureSynchronized` has also been removed. Please configure the timeout for the test instead.
->>>>>>> bb7d6974
 
 # 2.0.0-internal.4.0.0
 
