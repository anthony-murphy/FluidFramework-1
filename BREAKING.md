# Adding breaking and upcoming change notes

Notes on breaking, upcoming, and otherwise interesting changes go here. They will be reviewed and published along with each release.  Published changelogs may be found on the docs site at fluidframework.com.

For instructions on how to communicate breaking changes please see our docs [here](https://github.com/microsoft/FluidFramework/wiki/Communicating-breaking-changes).

## Writing a change note

It's important to communicate breaking changes to our stakeholders. To write a good change note, use the below guidelines. For more information, check our [wiki](https://github.com/microsoft/FluidFramework/wiki/Communicating-breaking-changes).

- Provide a concise title. It should be clear what the topic of the change is.
- Ensure the affected packages are named or clearly identifiable within the body.
- Provide guidance on how the change should be consumed if applicable, such as by specifying replacement APIs.
- Consider providing code examples as part of guidance for non-trivial changes.
- Avoid using code formatting in the title (it's fine to use in the body).
- To explain the benefit of your change, use the [What's New](https://fluidframework.com/docs/updates/v1.0.0/) section on FluidFramework.com.

<<<<<<< HEAD
# 2.0.0-internal.2.2.0

## 2.0.0-internal.2.2.0 Upcoming changes

### Deprecated events and event parameters on IContainer and IDeltaManager

The following legacy events and event parameters have been marked as deprecated due to being legacy and/or unsupported API patterns:

- IContainerEvents
    - "contextChanged": Event deprecated in its entirety.
        - Represents a legacy design that is mostly no longer supported (only ever emitted during Container instantiation, and there are no recommended patterns for consuming it).
          No replacement API recommended.
    - "dirty": Event parameter "dirty" deprecated.
        - The parameter is unneeded, as the event itself signals the current "dirty" state (true).
    - "saved": Event parameter "dirty" deprecated.
        - The parameter is unneeded, as the event itself signals the current "dirty" state (false).
- IDeltaManagerEvents
    - "prepareSend": Event deprecated in its entirety.
        - No longer required by the runtime, and only currently used for backwards compatability.
          No replacement API recommended.
    - "submitOp": Event deprecated in its entirety.
        - No longer required by the runtime, and only currently used for backwards compatability.
          No replacement API recommended.
    - "allSentOpsAckd": Event deprecated in its entirety.
        - This event has been unused and unsupported for some time.
          No replacement API recommended.
    - "processTime": Event deprecated in its entirety.
        - This event has been unused and unsupported for some time.
          No replacement API recommended.
    - "pong": Event deprecated in its entirety.
        - This event has been unused and unsupported for some time.
          No replacement API recommended.
=======
# 2.0.0-internal.3.0.0

## 2.0.0-internal.3.0.0 Upcoming changes
- [Deprecated IPendingFlush](#Deprecated-IPendingFlush)

### Deprecated IPendingFlush
`IPendingFlush` has been deprecated. Use batch metadata on `IPendingMessage` instead to indicate the end of a batch.

## 2.0.0-internal.3.0.0 Breaking changes
- [Existing flag is now required in IRuntimeFactory](#existing-parameter-is-now-required-in-iruntimefactory)
- [Remove iframe-driver](#remove-iframe-driver)
- [Remove Deprecated Fields from ISummaryRuntimeOptions](#Remove-Deprecated-Fields-from-ISummaryRuntimeOptions)
- [Op reentry will no longer be supported](#op-reentry-will-no-longer-be-supported)
- [Remove ISummarizerRuntime batchEnd listener](#Remove-ISummarizerRuntime-batchEnd-listener)
- [Remove ISummaryBaseConfiguration.summarizerClientElection](#Remove-ISummaryBaseConfigurationsummarizerClientElection)
### existing parameter is now required in IRuntimeFactory::instantiateRuntime
The `existing` flag was added as optional in client version 0.44 and has been updated to be expected
and required in the `IRuntimeFactory.instantiateRuntime` function. This flag is used to determine whether the runtime should
be created for the first time or from an existing context. Similarly, the `load` function in containerRuntime
is being deprecated and replaced with `loadRuntime`, in which `existing` is a required parameter.

### Remove iframe-driver
The iframe-driver package was deprecated in 2.0.0-internal.1.3.0 and has now been removed.

### Remove Deprecated Fields from ISummaryRuntimeOptions
The following fields are being removed from `ISummaryRuntimeOptions` as they became properties from `ISummaryConfiguration`:

`ISummaryRuntimeOptions.disableSummaries`
`ISummaryRuntimeOptions.maxOpsSinceLastSummary`
`ISummaryRuntimeOptions.summarizerClientElection`
`ISummaryRuntimeOptions.summarizerOptions`

### Op reentry will no longer be supported
Submitting an op while processing an op will no longer be supported as it can lead to inconsistencies in the document and to DDS change events observing out-of-order changes. An example scenario is changing a DDS inside the handler for the `valueChanged` event of a DDS.

The functionality is currently disabled but it can be enabled using the `IContainerRuntimeOptions.enableOpReentryCheck` property, which will eventually become the default. If the option is enabled, the functionality can be disabled at runtime using the `Fluid.ContainerRuntime.DisableOpReentryCheck` feature gate.

With the feature enabled, If the runtime detects an op which was submitted in this manner, an error will be thrown and the current container will close.

```ts
sharedMap.on("valueChanged", (changed) => {
    if (changed.key !== "key2") {
        sharedMap.set("key2", "2");
    }
});

sharedMap.set("key1", "1"); // executing this statement will cause an exception to be thrown
```

Other clients will not be affected.

**As we are planning to enable this feature by default, we are advising our partners to use the `IContainerRuntimeOptions.enableOpReentryCheck` option to identify existing code using this pattern and to let us know in case the proposed API behavior is problematic.**

### Remove ISummarizerRuntime batchEnd listener
The `"batchEnd"` listener in `ISummarizerRuntime` has been removed. Please remove all usage and implementations of `ISummarizerRuntime.on("batchEnd", ...)` and `ISummarizerRuntime.removeListener("batchEnd", ...)`.
If these methods are needed, please refer to the `IContainerRuntimeBase` interface.

### Remove-ISummaryBaseConfigurationsummarizerClientElection
`ISummaryBaseConfiguration.summarizerClientElection` was deprecated and is now being removed.
There will be no replacement for this property.'
>>>>>>> 159b7e0b

# 2.0.0-internal.2.1.0

## 2.0.0-internal.2.1.0 Upcoming changes

- [Deprecated ISummarizerRuntime batchEnd listener](#Deprecated-ISummarizerRuntime-batchEnd-listener)
- [Deprecate ISummaryBaseConfiguration.summarizerClientElection](#Deprecate-ISummaryBaseConfigurationsummarizerClientElection)

### Deprecated ISummarizerRuntime batchEnd listener
The `"batchEnd"` listener in `ISummarizerRuntime` has been deprecated and will be removed in a future release. Please remove all usage and implementations of `ISummarizerRuntime.on("batchEnd", ...)` and `ISummarizerRuntime.removeListener("batchEnd", ...)`.
If these methods are needed, please refer to the `IContainerRuntimeBase` interface.

### Deprecate-ISummaryBaseConfigurationsummarizerClientElection
`ISummaryBaseConfiguration.summarizerClientElection` has been deprecated and will be removed in a future release.
There will be no replacement for this property.

## 2.0.0-internal.2.1.0 Breaking changes
- [Package @fluid-experimental/task-manager renamed to @fluidframework/task-manager](#Package-fluid-experimental/task-manager-renamed-to-fluidframework/task-manager)

### Package @fluid-experimental/task-manager renamed to @fluidframework/task-manager
The package `@fluid-experimental/task-manager` is no longer experimental and has therefore been renamed to `@fluidframework/task-manager`. Update all imports to the new package name to accommodate this change.

# 2.0.0-internal.2.0.0

## 2.0.0-internal.2.0.0 Upcoming changes
- [Deprecate existing flag in IContainerContext](#deprecate-existing-flag-in-runtime)
- [Signature from ISummarizerInternalsProvider.refreshLatestSummaryAck interface has changed](#Change-ISummarizerInternalsProvider.refreshLatestSummaryAck-interface)
- [Move TelemetryNullLogger and BaseTelemetryNullLogger to telemetry-utils package](#Move-`TelemetryNullLogger`-and-`BaseTelemetryNullLogger`-to-telemetry-utils-package)
- [Minor event naming correction on IFluidContainerEvents](#IFluidContainerEvents-event-naming-correction)
- [IDocumentStorageServicePolicies.maximumCacheDurationMs policy must be exactly 5 days if defined](#idocumentstorageservicepoliciesmaximumcachedurationms-policy-must-be-exactly-5-days-if-defined)
- [Static `FluidDataStoreRuntime.load` method is now deprecated](#static-FluidDataStoreRuntime.load-method-is-now-deprecated)

### Deprecate existing flag in runtime
The `existing` flag in IContainerContext has been deprecated and will be removed in a future breaking change. Furthermore,
in the same breaking change, in ContainerRuntime existing will be required and expected in instantiateRuntime().

### Signature from ISummarizerInternalsProvider.refreshLatestSummaryAck interface has changed
`ISummarizerInternalsProvider.refreshLatestSummaryAck` interface has been updated to now accept `IRefreshSummaryAckOptions` property instead.
```diff
    async refreshLatestSummaryAck(
-       proposalHandle: string | undefined,
-       ackHandle: string,
-       summaryRefSeq: number,
-       summaryLogger: ITelemetryLogger,
+       options: IRefreshSummaryAckOptions,
    ):
```

### Move TelemetryNullLogger and BaseTelemetryNullLogger to telemetry-utils package
The utility classes `TelemetryNullLogger` and `BaseTelemetryNullLogger` are deprecated in the `@fluidframework/common-utils` package and have been moved to the `@fluidframework/telemetry-utils` package.  Please update your imports to take these from the new location.

### IFluidContainerEvents event naming correction
Renamed **dispose** to **disposed** to better communicate the state and align with currently emitted event.
It's not a breaking change, but worth noting: we are now also exposing optional error (ICriticalContainerError) field with **disposed** event.

### IDocumentStorageServicePolicies.maximumCacheDurationMs policy must be exactly 5 days if defined
Due to the dependency the Garbage Collection feature in the Runtime layer has on this policy, it must remain constant over time.
So this has been codified in the type, switching from `number | undefined` to `FiveDaysMs | undefined` (with `type FiveDaysMs = 432000000`)

### Static `FluidDataStoreRuntime.load` method is now deprecated

Use `FluidDataStoreRuntime`'s constructor instead, and start providing the new `initializeEntrypoint` parameter
to create the entrypoint / root object for the data store.

## 2.0.0-internal.2.0.0 Breaking changes
- [Update to React 17](#Update-to-React-17)
- [IntervalCollection event semantics changed](#IntervalCollection-event-semantics-changed)
- [Remove IFluidDataStoreChannel.bindToContext and related types](#remove-ifluiddatastorechannelbindtocontext-and-related-types)
- [MergeTree class no longer exported](#MergeTree-class-no-longer-exported)
- [Marker.toString simplified](#markertostring-simplified)
- [Remove IContainerRuntimeBase.setFlushMode](#remove-icontainerruntimebasesetflushmode)
- [getTextAndMarkers changed to be a free function](#gettextandmarkers-changed-to-be-a-free-function)
- [waitIntervalCollection removed](#waitintervalcollection-removed)
- [OldestClientObserver moved to @fluid-experimental/oldest-client-observer](#oldestclientobserver-moved-to-@fluid-experimental/oldest-client-observer)
- [Remove deprecated data structures from @fluidframework/sequence](#remove-deprecated-data-structures-from-fluidframeworksequence)
- [Renamed lockTask to volunteerForTask from @fluid-experimental/task-manager](renamed-lockTask-to-volunteerForTask-from-@fluid-experimental/task-manager)
- [Renamed haveTaskLock to assigned from @fluid-experimental/task-manager](renamed-haveTaskLock-to-assigned-from-@fluid-experimental/task-manager)/
- [Remove ISummaryConfigurationHeuristics.idleTime](#Remove-ISummaryConfigurationHeuristicsidleTime)
- [Remove IContainerRuntime.flush](#remove-icontainerruntimeflush)
- [Remove ScheduleManager` and `DeltaScheduler](#remove-schedulemanager-and-deltascheduler)
- [getMyself changed to return Myself object](#getMyself-changed-to-return-Myself-object)

### Update to React 17
The following packages use React and thus were impacted:
- @fluidframework/view-adapters
- @fluid-tools/webpack-fluid-loader
- @fluid-experimental/react-inputs
- @fluid-experimental/property-inspector-table

Users of these packages may need to update to React 17, and/or take other action to ensure compatibility.

### IntervalCollection event semantics changed

The semantics of events emitted by IntervalCollection were changed to be more consistent:

- propertyChanged events receive the same "isLocal" and op information that other events received
- changeInterval events will no longer take place for changes that impact an interval's properties only. Clients that need to perform work on such changes should listen to "propertyChanged" events instead.
- For local changes, changeInterval events will only be emitted on initial application of the change (as opposed to the
  previous behavior, which fired an event on the local application of a change as well as on server ack of that change))
- changeInterval events now receive information about the interval's previous position.
- addInterval and deleteInterval event handler now properly reflects that the `op` argument can be undefined. This was true
  before, but not reflected in the type system.

More details can be found on `IIntervalCollectionEvent`'s doc comment.

### Remove IFluidDataStoreChannel.bindToContext and related types
`bindToContext` has been removed from `IFluidDataStoreChannel`, along with enum `BindState` and the interface `IDataStoreWithBindToContext_Deprecated`.
See previous ["Upcoming" change notice](#bindToContext-to-be-removed-from-IFluidDataStoreChannel) for info on how this removal was staged.

### MergeTree class no longer exported
The MergeTree class was deprecated and is no longer be exported. This should not affect usage as MergeTree is an internal class, and the public API exists on the Client class, which will continue to be exported and supported.

### Marker.toString simplified

In merge-tree, Marker's string representation returned by `toString` was simplified.
This new representation is used in the return value of `SharedString.getTextRangeWithMarkers`.
The previous logic was moved to the public export `debugMarkerToString`.

### Remove IContainerRuntimeBase.setFlushMode
The `setFlushMode` has been removed from `IContainerRuntimeBase`. FlushMode is now an immutable property for the container runtime, optionally provided at creation time via the `IContainerRuntimeOptions` interface. Instead, batching when in `FlushMode.Immediate` should be done through usage of the `IContainerRuntimeBase.orderSequentially`. See [#9480](https://github.com/microsoft/FluidFramework/issues/9480#issuecomment-1084790977).

### getTextAndMarkers changed to be a free function

`SharedString.getTextAndMarkers` involves a sizeable amount of model-specific logic.
To improve bundle size, it will be converted to a free function so that this logic is tree-shakeable.
The corresponding method on `IMergeTreeTexHelper` will also be removed.

### waitIntervalCollection removed

`SharedSegmentSequence.waitIntervalCollection` has been removed.
Use `getIntervalCollection` instead, which has the same semantics but is synchronous.

### OldestClientObserver moved to @fluid-experimental/oldest-client-observer
The `OldestClientObserver` class and its associated interfaces have been removed from @fluid-experimental/task-manager and moved to the new package @fluid-experimental/oldest-client-observer. Please migrate all imports to @fluid-experimental/oldest-client-observer.

### Remove deprecated data structures from @fluidframework/sequence
`SharedNumberSequence`, `SharedObjectSequence`, and `SharedMatrix` have been removed from `@fluidframework/sequence`. They are currently still available in `@fluid-experimental/sequence-deprecated.

### Renamed lockTask to volunteerForTask from @fluid-experimental/task-manager
`TaskManager.lockTask()` has been renamed `volunteerForTask()` and now returns a `Promise<boolean>` instead of a `Promise<void>`. Please update all usages accordingly.

### Renamed haveTaskLock to assigned from @fluid-experimental/task-manager
`TaskManager.haveTaskLock()` has been renamed `assigned()`. Please update all usages accordingly.

### Remove ISummaryConfigurationHeuristics.idleTime
`ISummaryConfigurationHeuristics.idleTime` has been removed. See [#10008](https://github.com/microsoft/FluidFramework/issues/10008)
Please move all usage to the new `minIdleTime` and `maxIdleTime` properties in `ISummaryConfigurationHeuristics`.

### Remove IContainerRuntime.flush
`IContainerRuntime.flush` has been removed. If a more manual/ensured flushing process is needed, move all usage to `IContainerRuntimeBase.orderSequentially` if possible.

### Remove ScheduleManager and DeltaScheduler
`ScheduleManager` and `DeltaScheduler` have been removed from the `@fluidframework/container-runtime` package as they are Fluid internal classes which should not be used.

### getMyself changed to return Myself object
The `getMyself` method from the ServiceAudience class was updated to return a Myself object instead of an IMember. The Myself type extends the IMember interface to add a `currentConnection` string property.

# 2.0.0-internal.1.3.0

## 2.0.0-internal.1.3.0 Upcoming changes
- [Add fluidInvalidSchema errorType to DriverErrorType enum](#Add-fluidInvalidSchema-errorType-to-DriverErrorType-enum)
- [iframe-driver removed](#iframe-driver-removed)

### Add fluidInvalidSchema errorType to DriverErrorType enum
Added fluidInvalidSchema errorType in DriverErrorType enum. This error happens when non-fluid file
was mistook as a Fluid file, and is unable to be opened. The innerMostErrorCode will also be "fluidInvalidSchema".
This is not breaking change yet. But if clients do not add handling for this error, their existing version of applications may start receiving this error in the future, and may not handle it correctly.

### iframe-driver removed
The iframe-driver is now deprecated and should not be used, it will be removed in an upcoming release.

# 2.0.0-internal.1.1.0

## 2.0.0-internal.1.1.0 Upcoming changes
- [Add assertion that prevents sending op while processing another op](#add-assertion-that-prevents-sending-op-while-processing-another-op)
- [Remove type field from ShareLinkInfoType](#Remove-type-field-from-ShareLinkInfoType)
- [Remove ShareLinkTypes interface](#Remove-ShareLinkTypes-interface)
- [Remove enableShareLinkWithCreate from HostStoragePolicy](#Remove-enableShareLinkWithCreate-from-HostStoragePolicy)
- [Various return types in @fluidframework/sequence have been widened to include undefined](#various-return-types-in-fluidframeworksequence-have-been-widened-to-include-undefined)


### Add assertion that prevents sending op while processing another op
`preventConcurrentOpSend` has been added and enabled by default. This will run an assertion that closes the container if attempting to send an op while processing another op. This is meant to prevent non-deterministic outcomes due to concurrent op processing.

### Remove type field from ShareLinkInfoType
This field has been deprecated and will be removed in a future breaking change. You should be able to get the kind of sharing link from `shareLinkInfo.createLink.link` property bag.

### Remove ShareLinkTypes interface
`ShareLinkTypes` interface has been deprecated and will be removed in a future breaking change. Signature of `createOdspCreateContainerRequest` has been updated to now accept `ISharingLinkKind` property instead.
```diff
    function createOdspCreateContainerRequest(
        siteUrl: string,
        driveId: string,
        filePath: string,
        fileName: string,
-       createShareLinkType?: ShareLinkTypes,
+       createShareLinkType?: ShareLinkTypes | ISharingLinkKind,
    ):
```
### Remove enableShareLinkWithCreate from HostStoragePolicy
`enableShareLinkWithCreate` feature gate has been deprecated and will be removed in a future breaking change. If you wish to enable creation of a sharing link along with the creation of Fluid file, you will need to provide `createShareLinkType:ISharingLinkKind` input to the `createOdspCreateContainerRequest` function and enable the feature using `enableSingleRequestForShareLinkWithCreate` in `HostStoragePolicy`

# 2.0.0-internal.1.0.0

## 2.0.0-internal.1.0.0 Upcoming changes
- [Deprecate ISummaryConfigurationHeuristics.idleTime](#Deprecate-ISummaryConfigurationHeuristicsidleTime)
- [Deprecate ISummaryRuntimeOptions.disableIsolatedChannels](#Deprecate-ISummaryRuntimeOptionsdisableIsolatedChannels)
- [IContainerRuntime.flush is deprecated](#icontainerruntimeflush-is-deprecated)
- [MergeTree class is deprecated](#MergeTree-class-is-deprecated)
- [Remove documentId field from `MockFluidDataStoreContext`](#Remove-documentId-field-from-MockFluidDataStoreContext)
- [Remove ConnectionState.Connecting](#Remove-ConnectionState.Connecting)
- [getTextAndMarkers changed to be a free function](#gettextandmarkers-changed-to-be-a-free-function)

### Deprecate ISummaryConfigurationHeuristics.idleTime
`ISummaryConfigurationHeuristics.idleTime` has been deprecated and will be removed in a future release. See [#10008](https://github.com/microsoft/FluidFramework/issues/10008)
Please migrate all usage to the new `minIdleTime` and `maxIdleTime` properties in `ISummaryConfigurationHeuristics`.

### Deprecate-ISummaryRuntimeOptionsdisableIsolatedChannels
`ISummaryRuntimeOptions.disableIsolatedChannels` has been deprecated and will be removed in a future release.
There will be no replacement for this property.

### IContainerRuntime.flush is deprecated
`IContainerRuntime.flush` is deprecated and will be removed in a future release. If a more manual flushing process is needed, move all usage to `IContainerRuntimeBase.orderSequentially` if possible.

### MergeTree class is deprecated
The MergeTree class is deprecated and will no longer be exported in the next release. This should not affect usage as MergeTree is an internal class, and the public API exists on the Client class, which will continue to be exported and supported.

### Remove documentId field from MockFluidDataStoreContext
This field has been deprecated and will be removed in a future breaking change.

### Remove ConnectionState.Connecting
`ConnectionState.Connecting` will be removed. Migrate all usage to `ConnectionState.CatchingUp`.

### getTextAndMarkers changed to be a free function

`SharedString.getTextAndMarkers` involves a sizeable amount of model-specific logic.
To improve bundle size, it will be converted to a free function so that this logic is tree-shakeable.
The corresponding method on `IMergeTreeTexHelper` will also be removed.

### Various return types in @fluidframework/sequence have been widened to include undefined

Strict null checks have been enabled in `@fluidframework/sequence`. As part of this, the return types of several functions have been modified to include `| undefined`. This does not represent a behavioral change.

The functions affected are:
 - `Interval.getAdditionalPropertySets`
 - `Interval.modify`
 - `IntervalCollection.getIntervalById`
 - `IntervalCollection.nextInterval`
 - `IntervalCollection.previousInterval`
 - `IntervalCollection.removeIntervalById`
 - `ISharedString.insertMarker`
 - `PaddingSegment.fromJSONObject`
 - `RunSegment.createSplitSegmentAt`
 - `RunSegment.fromJSONObject`
 - `SequenceEvent.clientId`
 - `SharedSegmentSequence.getPropertiesAtPosition`
 - `SharedSegmentSequence.removeLocalReferencePosition`
 - `SharedSegmentSequence.resolveRemoteClientPosition`
 - `SharedString.findTile`
 - `SharedString.getMarkerFromId`
 - `SharedString.insertMarker`
 - `SparseMatrix.getItem`
 - `SparseMatrix.getPositionProperties`
 - `SubSequence.createSplitSegmentAt`
 - `SubSequence.fromJSONObject`


## 2.0.0-internal.1.0.0 Breaking changes
- [LocalReference class and method deprecations removed](#LocalReference-class-and-method-deprecations-removed)
- [Remove TelemetryDataTag.PackageData](#Remove-TelemetryDataTagPackageData)
- [Remove ICodeLoader from @fluidframework/container-definitions](#Remove-ICodeLoader-from-@fluidframework/container-definitions)
- [Narrow type of clientId field on MockFluidDataStoreRuntime](#Narrow-type-of-clientId-field-on-MockFluidDataStoreRuntime)
- [Remove ISummaryAuthor and ISummaryCommitter](#Remove-ISummaryAuthor-and-ISummaryCommitter)
- [REVERTED: ~~Remove IFluidDataStoreChannel.bindToContext and related types~~](#remove-ifluiddatastorechannelbindtocontext-and-related-types)
- [Remove aliasing return value from AliasResult](#remove-aliasing-return-value-from-aliasresult)
- [Creating root datastores using IContainerRuntime.CreateRootDataStore and IContainerRuntimeBase._createDataStoreWithProps is no longer supported](#Creating-root-datastores-using-IContainerRuntimeCreateRootDataStore-and-IContainerRuntimeBase_createDataStoreWithProps-is-no-longer-supported)


### LocalReference class and method deprecations removed
In 0.59.0 the [LocalReference class and it's related methods were deprecated](#LocalReference-class-and-method-deprecations)

The deprecated and now removed LocalReference class is replaced with LocalReferencePosition.
The following deprecated methods are  now removed from sequence and merge-tree. Their replacements should be used instead.
 - createPositionReference to createLocalReferencePosition
 - addLocalReference to createLocalReferencePosition
 - localRefToPos to localReferencePositionToPosition
 - removeLocalReference to removeLocalReferencePosition

### Remove TelemetryDataTag.PackageData
`TelemetryDataTag.PackageData` has been removed. Migrate all usage to `TelemetryDataTag.CodeArtifact` instead.

### Remove ConnectionState.Connecting
`ConnectionState.Connecting` has been removed. Migrate all usage to `ConnectionState.CatchingUp` instead.

### Remove ICodeLoader from @fluidframework/container-definitions
`ICodeLoader` in `@fluidframework/container-definitions` was deprecated since 0.40.0 and is now removed. Use `ICodeDetailsLoader` from `@fluidframework/container-loader` instead.

### Remove ISummaryAuthor and ISummaryCommitter
`ISummaryAuthor` and`ISummaryCommitter` have been removed in this release. See [#10456](https://github.com/microsoft/FluidFramework/issues/10456) for details.

### Narrow type of clientId field on MockFluidDataStoreRuntime
`clientId` can only ever be of type `string`, so it is superfluous for the type
to be `string | undefined`.

### Remove IFluidDataStoreChannel.bindToContext and related types
**THIS BREAKING CHANGE IS REVERTED AS OF 2.0.0-internal.1.1.3**

~~`bindToContext` has been removed from `IFluidDataStoreChannel`, along with enum `BindState` and the interface `IDataStoreWithBindToContext_Deprecated`.
See previous ["Upcoming" change notice](#bindToContext-to-be-removed-from-IFluidDataStoreChannel) for info on how this removal was staged.~~

### Remove aliasing return value from AliasResult
The `aliasing` return value from `AliasResult` has been removed from `@fluidframework/runtime-definitions`, as it's no longer returned by the API. Instead of `aliasing`, the API will return the promise of the ongoing aliasing operation.

### Creating root datastores using IContainerRuntime.CreateRootDataStore and IContainerRuntimeBase._createDataStoreWithProps is no longer supported
The `IContainerRuntime.CreateRootDataStore` method has been removed. Please use aliasing instead. See [IContainerRuntime.createRootDataStore is deprecated](#icontainerruntimecreaterootdatastore-is-deprecated). The `isRoot` parameter from `IContainerRuntimeBase._createDataStoreWithProps` has also been removed. Additionally, the feature gate which would switch to using aliasing behind the aforementioned deleted APIs, `Fluid.ContainerRuntime.UseDataStoreAliasing` will no longer be observed by the runtime. As aliasing is the default behavior for creating such datastores, the `useDataStoreAliasing` property from `IContainerRuntimeOptions` has been removed.

# 1.2.0

## 1.2.0 Upcoming changes
- [ Added locationRedirection errorType in DriverErrorType enum](#Added-locationRedirection-errorType-in-DriverErrorType-enum)
- [ Added ILocationRedirectionError error in DriverError type](#Added-ILocationRedirectionError-error-in-DriverError-type)

 ### Added locationRedirection errorType in DriverErrorType enum
 Added locationRedirection errorType in DriverErrorType enum. This error tells that the location of file on server has changed.
 This error will not be thrown in 1.x.x version but we are just adding it in the type for now. This will be thrown from 2.x.x onward. For consumers of errors(in any version due to dynamic driver loading), this needs to be handled as a separate type where an error message banner could be shown etc. Consumers can also choose to not do any action as far as they recognize this error at runtime and not faulter when they receive this error. Ex. if you have a switch statement which does not have this errorType as a case and throw error in default case, then you need to add a case so that it does not throw any error. However this error is not yet emitted from `Fluid Framework`, so in a way it is non breaking.

 ### Added ILocationRedirectionError error in DriverError type
 Added ILocationRedirectionError error in DriverError. This error tells that the location of file on server has changed. In case of Odsp, the domain of file changes on server.

# 1.1.0

## 1.1.0 Upcoming changes
- [IContainerRuntime.createRootDataStore is deprecated](#icontainerruntimecreaterootdatastore-is-deprecated)
- [ ISummaryAuthor and ISummaryCommitter are deprecated](#isummaryauthor-and-isummarycommitter-are-deprecated)

 ### IContainerRuntime.createRootDataStore is deprecated
 See [#9660](https://github.com/microsoft/FluidFramework/issues/9660). The API is vulnerable to name conflicts, which lead to invalid documents. As a replacement, create a regular datastore using the `IContainerRuntimeBase.createDataStore` function, then alias the datastore by using the `IDataStore.trySetAlias` function and specify a string value to serve as the alias to which the datastore needs to be bound. If successful, "Success" will be returned, and a call to `getRootDataStore` with the alias as parameter will return the same datastore.

 ### ISummaryAuthor and ISummaryCommitter are deprecated
  See [#10456](https://github.com/microsoft/FluidFramework/issues/10456). `ISummaryAuthor` and `ISummaryCommitter`
  are deprecated and will be removed in a future release.

# 1.0.0

## 1.0.0 Upcoming changes
- [Summarize heuristic changes based on telemetry](#Summarize-heuristic-changes-based-on-telemetry)
- [bindToContext to be removed from IFluidDataStoreChannel](#bindToContext-to-be-removed-from-IFluidDataStoreChannel)
- [Garbage Collection (GC) mark phase turned on by default](#Garbage-Collection-(GC)-mark-phase-turned-on-by-default)
- [SequenceEvent.isEmpty removed](#SequenceEvent\.isEmpty-removed)

### Summarize heuristic changes based on telemetry
Changes will be made in the way heuristic summaries are run based on observed telemetry (see `ISummaryConfigurationHeuristics`). Please evaluate if such policies make sense for you, and if not, clone the previous defaults and pass it to the `ContainerRuntime` object to shield yourself from these changes:
- Change `minOpsForLastSummaryAttempt` from `50` -> `10`
- Change `maxOps` from `1000` -> `100`

### bindToContext to be removed from IFluidDataStoreChannel
`bindToContext` will be removed from `IFluidDataStoreChannel` in the next major release.
It was deprecated in 0.50 but due to [this bug](https://github.com/microsoft/FluidFramework/issues/9127) it still had to be called after creating a non-root data store. The bug was fixed in 0.59.
To prepare for the removal in the following release, calls to `bindToContext` can and should be removed as soon as this version is consumed. Since the compatibility window between container runtime and data store runtime is N / N-1, all runtime code will have the required bug fix (released in the previous version 0.59) and it can be safely removed.

### Garbage Collection (GC) mark phase turned on by default
GC mark phase is turned on by default with this version. In mark phase, unreferenced Fluid objects (data stores, DDSes and attachment blobs uploaded via BlobManager) are stamped as such along with the unreferenced timestamp in the summary. Features built on summaries (Fluid file at rest) can filter out these unreferenced content. For example, search and e-discovery will mostly want to filter out these content since they are unused.

For more details on GC and options for controlling its behavior, please see [this document](./packages/runtime/container-runtime/garbageCollection.md).

> Note: GC sweep phase has not been enabled yet so unreferenced content won't be deleted. The work to enable it is in progress and will be ready soon.

### SequenceEvent.isEmpty removed

In `@fluidframework/sequence`, a change was previously made to no longer fire `SequenceEvent`s with empty deltas.
This made the `isEmpty` property of `SequenceEvent` (also available on `SequenceDeltaEvent` and `SequenceMaintenanceEvent`) redundant.
It has been removed in this release--consumers should assume any raised delta events are not empty.

## 1.0.0 Breaking changes
- [Changed AzureConnectionConfig API](#Changed-AzureConnectionConfig-API)
- [Remove IFluidSerializer from core-interfaces](#Remove-IFluidSerializer-from-core-interfaces)
- [Remove IFluidSerializer from IFluidObject](#Remove-IFluidSerializer-from-IFluidObject)
- [Deprecate TelemetryDataTag.PackageData](#Deprecate-TelemetryDataTagPackageData)
- [Remove write method from IDocumentStorageService](#Remove-Write-Method-from-IDocumentStorageService)
- [Remove IDeltaManager.close()](#remove-ideltamanagerclose)
- [Deprecated Fields from ISummaryRuntimeOptions](#Deprecated-fields-from-ISummaryRuntimeOptions)
- [`ISummarizerOptions` is deprecated](#isummarizerOptions-is-deprecated)
- [connect() and disconnect() made mandatory on IContainer and IFluidContainer](#connect-and-disconnect-made-mandatory-on-icontainer-and-ifluidcontainer)
- [Remove Const Enums from Merge Tree, Sequence, and Shared String](#Remove-Const-Enums-from-Merge-Tree-Sequence-and-Shared-String)
- [Remove Container.setAutoReconnect() and Container.resume()](#remove-containersetautoreconnect-and-containerresume)
- [Remove IContainer.connected and IFluidContainer.connected](#remove-icontainerconnected-and-ifluidcontainerconnected)
- [All IFluidObject Augmentations Removed](#All-IFluidObject-Augmentations-Removed)
- [Remove `noopTimeFrequency` and `noopCountFrequency` from ILoaderOptions](#remove-nooptimefrequency-and-noopcountfrequency-from-iloaderoptions)
- [proxyLoaderFactories members removed from ILoaderProps and ILoaderServices](#proxyloaderfactories-members-to-be-removed-from-iloaderprops-and-iloaderservices)
- [IContainer.connectionState yields finer-grained ConnectionState values](#icontainerconnectionstate-yields-finer-grained-connectionstate-values)

### Changed AzureConnectionConfig API
- Added a `type` field that's used to differentiate between remote and local connections.
- Defined 2 subtypes of `AzureConnectionConfig`: `AzureLocalConnectionConfig` and `AzureRemoteConnectionConfig` with their `type` set to `"local"` and `"remote"` respectively
- Previously we supplied `orderer` and `storage` fields, now replaced with `endpoint` url.
- Previously `LOCAL_MODE_TENANT_ID` was supplied for the `tenantId` field when running app locally, now in "local" mode,
  no tenantId field is `provided` and `LOCAL_MODE_TENANT_ID` is no longer available.

### Remove IFluidSerializer from core-interfaces
`IFluidSerializer` was deprecated from core-interfaces in 0.55 and is now removed. Use `IFluidSerializer` in shared-object-base instead.

### Remove IFluidSerializer from IFluidObject
`IFluidSerializer` in `IFluidObject` was deprecated in 0.52 and is now removed. Use `FluidObject` instead of `IFluidObject`.

### Deprecate TelemetryDataTag.PackageData
`TelemetryDataTag.PackageData` is deprecated and will be removed in a future release. Use `TelemetryDataTag.CodeArtifact` instead.

### Remove Write Method from IDocumentStorageService
The `IDocumentStorageService.write(...)` method within the `@fluidframework/driver-definitions` package has been removed. Please remove all usage/implementation of this method if present.

### Remove IDeltaManager.close()
The method `IDeltaManager.close()` was deprecated in 0.54 and is now removed.
Use IContainer.close() or IContainerContext.closeFn() instead, and pass an error object if applicable.

### Require enableOfflineLoad to use IContainer.closeAndGetPendingLocalState()
Offline load functionality has been placed behind a feature flag as part of [ongoing offline work](https://github.com/microsoft/FluidFramework/pull/9557).
In order to use `IContainer.closeAndGetPendingLocalState`, pass a set of options to the container runtime including `{ enableOfflineLoad: true }`.

### Deprecated Fields from ISummaryRuntimeOptions
The following fields have been deprecated from `ISummaryRuntimeOptions` and became properties from `ISummaryConfiguration` interface in order to have the Summarizer Heuristics Settings under the same object. See [#9990](https://github.com/microsoft/FluidFramework/issues/9990):

`ISummaryRuntimeOptions.initialSummarizerDelayMs`
`ISummaryRuntimeOptions.disableSummaries`
`ISummaryRuntimeOptions.maxOpsSinceLastSummary`
`ISummaryRuntimeOptions.summarizerClientElection`
`ISummaryRuntimeOptions.summarizerOptions`

They will be removed in a future release. See [#9990](https://github.com/microsoft/FluidFramework/issues/9990)

- ### `ISummarizerOptions` is deprecated
`ISummarizerOptions` interface is deprecated and will be removed in a future release. See [#9990](https://github.com/microsoft/FluidFramework/issues/9990)
Options that control the behavior of a running summarizer will be moved to the `ISummaryConfiguration` interface instead.

### connect() and disconnect() made mandatory on IContainer and IFluidContainer
The functions `IContainer.connect()`, `IContainer.disconnect()`, `IFluidContainer.connect()`, and `IFluidContainer.disconnect()` have all been changed from optional to mandatory functions.

### Remove Const Enums from Merge Tree, Sequence, and Shared String

The types RBColor, MergeTreeMaintenanceType, and MergeTreeDeltaType are no longer const enums they are now const objects with a union type. In general there should be no change necessary for consumer, unless you are using a specific value as a type. When using a specific value as a type, it is now necessary to prefix with typeof. This scenario is uncommon in consuming code. Example:
``` diff
export interface IMergeTreeInsertMsg extends IMergeTreeDelta {
-    type: MergeTreeDeltaType.INSERT;
+    type: typeof MergeTreeDeltaType.INSERT;
```

### Remove Container.setAutoReconnect() and Container.resume()
The functions `Container.setAutoReconnect()` and `Container.resume()` were deprecated in 0.58 and are now removed. To replace their functionality use `Container.connect()` instead of `Container.setAutoReconnect(true)` and `Container.resume()`, and use `Container.disconnect()` instead of `Container.setAutoReconnect(false)`.

### Remove IContainer.connected and IFluidContainer.connected
The properties `IContainer.connected` and `IFluidContainer.connected` were deprecated in 0.58 and are now removed. To replace their functionality use `IContainer.connectionState` and `IFluidContainer.connectionState` respectively. Example:

``` diff
- if (container.connected) {
+ if (container.connectionState === ConnectionState.Connected) {
    console.log("Container is connected");
}
```

### All IFluidObject Augmentations Removed
 All augmentations to IFluidObject are now removed. IFluidObject is deprecated and being replaced with [FluidObject](#Deprecate-IFluidObject-and-introduce-FluidObject). The interface IFluidObject still exists as an empty interface, to support any pre-existing augmentations. However these should be moved to the [FluidObject](#Deprecate-IFluidObject-and-introduce-FluidObject) pattern, as IFluidObject will
 be completely removed in an upcoming release.

 The following interfaces still exist independently and can be used via FLuidObject, but no longer exist on IFluidObject.
 - IRuntimeFactory
 - ILoader
 - IFluidLoadable
 - IFluidRunnable
 - IFluidRouter
 - IFluidHandleContext
 - IFluidHandle
 - IFluidHTMLView

### Remove `noopTimeFrequency` and `noopCountFrequency` from ILoaderOptions
`noopTimeFrequency` and `noopCountFrequency` are removed from `ILoaderOptions`. Please use `noopTimeFrequency` and `noopCountFrequency` from `IClientConfiguration` in `@fluidframework/protocol-definitions`.

### proxyLoaderFactories members to be removed from ILoaderProps and ILoaderServices
The `proxyLoaderFactories` member on `ILoaderProps` and `ILoaderServices` was deprecated in 0.59 and has now been removed.

### IContainer.connectionState yields finer-grained ConnectionState values
In both `@fluidframework/container-definitions` and `@fluidframework/container-loader` packages,
the `ConnectionState` types have been updated to include a new state which previously was
encompassed by the `Disconnected` state. The new state is `EstablishingConnection` and indicates that the container is
attempting to connect to the ordering service, but is not yet connected.

Any logic based on the `Disconnected` state (e.g. checking the value of `connectionState` on either `IContainer` and `Container`)
should be updated depending on how you want to treat this new `EstablishingConnection` state.

Additionally, please note that the `Connecting` state is being renamed to `CatchingUp`.
`ConnectionState.Connecting` is marked as deprecated, please use `ConnectionState.CatchingUp` instead.
`ConnectionState.Connecting` will be removed in the following major release.


# 0.59

## 0.59 Upcoming changes
- [Remove ICodeLoader interface](#Remove-ICodeLoader-interface)
- [IFluidContainer.connect() and IFluidContainer.disconnect() will be made mandatory in future major release](#ifluidcontainer-connect-and-ifluidcontainer-disconnect-will-be-made-mandatory-in-future-major-release)
- [proxyLoaderFactories members to be removed from ILoaderProps and ILoaderServices](#proxyLoaderFactories-members-to-be-removed-from-ILoaderProps-and-ILoaderServices)
- [routerlicious-host package and ContainerUrlResolver to be removed](#routerlicious-host-package-and-ContainerUrlResolver-to-be-removed)
- [LocalReference class and method deprecations](#LocalReference-class-and-method-deprecations)
- [Deprecated properties from ILoaderOptions](#Deprecated-properties-from-ILoaderOptions)
- [Deprecated forceAccessTokenViaAuthorizationHeader from ICollabSessionOptions](#Deprecated-forceAccessTokenViaAuthorizationHeader-from-ICollabSessionOptions)
- [Deprecated enableRedeemFallback from HostStoragePolicy in Odsp driver](#Deprecated-enableRedeemFallback-from-HostStoragePolicy-in-Odsp-driver)]

### Remove ICodeLoader interface
`ICodeLoader` in `@fluidframework/container-definitions` was deprecated since 0.40.0 and is now removed. Use `ICodeDetailsLoader` from `@fluidframework/container-loader` instead.

### IFluidContainer.connect() and IFluidContainer.disconnect() will be made mandatory in future major release
In major release 1.0, the optional functions `IFluidContainer.connect()` and `IFluidContainer.disconnect()` will be made mandatory functions.

### proxyLoaderFactories members to be removed from ILoaderProps and ILoaderServices
The `proxyLoaderFactories` member on `ILoaderProps` and `ILoaderServices` has been deprecated in 0.59 and will be removed in an upcoming release.

### routerlicious-host package and ContainerUrlResolver to be removed
The `@fluidframework/routerlicious-host` package and its `ContainerUrlResolver` have been deprecated in 0.59 and will be removed in an upcoming release.

### LocalReference class and method deprecations
The class LocalReference in the @fluidframework/merge-tree packing is being deprecated. Please transition usage to the ReferencePosition interface from the same package.
To support this change the following methods are deprecated with replacements that operate on ReferencePosition rather than LocalReference
 - createPositionReference to createLocalReferencePosition
 - addLocalReference to createLocalReferencePosition
 - localRefToPos to localReferencePositionToPosition
 - removeLocalReference to removeLocalReferencePosition

 The above methods are changes in both the @fluidframework/merge-tree and @fluidframework/sequence packages.

 ### Deprecated properties from ILoaderOptions
`noopTimeFrequency` and `noopCountFrequency` from `ILoaderOptions` will be deprecated and moved to `IClientConfiguration` in `@fluidframework/protocol-definitions`.

### Deprecated forceAccessTokenViaAuthorizationHeader from ICollabSessionOptions
Deprecated forceAccessTokenViaAuthorizationHeader from ICollabSessionOptions as auth token will be supplied as Header by default due to security reasons.

### Deprecated enableRedeemFallback from HostStoragePolicy in Odsp driver
Deprecated enableRedeemFallback from HostStoragePolicy in Odsp driver as it will be always enabled by default.

## 0.59 Breaking changes
- [Removing Commit from TreeEntry and commits from SnapShotTree](#Removing-Commit-from-TreeEntry-and-commits-from-SnapShotTree)
- [raiseContainerWarning removed from IContainerContext](#raiseContainerWarning-removed-from-IContainerContext)
- [Remove `@fluidframework/core-interface#fluidPackage.ts`](#Remove-fluidframeworkcore-interfacefluidPackagets)
- [getAbsoluteUrl() argument type changed](#getAbsoluteUrl-argument-type-changed)
- [Replace ICodeLoader with ICodeDetailsLoader interface](#Replace-ICodeLoader-with-ICodeDetailsLoader-interface)
- [IFluidModule.fluidExport is no longer an IFluidObject](#IFluidModule.fluidExport-is-no-longer-an-IFluidObject)
- [Scope is no longer an IFluidObject](#scope-is-no-longer-an-IFluidObject)
- [IFluidHandle and requestFluidObject generic's default no longer includes IFluidObject](#IFluidHandle-and-requestFluidObject-generics-default-no-longer-includes-IFluidObject)
- [LazyLoadedDataObjectFactory.create no longer returns an IFluidObject](#LazyLoadedDataObjectFactory.create-no-longer-returns-an-IFluidObject)
- [Remove routerlicious-host package](#remove-routerlicious-host-package)

### Removing Commit from TreeEntry and commits from SnapShotTree
Cleaning up properties that are not being used in the codebase: `TreeEntry.Commit` and `ISnapshotTree.commits`.
These should not be used and there is no replacement provided.

### raiseContainerWarning removed from IContainerContext
`raiseContainerWarning` property will be removed from `IContainerContext` interface and `ContainerContext` class. Please refer to [raiseContainerWarning property](#Remove-raisecontainerwarning-property) for more details.

### Remove `@fluidframework/core-interface#fluidPackage.ts`
All the interfaces and const from `fluidPackage.ts` were moved to `@fluidframework/container-definitions` in previous release. Please refer to: [Moved `@fluidframework/core-interface#fluidPackage.ts` to `@fluidframework/container-definition#fluidPackage.ts`](#Moved-fluidframeworkcore-interfacefluidPackagets-to-fluidframeworkcontainer-definitionfluidPackagets). It is now removed from `@fluidframework/core-interface#fluidPackage.ts`. Import the following interfaces and const from `@fluidframework/container-definitions`:
- `IFluidPackageEnvironment`
- `IFluidPackage`
- `isFluidPackage`
- `IFluidCodeDetailsConfig`
- `IFluidCodeDetailsConfig`
- `IFluidCodeDetails`
- `IFluidCodeDetailsComparer`
- `IProvideFluidCodeDetailsComparer`
- `IFluidCodeDetailsComparer`

### `getAbsoluteUrl()` argument type changed
The `packageInfoSource` argument in `getAbsoluteUrl()` on `@fluidframework/odsp-driver`, `@fluidframework/iframe-driver`, and `@fluidframework/driver-definitions` is typed to `IContainerPackageInfo` interface only.

```diff
- getAbsoluteUrl(
-    resolvedUrl: IResolvedUrl,
-    relativeUrl: string,
-    packageInfoSource?: IFluidCodeDetails | IContainerPackageInfo,
- ): Promise<string>;

+ interface IContainerPackageInfo {
+    /**
+     * Container package name.
+     */
+    name: string;
+ }

+ getAbsoluteUrl(
+    resolvedUrl: IResolvedUrl,
+    relativeUrl: string,
+    packageInfoSource?: IContainerPackageInfo,
+ ): Promise<string>;
```

### Replace ICodeLoader with ICodeDetailsLoader interface
`ICodeLoader` in `@fluidframework/container-definitions` was deprecated since 0.40.0 and is now removed. Use `ICodeDetailsLoader` from `@fluidframework/container-loader` instead.

In particular, note the `ILoaderService` and `ILoaderProps` interfaces used with the `Loader` class now only support `ICodeDetailsLoader`. If you were using an `ICodeLoader` with these previously, you'll need to update to an `ICodeDetailsLoader`.

```ts
export interface ICodeDetailsLoader
 extends Partial<IProvideFluidCodeDetailsComparer> {
 /**
  * Load the code module (package) that is capable to interact with the document.
  *
  * @param source - Code proposal that articulates the current schema the document is written in.
  * @returns - Code module entry point along with the code details associated with it.
  */
 load(source: IFluidCodeDetails): Promise<IFluidModuleWithDetails>;
}
```
All codeloaders are now expected to return the object including both the runtime factory and code details of the package that was actually loaded. These code details may be used later then to check whether the currently loaded package `.satisfies()` a constraint.

You can start by returning default code details that were passed into the code loader which used to be our implementation on your behalf if code details were not passed in. Later on, this gives an opportunity to implement more sophisticated code loading where the code loader now can inform about the actual loaded module via the returned details.

### IFluidModule.fluidExport is no longer an IFluidObject
IFluidObject is no longer part of the type of IFluidModule.fluidExport. IFluidModule.fluidExport is still an [FluidObject](#Deprecate-IFluidObject-and-introduce-FluidObject) which should be used instead.

### Scope is no longer an IFluidObject
IFluidObject is no longer part of the type of IContainerContext.scope or IContainerRuntime.scope.
Scope is still an [FluidObject](#Deprecate-IFluidObject-and-introduce-FluidObject) which should be used instead.

### IFluidHandle and requestFluidObject generic's default no longer includes IFluidObject
IFluidObject is no longer part of the type of IFluidHandle and requestFluidObject generic's default.

``` diff
- IFluidHandle<T = IFluidObject & FluidObject & IFluidLoadable>
+ IFluidHandle<T = FluidObject & IFluidLoadable>

- export function requestFluidObject<T = IFluidObject & FluidObject>(router: IFluidRouter, url: string | IRequest): Promise<T>;
+ export function requestFluidObject<T = FluidObject>(router: IFluidRouter, url: string | IRequest): Promise<T>;
```

This will affect the result of all `get()` calls on IFluidHandle's, and the default return will no longer be and IFluidObject by default.

Similarly `requestFluidObject` default generic which is also its return type no longer contains IFluidObject.

In both cases the generic's default is still an [FluidObject](#Deprecate-IFluidObject-and-introduce-FluidObject) which should be used instead.

As a short term fix in both these cases IFluidObject can be passed at the generic type. However, IFluidObject is deprecated and will be removed in an upcoming release so this can only be a temporary workaround before moving to [FluidObject](#Deprecate-IFluidObject-and-introduce-FluidObject).

### LazyLoadedDataObjectFactory.create no longer returns an IFluidObject
LazyLoadedDataObjectFactory.create no longer returns an IFluidObject, it now only returns a [FluidObject](#Deprecate-IFluidObject-and-introduce-FluidObject).

As a short term fix the return type of this method can be safely casted to an IFluidObject. However, IFluidObject is deprecated and will be removed in an upcoming release so this can only be a temporary workaround before moving to [FluidObject](#Deprecate-IFluidObject-and-introduce-FluidObject).

### Remove Routerlicious-host package
Remove `@fluidframework/routerlicious-host` package and its `ContainerUrlResolver` as they have been deprecated in 0.59 and unused.

# 0.58

## 0.58 Upcoming changes
- [Doing operations not allowed on deleted sub directory](#Doing-operations-not-allowed-on-deleted-sub-directory)
- [IDirectory extends IDisposable](#IDirectory-extends-IDisposable)
- [raiseContainerWarning removed from IContainerContext](#raiseContainerWarning-removed-from-IContainerContext)
- [`IContainerRuntimeBase.setFlushMode` is deprecated](#icontainerruntimebasesetflushmode-is-deprecated)
- [connected deprecated from IContainer, IFluidContainer, and FluidContainer](#connected-deprecated-from-IContainer-IFluidContainer-and-FluidContainer)
- [setAutoReconnect and resume deprecated from IContainer and Container](#setAutoReconnect-and-resume-deprecated-from-IContainer-and-Container)
- [IContainer.connect() and IContainer.disconnect() will be made mandatory in future major release](#icontainer-connect-and-icontainer-disconnect-will-be-made-mandatory-in-future-major-release)

### Doing operations not allowed on deleted sub directory
Users will not be allowed to do operations on a deleted directory. Users can subscribe to `disposed` event to know if a sub directory is deleted. Accessing deleted sub directory will throw `UsageError` exception now.

### IDirectory extends IDisposable
IDirectory has started extending IDisposable. This means that users implementing the IDirectory interface needs to implement IDisposable too now.

### raiseContainerWarning removed from IContainerContext
`raiseContainerWarning` property will be removed from `IContainerContext` interface and `ContainerContext` class. Please refer to [raiseContainerWarning property](#Remove-raisecontainerwarning-property) for more details.

### `IContainerRuntimeBase.setFlushMode` is deprecated
`IContainerRuntimeBase.setFlushMode` is deprecated and will be removed in a future release. FlushMode will become an immutable property for the container runtime, optionally provided at creation time via the `IContainerRuntimeOptions` interface. See [#9480](https://github.com/microsoft/FluidFramework/issues/9480#issuecomment-1084790977)

### connected deprecated from IContainer, IFluidContainer, and FluidContainer
`connected` has been deprecated from `IContainer`, `IFluidContainer`, and `FluidContainer`. It will be removed in a future major release. Use `connectionState` property on the respective interfaces/classes instead. Please switch to the new APIs as soon as possible, and provide any feedback to the FluidFramework team if necessary.
``` diff
- if (fluidContainer.connected)
+ if (fluidContainer.connectionState === ConnectionState.Connected)
```

### setAutoReconnect and resume deprecated from IContainer and Container
`setAutoReconnect()` and `resume()` have been deprecated from `IContainer` and `Container`. They will be removed in a future major release. Use `connect()` instead of `setAutoReconnect(true)` and `resume()`, and use `disconnect()` instead of `setAutoReconnect(false)`. Note, when using these new functions you will need to ensure that the container is both attached and not closed to prevent an error being thrown. Please switch to the new APIs as soon as possible, and provide any feedback to the FluidFramework team if necessary.

### IContainer.connect() and IContainer.disconnect() will be made mandatory in future major release
In major release 1.0, the optional functions `IContainer.connect()` `IContainer.disconnect()` will be made mandatory functions.

## 0.58 Breaking changes
- [Move IntervalType from merge-tree to sequence package](#Move-IntervalType-from-merge-tree-to-sequence-package)
- [Remove logger property from IContainerContext](#Remove-logger-property-from-IContainerContext)
- [Set raiseContainerWarning property as optional parameter on IContainerContext](#Set-raiseContainerWarning-property-as-optional-parameter-on-IContainerContext)
- [Consolidate fluidErrorCode and message on FF Errors](#Consolidate-fluidErrorCode-and-message-on-FF-Errors)

### Move IntervalType from merge-tree to sequence package
Move the type from the merge-tree package where it isn't used to the sequence package where it is used
``` diff
- import { IntervalType } from "@fluidframework/merge-tree";
+ import { IntervalType } from "@fluidframework/sequence";
```

## Remove logger property from IContainerContext
The logger property in IContainerContext became an optional parameter in [release 0.56](#Set-logger-property-as-optional-parameter-in-IContainerContext). This property has now been removed. The `taggedLogger` property is now set as a required parameter in `IContainerContext` interface.

## Set raiseContainerWarning property as optional parameter on IContainerContext
`raiseContainerWarning` is set as an optional parameter on `IContainerContext` interface and would be removed from `IContainerContext` interface and `ContainerContext` class in the next release. Please see [raiseContainerWarning property](#Remove-raisecontainerwarning-property) for more details.

### Consolidate fluidErrorCode and message on FF Errors
Errors raised by the Fluid Framework will no longer contain the property `fluidErrorCode`.
This was present in many error constructors, and exposed in the type `IFluidErrorBase`, but has now been removed.
Previously, the fluidErrorCode value (a pascaleCased term) was often used as the error message itself.
Now all error messages can be expected to be easily-read sentences,
sometimes followed by a colon and an inner error message when applicable.

# 0.57

## 0.57 Upcoming changes

## 0.57 Breaking changes
- [IFluidConfiguration removed](#IFluidConfiguration-removed)
- [Driver error constructors' signatures have changed](#driver-error-constructors-signatures-have-changed)
- [IFluidObject removed from IFluidDataStoreContext scope](#IFluidObject-removed-from-IFluidDataStoreContext-scope)
- [The behavior of containers' isDirty flag has changed](#containers-isdirty-flag-behavior-has-changed)
- [Removed PureDataObject.requestFluidObject_UNSAFE](#Removed-PureDataObject.requestFluidObject_UNSAFE)
- [Modified PureDataObject.getFluidObjectFromDirectory](#Modified-PureDataObject.getFluidObjectFromDirectory)
- [Remove IFluidObject from Aqueduct](#Remove-IFluidObject-from-Aqueduct)
- [Removing snapshot API from IRuntime](#Removing-snapshot-api-from-IRuntime)
- [Remove Unused IFluidObject Augmentations](#Remove-Unused-IFluidObject-Augmentations)
- [Duplicate extractLogSafeErrorProperties removed](#duplicate-extractlogsafeerrorproperties-removed)
- [Code proposal rejection removed](#Code-proposal-rejection-removed)
- [ContainerRuntime.createDataStore return type changed](#Containerruntimecreatedatastore-return-type-changed)
- [Root datastore creation may throw an exception in case of name conflicts](#Root-datastore-creation-may-throw-an-exception-in-case-of-name-conflicts)

### IFluidConfiguration removed

The `IFluidConfiguration` interface and related properties were deprecated in 0.55, and have now been removed.  This includes the `configuration` member of `IContainerContext` and `ContainerContext`.

### Driver error constructors' signatures have changed

All error classes defined in @fluidframework/driver-utils now require the `props` parameter in their constructors,
and `props` must include the property `driverVersion: string | undefined` (via type `DriverErrorTelemetryProps`).
Same for helper functions that return new error objects.

Additionally, `createGenericNetworkError`'s signature was refactored to combine `canRetry` and `retryAfterMs` into a single
required parameter `retryInfo`.

### IFluidObject removed from IFluidDataStoreContext scope
IFluidObject is deprecated and being replaced with [FluidObject](#Deprecate-IFluidObject-and-introduce-FluidObject). IFluidObject is now removed from IFluidDataStoreContext's scope:

``` diff
- readonly scope: IFluidObject & FluidObject;
+ readonly scope: FluidObject;
```

Additionally, the following deprecated fields have been removed from IFluidObject:
- IFluidDataStoreFactory
- IFluidDataStoreRegistry

Use [FluidObject](#Deprecate-IFluidObject-and-introduce-FluidObject) instead.

### Containers isDirty flag behavior has changed
Container is now considered dirty if it's not attached or it is attached but has pending ops. Check https://fluidframework.com/docs/build/containers/#isdirty for further details.

### Removed PureDataObject.requestFluidObject_UNSAFE
The `requestFluidObject_UNSAFE` is removed from the PureDataObject. If you still need to fallback on URIs, use `handleFromLegacyUri`. We are making this change to encourage retreiving shared objects via handles only.

### Modified PureDataObject.getFluidObjectFromDirectory
Going forward, `getFluidObjectFromDirectory` will not return FluidObject if you have have used to store uri string for a given key. If you still need to fallback on URIs, use `handleFromLegacyUri`. Also, getFluidObjectFromDirectory now expects callback that is only returning `IFluidHandle` or `undefined`. Returnig uri/id (string) is not supported as we want to encourage retreiving shared objects via handles only.

### Remove IFluidObject from Aqueduct

[IFluidObject is deprecated](#Deprecate-IFluidObject-and-introduce-FluidObject). In this release we have removed all IFluidObject from the aqueduct package.
This impacts the following public apis:
 - getDefaultObjectFromContainer
 - getObjectWithIdFromContainer
 - getObjectFromContainer
 - PureDataObject.getFluidObjectFromDirectory
 - ContainerServiceRegistryEntries
 - SingletonContainerServiceFactory.getService

 In general the impact of these changes should be transparent. If you see compile errors related to Fluid object provider types with the above apis, you should transition those usages to [FluidObject](https://github.com/microsoft/FluidFramework/blob/main/common/lib/core-interfaces/src/provider.ts#L61) which is the replacement for the deprecated IFluidObject.

### Removing snapshot API from IRuntime
Snapshot API has been removed from IRuntime. Replay tools and snapshot tests are now using summarize API.

### Remove Unused IFluidObject Augmentations
The following deprecated provider properties are no longer exposed off of IFluidObject
 - IFluidMountableView
 - IAgentScheduler
 - IContainerRuntime
 - ISummarizer

The interfaces that correspond to the above properties continue to exist, and can use directly, or with the IFluidObject replacement [FluidObject](https://github.com/microsoft/FluidFramework/blob/main/common/lib/core-interfaces/src/provider.ts#L61)

### Duplicate extractLogSafeErrorProperties removed

The helper function `extractLogSafeErrorProperties` existed in both telemetry-utils and common-utils packages.
The copy in common-utils was out of date and unused in this repo, and has now been removed.

### Code proposal rejection removed
Rejection functionality has been removed from Quorum.  As a result, the `"codeDetailsProposed"` event on `IContainer` now provides an `ISequencedProposal` rather than an `IPendingProposal`.

### ContainerRuntime.createDataStore return type changed
`ContainerRuntime.createDataStore` will now return an an `IDataStore` instead of an `IFluidRouter`. This change does not break the interface contract, as the former inherits the latter, however the concrete object will be a `DataStore` instance, which does not inherit `IFluidDataStoreChannel` as before.

### Root datastore creation may throw an exception in case of name conflicts
When creating root datastores using `ContainerRuntime.createRootDataStore` or `ContainerRuntime._createDataStoreWithProps`, in case of a name conflict (when attempting to create a root datastore with a name which already exists in the document), an exception of type `GenericError` may be thrown from the function.

## 0.56 Breaking changes
- [`MessageType.Save` and code that handled it was removed](#messageType-save-and-code-that-handled-it-was-removed)
- [Removed `IOdspResolvedUrl.sharingLinkToRedeem`](#Removed-IOdspResolvedUrl.sharingLinkToRedeem)
- [Removed url from ICreateBlobResponse](#removed-url-from-ICreateBlobResponse)
- [`readonly` removed from `IDeltaManager`, `DeltaManager`, and `DeltaManagerProxy`](#readonly-removed-from-IDeltaManager-and-DeltaManager-DeltaManagerProxy)(Synthesize-Decoupled-from-IFluidObject-and-Deprecations-Removed)
- [codeDetails removed from Container](#codeDetails-removed-from-Container)
- [wait() methods removed from map and directory](#wait-methods-removed-from-map-and-directory)
- [Removed containerPath from DriverPreCheckInfo](#removed-containerPath-from-DriverPreCheckInfo)
- [Removed SharedObject.is](#Removed-SharedObject.is)
- [Removed IContainerContext.id](#Removed-IContainerContext.id-and-ContainerContext.id)
- [Remove raiseContainerWarning property](#Remove-raiseContainerWarning-property)
- [Set logger property as optional parameter in IContainerContext](#Set-logger-property-as-optional-parameter-in-IContainerContext)

### `MessageType.Save` and code that handled it was removed
The `Save` operation type was deprecated and has now been removed. This removes `MessageType.Save` from `protocol-definitions`, `save;${string}: ${string}` from `SummarizeReason` in the `container-runtime` package, and `MessageFactory.createSave()` from and `server-test-utils`.

### Removed `IOdspResolvedUrl.sharingLinkToRedeem`
The `sharingLinkToRedeem` property is removed from the `IOdspResolvedUrl` interface. The property can be accesed from `IOdspResolvedUrl.shareLinkInfo` instead.

### Removed `url` from ICreateBlobResponse
The unused `url` property of `ICreateBlobResponse` in `@fluidframework/protocol-definitions` has been removed

### readonly removed from IDeltaManager, DeltaManager, and DeltaManagerProxy
The `readonly` property was deprecated and has now been removed from `IDeltaManager` from `container-definitions`. Additionally, `readonly` has been removed from the implementations in `DeltaManager` and `DeltaManagerProxy` from `container-loader`. To replace its functionality, use `readOnlyInfo.readonly` instead.

### Synthesize Decoupled from IFluidObject and Deprecations Removed
DependencyContainer now takes a generic argument, as it is no longer directly couple to IFluidObject. The ideal pattern here would be directly pass the provider or FluidObject interfaces you will register. As a short term solution you could also pass IFluidObject, but IFluidObject is deprecated, so will need to be removed if used here.
Examples:
``` typescript
// the old way
const dc = new DependencyContainer();
dc.register(IFluidHTMLView, MockLoadable());

// FluidObject option
const dc = new DependencyContainer<FluidObject<IFluidHTMLView>>();
dc.register(IFluidHTMLView, MockLoadable());

// Provider option
const dc = new DependencyContainer<IProvideFluidHTMLView>();
dc.register(IFluidHTMLView, MockLoadable());

// Short term IFluidObject option
const dc = new DependencyContainer<IFluidObject>();
dc.register(IFluidHTMLView, MockLoadable());
```

The following members have been removed from IFluidDependencySynthesizer:
 - registeredTypes - unused and no longer supported. `has` can replace most possible usages
 - register - create new DependencyContainer and add existing as parent
 - unregister - create new DependencyContainer and add existing as parent
 - getProvider - use `has` and `synthesize` to check or get provider respectively

 The following types have been removed or changed. These changes should only affect direct usages which should be rare. Existing synthesizer api usage is backwards compatible:
 - FluidObjectKey - removed as IFluidObject is deprecated
 - NonNullableFluidObject - removed as IFluidObject is deprecated. use typescripts NonNullable instead
 - AsyncRequiredFluidObjectProvider - Takes FluidObject types rather than keys
 - AsyncOptionalFluidObjectProvider - Takes FluidObject types rather than keys
 - AsyncFluidObjectProvider - Takes FluidObject types rather than keys
 - FluidObjectProvider - Takes FluidObject types rather than keys
 - ProviderEntry - no longer used
 - DependencyContainerRegistry - no longer used

### codeDetails removed from Container

In release 0.53, the `codeDetails` member was removed from `IContainer`.  It is now also removed from `Container`.  To inspect the code details of a container, instead use the `getSpecifiedCodeDetails()` and `getLoadedCodeDetails()` methods.

### `wait()` methods removed from map and directory

The `wait()` methods on `ISharedMap` and `IDirectory` were deprecated in 0.55 and have now been removed.  See the [deprecation notice](#wait-methods-deprecated-on-map-and-directory) for migration advice if you currently use these APIs.

### Removed containerPath from DriverPreCheckInfo
The `containerPath` property of `DriverPreCheckInfo` was deprecated and has now been removed. To replace its functionality, use `Loader.request()`.

### Removed `SharedObject.is`
The `is` method is removed from SharedObject. This was being used to detect SharedObjects stored inside other SharedObjects (and then binding them), which should not be happening anymore. Instead, use handles to SharedObjects.

### Removed IContainerContext.id and ContainerContext.id
The `id` property of IContainerContext was deprecated and now removed. The `id` property of ContainerContext was deprecated and now removed. id should not be exposed at
runtime level anymore. Instead, get from container's resolvedURL if necessary.

### Remove raiseContainerWarning property

The `raiseContainerWarning` property is removed from the following interfaces in release 0.56:

- `IContainerRuntime`
- `IFluidDataStoreContext`
- `IFluidDataStoreRuntime`

This property was also deprecated in `IContainerContext` and will be removed in a future release. Application developers should generate their own telemetry/logging events.

### Set logger property as optional parameter in IContainerContext

The `logger` property from `IContainerContext` is now optional. It will be removed completely in a future release. Use `taggedLogger` instead. Loggers passed to `ContainerContext` will need to support tagged events.

## 0.55 Breaking changes
- [`SharedObject` summary and GC API changes](#SharedObject-summary-and-GC-API-changes)
- [`IChannel.summarize` split into sync and async](#IChannel.summarize-split-into-sync-and-async)
- [`IFluidSerializer` moved to shared-object-base](#IFluidSerializer-moved-to-shared-object-base)
- [Removed `IFluidSerializer` from `IFluidDataStoreRuntime`](#Removed-IFluidSerializer-from-IFluidDataStoreRuntime)
- [`IFluidConfiguration` deprecated and `IFluidConfiguration` member removed from `ContainerRuntime`](#IFluidConfiguration-deprecated-and-IFluidConfiguration-member-removed-from-ContainerRuntime)
- [`wait()` methods deprecated on map and directory](#wait-methods-deprecated-on-map-and-directory)
- [Remove Legacy Data Object and Factories](#Remove-Legacy-Data-Object-and-Factories)
- [Removed `innerRequestHandler`](#Removed-innerRequestHandler)
- [Aqueduct and IFluidDependencySynthesizer changes](#Aqueduct-and-IFluidDependencySynthesizer-changes)

### `container-loader` interfaces return `IQuorumClients` rather than `IQuorum`

The `getQuorum()` method on `IContainer` and the `quorum` member of `IContainerContext` return an `IQuorumClients` rather than an `IQuorum`.  See the [prior breaking change notice announcing this change](#getQuorum-returns-IQuorumClients-from-within-the-container) for recommendations on migration.

### `SharedObject` summary and GC API changes

`SharedObject.snapshotCore` is renamed to `summarizeCore` and returns `ISummaryTreeWithStats`. Use
`SummaryTreeBuilder` to create a summary instead of `ITree`.

`SharedObject.getGCDataCore` is renamed to `processGCDataCore` and a `SummarySerializer` is passed as a parameter. The method should run the serializer over the handles as before and does not need to return anything. The caller will extract the GC data from the serializer.

### `IChannel.summarize` split into sync and async
`IChannel` now has two summarization methods instead of a single synchronous `summarize`. `getAttachSummary` is synchronous to prevent channel modifications during summarization, `summarize` is asynchronous.

### `IFluidSerializer` moved to shared-object-base
`IFluidSerializer` has moved packages from core-interfaces to shared-object-base. `replaceHandles` method is renamed to `encode`. `decode` method is now required. `IFluidSerializer` in core-interfaces is now deprecated and will be removed in a future release.

### Removed `IFluidSerializer` from `IFluidDataStoreRuntime`
`IFluidSerializer` in `IFluidDataStoreRuntime` was deprecated in version 0.53 and is now removed.

### `IFluidConfiguration` deprecated and `IFluidConfiguration` member removed from `ContainerRuntime`

The `IFluidConfiguration` interface from `@fluidframework/core-interfaces` has been deprecated and will be removed in an upcoming release.  This will include removal of the `configuration` member of the `IContainerContext` from `@fluidframework/container-definitions` and `ContainerContext` from `@fluidframework/container-loader` at that time.  To inspect whether the document is in readonly state, you should instead query `container.readOnlyInfo.readonly`.

The `IFluidConfiguration` member of `ContainerRuntime` from `@fluidframework/container-runtime` has also been removed.

### `wait()` methods deprecated on map and directory

The `wait()` methods on `ISharedMap` and `IDirectory` have been deprecated and will be removed in an upcoming release.  To wait for a change to a key, you can replicate this functionality with a helper function that listens to the change events.

```ts
const directoryWait = async <T = any>(directory: IDirectory, key: string): Promise<T> => {
    const maybeValue = directory.get<T>(key);
    if (maybeValue !== undefined) {
        return maybeValue;
    }

    return new Promise((resolve) => {
        const handler = (changed: IValueChanged) => {
            if (changed.key === key) {
                directory.off("containedValueChanged", handler);
                const value = directory.get<T>(changed.key);
                if (value === undefined) {
                    throw new Error("Unexpected containedValueChanged result");
                }
                resolve(value);
            }
        };
        directory.on("containedValueChanged", handler);
    });
};

const foo = await directoryWait<Foo>(this.root, fooKey);

const mapWait = async <T = any>(map: ISharedMap, key: string): Promise<T> => {
    const maybeValue = map.get<T>(key);
    if (maybeValue !== undefined) {
        return maybeValue;
    }

    return new Promise((resolve) => {
        const handler = (changed: IValueChanged) => {
            if (changed.key === key) {
                map.off("valueChanged", handler);
                const value = map.get<T>(changed.key);
                if (value === undefined) {
                    throw new Error("Unexpected valueChanged result");
                }
                resolve(value);
            }
        };
        map.on("valueChanged", handler);
    });
};

const bar = await mapWait<Bar>(someSharedMap, barKey);
```

As-written above, these promises will silently remain pending forever if the key is never set (similar to current `wait()` functionality).  For production use, consider adding timeouts, telemetry, or other failure flow support to detect and handle failure cases appropriately.

### Remove Legacy Data Object and Factories

In order to ease migration to the new Aqueduct Data Object and Data Object Factory generic arguments we added legacy versions of those classes in version 0.53.

In this release we remove those legacy classes: LegacyDataObject, LegacyPureDataObject, LegacyDataObjectFactory, and LegacyPureDataObjectFactory

It is recommend you migrate to the new generic arguments before consuming this release.
Details are here: [0.53: Generic Argument Changes to DataObjects and Factories](#Generic-Argument-Changes-to-DataObjects-and-Factories)

### Removed `innerRequestHandler`
`innerRequestHandler` is removed from `@fluidframework/request-handlers` package, and its usage is removed from `BaseContainerRuntimeFactory` and `ContainerRuntimeFactoryWithDefaultDataStore`.  If you are using these container runtime factories, attempting to access internal data stores via `request()` will result in 404 responses.

If you rely on `request()` access to internal root data stores, you can add `rootDataStoreRequestHandler` to your list of request handlers on the runtime factory.

It is not recommended to provide `request()` access to non-root data stores, but if you currently rely on this functionality you can add a custom request handler that calls `runtime.IFluidHandleContext.resolveHandle(request)` just like `innerRequestHandler` used to do.

### Aqueduct and IFluidDependencySynthesizer changes
The type `DependencyContainerRegistry` is now deprecated and no longer used. In it's place the `DependencyContainer` class should be used instead.

The following classes in Aqueduct have been changed to no longer take DependencyContainerRegistry and to use DependencyContainer instead: `BaseContainerRuntimeFactory`, and `ContainerRuntimeFactoryWithDefaultDataStore`

In both cases, the third parameter to the constructor has been changed from `providerEntries: DependencyContainerRegistry = []` to `dependencyContainer?: IFluidDependencySynthesizer`. If you were previously passing an emptry array, `[]` you should now pass `undefined`. If you were passing in something besides an empty array, you will instead create new DependencyContainer and register your types, and then pass that, rather than the type directly:

``` diff
+const dependencyContainer = new DependencyContainer();
+dependencyContainer.register(IFluidUserInformation,async (dc) => userInfoFactory(dc));

 export const fluidExport = new ContainerRuntimeFactoryWithDefaultDataStore(
     Pond.getFactory(),
     new Map([
         Pond.getFactory().registryEntry,
     ]),
-    [
-        {
-            type: IFluidUserInformation,
-            provider: async (dc) => userInfoFactory(dc),
-        },
-    ]);
+    dependencyContainer);
```

## 0.54 Breaking changes
- [Removed `readAndParseFromBlobs` from `driver-utils`](#Removed-readAndParseFromBlobs-from-driver-utils)
- [Loader now returns `IContainer` instead of `Container`](#Loader-now-returns-IContainer-instead-of-Container)
- [`getQuorum()` returns `IQuorumClients` from within the container](#getQuorum-returns-IQuorumClients-from-within-the-container)
- [`SharedNumberSequence` and `SharedObjectSequence` deprecated](#SharedNumberSequence-and-SharedObjectSequence-deprecated)
- [`IContainer` interface updated to complete 0.53 changes](#IContainer-interface-updated-to-complete-0.53-changes)

### Removed `readAndParseFromBlobs` from `driver-utils`
The `readAndParseFromBlobs` function from `driver-utils` was deprecated in 0.44, and has now been removed from the `driver-utils` package.

### Loader now returns `IContainer` instead of `Container`

The following public API functions on `Loader`, from `"@fluidframework/container-loader"` package, now return `IContainer`:
- `createDetachedContainer`
- `rehydrateDetachedContainerFromSnapshot`
- `resolve`

All of the required functionality from a `Container` instance should be available on `IContainer`. If the function or property you require is not available, please file an issue on GitHub describing which function and what you are planning on using it for. They can still be used by casting the returned object to `Container`, i.e. `const container = await loader.resolve(request) as Container;`, however, this should be avoided whenever possible and the `IContainer` API should be used instead.

### `getQuorum()` returns `IQuorumClients` from within the container

The `getQuorum()` method on `IContainerRuntimeBase`, `IFluidDataStoreContext`, and `IFluidDataStoreRuntime` now returns an `IQuorumClients` rather than an `IQuorum`.  `IQuorumClients` retains the ability to inspect the clients connected to the collaboration session, but removes the ability to access the quorum proposals.  It is not recommended to access the quorum proposals directly.

A future change will similarly convert calls to `getQuorum()` on `IContainer` and `IContainerContext` to return an `IQuorumClients`.  If you need to access the code details on the `IContainer`, you should use the `getSpecifiedCodeDetails()` API instead.  If you are currently accessing the code details on the `IContainerContext`, a temporary `getSpecifiedCodeDetails()` method is exposed there as well to aid in migration.  However, accessing the code details from the container context is not recommended and this migratory API will be removed in an upcoming release.  It is instead recommended to only inspect code details in the code loader while loading code, or on `IContainer` as part of code upgrade scenarios (i.e. when calling `IContainer`'s `proposeCodeDetails()`).  Other uses are not supported.

### `SharedNumberSequence` and `SharedObjectSequence` deprecated

The `SharedNumberSequence` and `SharedObjectSequence` have been deprecated and are not recommended for use.  To discuss future plans to support scenarios involving sequences of objects, please see [Github issue 8526](https://github.com/microsoft/FluidFramework/issues/8526).

Additionally, `useSyncedArray()` from `@fluid-experimental/react` has been removed, as it depended on the `SharedObjectArray`.

### `IContainer` interface updated to complete 0.53 changes
The breaking changes introduced in [`IContainer` interface updated to expose actively used `Container` public APIs](#IContainer-interface-updated-to-expose-actively-used-Container-public-APIs) have now been completed in 0.54. The following additions to the `IContainer` interface are no longer optional but rather mandatory:
- `connectionState`
- `connected`
- `audience`
- `readOnlyInfo`

The following "alpha" APIs are still optional:
- `setAutoReconnect()` (**alpha**)
- `resume()` (**alpha**)
- `clientId` (**alpha**)
- `forceReadonly()` (**alpha**)

The deprecated `codeDetails` API, which was marked as optional on the last release, has now been removed.

## 0.53 Breaking changes
- [`IContainer` interface updated to expose actively used `Container` public APIs](#IContainer-interface-updated-to-expose-actively-used-Container-public-APIs)
- [Remove `getLegacyInterval()` and `delete()` from sequence dds](#Remove-getLegacyInterval-and-delete-from-sequence-dds)
- [readOnly and readOnlyPermissions removed from Container](#readOnly-and-readOnlyPermissions-removed-from-container)
- [Generic Argument Changes to DataObjects and Factories](#Generic-Argument-Changes-to-DataObjects-and-Factories)
- [Remove `loader` property from `MockFluidDataStoreContext` class](#Remove-loader-property-from-MockFluidDataStoreContext-class)
- [maxMessageSize removed from IConnectionDetails and IDocumentDeltaConnection](#maxMessageSize-removed-from-IConnectionDetails-and-IDocumentDeltaConnection)
- [Remove `IntervalCollection.getView()` from sequence dds](#Remove-IntervalCollectiongetView-from-sequence-dds)
- [Moved `ICodeDetailsLoader` and `IFluidModuleWithDetails` interface to `@fluidframework/container-definitions`](#Moved-ICodeDetailsLoader-and-IFluidModuleWithDetails-interface-to-fluidframeworkcontainer-definitions)
- [Removed `errorMessage` property from `ISummaryNack` interface](#Removed-errorMessage-property-from-ISummaryNack-interface)
- [ISequencedDocumentMessage arg removed from SharedMap and SharedDirectory events](#ISequencedDocumentMessage-arg-removed-from-SharedMap-and-SharedDirectory-events)
- [Moved `@fluidframework/core-interface#fluidPackage.ts` to `@fluidframework/container-definition#fluidPackage.ts`](#Moved-fluidframeworkcore-interfacefluidPackagets-to-fluidframeworkcontainer-definitionfluidPackagets)
- [Deprecated `IFluidSerializer` in `IFluidDataStoreRuntime`](#Deprecated-IFluidSerializer-in-IFluidDataStoreRuntime)
- [Errors thrown to DDS event handlers](#Errors-thrown-to-DDS-event-handlers)

### `IContainer` interface updated to expose actively used `Container` public APIs
In order to have the `IContainer` interface be the active developer surface that is used when interacting with a `Container` instance, it has been updated to expose the APIs that are necessary for currently used behavior. The motivation here is to move away from using the `Container` class when only its type is required, and to use the `IContainer` interface instead.

The following values have been added (NOTE: some of these are marked with an @alpha tag and may be replaced in the future with a breaking change as the `IContainer` interface is finalized):
- `connectionState`
- `connected`
- `setAutoReconnect()` (**alpha**)
- `resume()` (**alpha**)
- `audience`
- `clientId` (**alpha**)
- `readOnlyInfo`
- `forceReadonly()` (**alpha**)

Additionally, `codeDetails` which was already deprecated before is now marked as optional and ready for removal after the next release.

### Remove `getLegacyInterval()` and `delete()` from sequence dds
`getLegacyInterval()` was only being used by the deprecated `IntervalCollection.delete()`. The alternative to `IntervalCollection.delete()` is `IntervalCollection.removeIntervalById()`.

### `readOnly` and `readOnlyPermissions` removed from `Container`
The `readOnly` and `readOnlyPermissions` properties from `Container` in `container-loader` was deprecated in 0.35, and has now been removed. To replace its functionality, use `readOnlyInfo` by accessing `readOnlyInfo.readonly` and `readOnlyInfo.permissions` respectively.

### Generic Argument Changes to DataObjects and Factories

DataObject and PureDataObject used to take 3 generic type parameters. This has been collasped to a single generic argument. This new format takes the same types, but allows for easier exclusion or inclusion of specific types, while also being more readable.

In general the existing data object generic parameters map to the new generic parameter as follow:
`DataObject<O,S,E>` maps to `DataObject<{OptionalProviders: O, InitialState: S, Events: E}>`

We would frequently see default values for generic paramaters, in order to set a following parameter. This is no longer necessary. If you see a generic parameter with a type of `{}`, `undefined`, `object`, `unknown`, `any`, `IEvent`, or `IFluidObject` is not needed, and can now be excluded.

Here are some examples:
 - `DataObject<{}, any, IEvent>` becomes `DataObject`
 - `DataObject<IFluidUserInformation>` becomes `DataObject<{OptionalProviders: IFluidUserInformation}>`
 - `DataObject<{}, RootDataObjectProps>` becomes `DataObject<{InitialState: RootDataObjectProps}>`
 - `DataObject<object, undefined, IClickerEvents>` becomes `DataObject<{Events: IClickerEvents}>`

Very similar changes have been made to DataObjectFactory and PureDataObjectFactory. Rather than 4 generic arguments it is reduced to 2. The first is still the same, and is the DataObject, the second is the same type the DataObject itself takes. However, this detail should not be important, as will this change has come improved type inference, so it should no longer be necessary to set any generic arguments on the factory.

here are some examples:
 - `new DataObjectFactory<SpacesStorage, undefined, undefined, IEvent>` becomes `new DataObjectFactory`
 - `DataObjectFactory<MockComponentFooProvider, object, undefined>` becomes `DataObjectFactory<MockComponentFooProvider>`

Above I've used DataObject, and DataObjectFactory however the same changes apply to PureDataObject and PureDataObjectFactory.

To ease transition we've also added LegacyDataObject, LegacyPureDataObject, LegacyDataObjectFactory, and LegacyPureDataObjectFactory. These types have the same generic parameters as the types before this change, and can be used as a drop in replacement, but please move away from these types asap, as they will be removed in a following release.

### Remove `loader` property from `MockFluidDataStoreContext` class
The `loader` property from `MockFluidDataStoreContext` class was deprecated in release 0.37 and is now removed. Refer the following deprecation warning: [Loader in data stores deprecated](#Loader-in-data-stores-deprecated)

### `maxMessageSize` removed from `IConnectionDetails` and `IDocumentDeltaConnection`
The `maxMessageSize` property from `IConnectionDetails` and `IDocumentDeltaConnection` was deprecated in 0.51, and has now been removed from the `container-definitions` and `driver-definitions` packages respectively. To replace its functionality, use `serviceConfiguration.maxMessageSize`.

### Remove `IntervalCollection.getView()` from sequence dds
The `IntervalCollection.getView()` was removed.  If you were calling this API, you should instead refer to the `IntervalCollection` itself directly in places where you were using the view.

### Moved `ICodeDetailsLoader` and `IFluidModuleWithDetails` interface to `@fluidframework/container-definitions`
The `ICodeDetailsLoader` and `IFluidModuleWithDetails` interface are deprecated in `@fluidframework/container-loader` and moved to `@fluidframework/container-definitions`. The `ICodeDetailsLoader` interface should be imported from `@fluidframework/container-definition` package. The `ICodeDetailsLoader` and `IFluidModuleWithDetails` from `@fluidframework/container-loader` will be removed from `@fluidframework/container-loader` in further releases.

### Removed `errorMessage` property from `ISummaryNack` interface
The `errorMessage` property from the `ISummaryNack` interface was deprecated in 0.43, and has now been removed from the `protocol-definitions` package. To replace its functionality, use the `message` property.

### `ISequencedDocumentMessage` arg removed from `SharedMap` and `SharedDirectory` events
The `ISequencedDocumentMessage` argument in events emitted from `SharedMap` and `SharedDirectory` (the `"valueChanged"` and `"clear"` events) has been removed.  It is not recommended to access the protocol layer directly.  Note that if you were leveraging the `this` argument of these events, you will need to update your event listeners due to the arity change.

### Moved `@fluidframework/core-interface#fluidPackage.ts` to `@fluidframework/container-definition#fluidPackage.ts`
Moved the following interfaces and const from `@fluidframework/core-interface` to `@fluidframework/container-definitions`:
- `IFluidPackageEnvironment`
- `IFluidPackage`
- `isFluidPackage`
- `IFluidCodeDetailsConfig`
- `IFluidCodeDetailsConfig`
- `IFluidCodeDetails`
- `IFluidCodeDetailsComparer`
- `IProvideFluidCodeDetailsComparer`
- `IFluidCodeDetailsComparer`

They are deprecated from `@fluidframework/core-interface` and would be removed in future release. Please import them from `@fluidframework/container-definitions`.

### Deprecated `IFluidSerializer` in `IFluidDataStoreRuntime`
`IFluidSerializer` should only be used by DDSes to serialize data and they should use the one created by `SharedObject`.

### Errors thrown to DDS event handlers
Before this release, exceptions thrown from DDS event handlers resulted in Fluid Framework reporting non-error telemetry event and moving forward as if nothing happened. Starting with this release, such exceptions will result in critical error, i.e. container will be closed with such error and hosting app will be notified via Container's "closed" event. This will either happen immediately (if exception was thrown while processing remote op), or on later usage (if exception was thrown on local change). DDS will go into "broken" state and will keep throwing error on amy attempt to make local changes.
This process is supposed to be a catch-call case for cases where listeners did not do due diligence or have no better way to handle their errors.
If possible, it's recommended for DDS event listeners to not throw exceptions, but rather handle them appropriately without involving DDS itself.
The purpose of this change to ensure that data model stays always synchronized with data projection that event listeners are building. If event listener is not able to fully / correctly process change event, that likely means data synchronization is broken and it's not safe to continue (and potentially, corrupt document).

## 0.52 Breaking changes
- [chaincodePackage removed from Container](#chaincodePackage-removed-from-Container)
- [`OdspDocumentInfo` type replaced with `OdspFluidDataStoreLocator` interface](#OdspDocumentInfo-type-replaced-with-OdspFluidDataStoreLocator-interface)
- [close() removed from IDocumentDeltaConnection](#close-removed-from-IDocumentDeltaConnection)
- [Replace `createCreateNewRequest` function with `createOdspCreateContainerRequest` function](#Replace-createCreateNewRequest-function-with-createOdspCreateContainerRequest-function)
- [Deprecate IFluidObject and introduce FluidObject](#Deprecate-IFluidObject-and-introduce-FluidObject)

### `chaincodePackage` removed from `Container`
The `chaincodePackage` property on `Container` was deprecated in 0.28, and has now been removed.  Two new APIs have been added to replace its functionality, `getSpecifiedCodeDetails()` and `getLoadedCodeDetails()`.  Use `getSpecifiedCodeDetails()` to get the code details currently specified for the `Container`, or `getLoadedCodeDetails()` to get the code details that were used to load the `Container`.

### `OdspDocumentInfo` type replaced with `OdspFluidDataStoreLocator` interface
The `OdspDocumentInfo` type is removed from `odsp-driver` package. It is removed from `packages\drivers\odsp-driver\src\contractsPublic.ts` and replaced with `OdspFluidDataStoreLocator` interface as parameter in `OdspDriverUrlResolverForShareLink.createDocumentUrl()`. If there are any instances of `OdspDocumentInfo` type used, it can be simply replaced with `OdspFluidDataStoreLocator` interface.

### Replace `createCreateNewRequest` function with `createOdspCreateContainerRequest` function
The `createCreateNewRequest()` is removed and replaced with `createOdspCreateContainerRequest()` in the `odsp-driver` package. If any instances of `createCreateNewRequest()` are used, replace them with `createOdspCreateContainerRequest()` by importing it from `@fluidframework/odsp-driver` package.

### Deprecate IFluidObject and introduce FluidObject
This release deprecates the interface `IFluidObject` and introduces the utility type [`FluidObject`](https://github.com/microsoft/FluidFramework/blob/main/common/lib/core-interfaces/src/provider.ts). The primary reason for this change is that the module augmentation used by `IFluidObject` creates excessive type coupling where a small breaking change in any type exposed off `IFluidObject` can lead to type error in all usages of `IFluidObject`.
On investigation we also found that the uber type `IFluidObject` wasn't generally necessary, as consumers generally only used a small number of specific types that they knew in advance.

Given these points, we've introduced [`FluidObject`](https://github.com/microsoft/FluidFramework/blob/main/common/lib/core-interfaces/src/provider.ts). `FluidObject` is a utility type that is used in both its generic and non-generic forms.

The non-generic `FluidObject` is returned or taken in cases where the specific functionally isn't known, or is different based on scenario. You'll see this usage for things like `scope` and the request pattern.

The non-generic `FluidObject` is a hint that the generic form of `FluidObject` should be used to inspect it. For example
``` typescript
    const provider: FluidObject<IFluidHTMLView> = requestFluidObject(container, "/");
    if(provider.IFluidHTMLView !== undefined){
        provider.IFluidHTMLView.render(div)
    }
```

If you want to inspect for multiple interfaces via `FluidObject`, you can use an intersection:
``` typescript
    const provider: FluidObject<IFluidHTMLView & IFluidMountableView> = requestFluidObject(container, "/");
```

Please begin reducing the usage of `IFluidObject` and moving to `FluidObject`.  If you find any cases that `FluidObject` doesn't support please file an issue.

## 0.51 Breaking changes
- [`maxMessageSize` property has been deprecated from IConnectionDetails and IDocumentDeltaConnection](#maxmessagesize-property-has-been-deprecated-from-iconnectiondetails-and-idocumentdeltaconnection)
- [_createDataStoreWithProps and IFluidDataStoreChannel](#createdatastorewithprops-and-ifluiddatastorechannel)
- [Deprecated `Loader._create` is removed](#deprecated-loadercreate-is-removed)
- [Stop exporting internal class `CollabWindowTracker` ](#stop-exporting-internal-class-collabwindowtracker)
- [base-host package removed](#base-host-package-removed)
- [Registers removed from sequence and merge-tree](#Registers-removed-from-sequence-and-merge-tree)
- [Token fetch errors have proper errorType](#token-fetch-errors-have-proper-errorType)

### `maxMessageSize` property has been deprecated from IConnectionDetails and IDocumentDeltaConnection
`maxMessageSize` is redundant and will be removed soon. Please use the `serviceConfiguration.maxMessageSize` property instead.

### _createDataStoreWithProps and IFluidDataStoreChannel
ContainerRuntime._createDataStoreWithProps() is made consistent with the rest of API (same API on IContainerRuntimeBase interface, all other create methods to create data store) and returns now only IFluidRouter. IFluidDataStoreChannel is internal communication mechanism between ContainerRuntime and data stores and should be used only for this purpose, by data store authors. It is not a public interface that should be exposed by data stores.
While casting IFluidRouter objects returned by various data store creation APIs to IFluidDataStoreChannel would continue to work in this release, this is not supported and will be taken away in next releases due to upcoming work in GC & named component creation space.

### Deprecated `Loader._create` is removed
Removing API `Loader._create` from `@fluidframework/container-loader`, which was an interim replacement of the Loader constructor API change in version 0.28.
Use the Loader constructor with the `ILoaderProps` instead.

### Stop exporting internal class `CollabWindowTracker`
`CollabWindowTracker` is an internal implementation for `@fluidframework/container-loader` and should never been exported.

### base-host package removed
The `@fluidframework/base-host` package has been removed.  See the [quick-start guide](https://fluidframework.com/docs/start/quick-start/) for recommended hosting practices.

If you were using the `UpgradeManager` utility from this package, external access to Quorum proposals is planned to be deprecated and so this is no longer recommended.  To upgrade code, instead use the `Container` API `proposeCodeDetails`.

### Registers removed from sequence and merge-tree
The `@fluidframework/sequence` and `@fluidframework/merge-tree` packages provided cut/copy/paste functionalities that built on a register concept.  These functionalities were never fully implemented and have been removed.

### Token fetch errors have proper errorType
If the tokenFetcher provided by the host thrown an error, this error will be propagated through the code with errorType "fetchTokenError".
Previously, the errorType was either empty, or recently and incorrectly, "dataProcessingError".

## 0.50 Breaking changes
- [OpProcessingController removed](#opprocessingcontroller-removed)
- [Expose isDirty flag in the FluidContainer](#expose-isdirty-flag-in-the-fluidcontainer)
- [get-container API changed](#get-container-api-changed)
- [SharedCell serialization](#sharedcell-serialization)
- [Expose saved and dirty events in FluidContainer](#expose-saved-and-dirty-events-in-fluidcontainer)
- [Deprecated bindToContext in IFluidDataStoreChannel](#Deprecated-bindToContext-in-IFluidDataStoreChannel)

### OpProcessingController removed
OpProcessingController has been deprecated for very long time. It's being removed in this release.
Please use LoaderContainerTracker instead (see https://github.com/microsoft/FluidFramework/pull/7784 as an example of changes required)
If you can't make this transition, you can always copy implementation of LoaderContainerTracker to your repo and maintain it. That said, it has bugs and tests using it are easily broken but subtle changes in reconnection logic, as evident from PRs #7753, #7393)

### Expose isDirty flag in the FluidContainer
The `isDirty` flag is exposed onto the FluidContainer. The property is already exposed on the Container and it is just piped up to the FluidContainer.

### get-container API changed
The signature of methods `getTinyliciousContainer` and `getFRSContainer` exported from the `get-container` package has been changed to accomodate the new container create flow. Both methods now return a tuple of the container instance and container ID associated with it. The `documentId` parameter is ignored when a new container is requested. Client applications need to use the ID returned by the API.
The `get-container` API is widely used in multiple sample applications across the repository. All samples were refactored to reflect the change in the API. External samples consuming these methods should be updated accordingly.

### SharedCell serialization
`SharedCell` serialization format has changed. Values stored from previous versions will be broken.

### Expose saved and dirty events in FluidContainer
The `saved` and `dirty` container events are exposed onto the FluidContainer. The events are emitted on the Container already.

### Deprecated bindToContext in IFluidDataStoreChannel
bindToContext in IFluidDataStoreChannel has been deprecated. This should not be used to explicitly bind data stores. Root data stores will automatically be bound to container. Non-root data stores will be bound when their handles are stored in an already bound DDS.

## 0.49 Breaking changes
- [Deprecated dirty document events and property removed from ContainerRuntime](#deprecated-dirty-document-events-and-property-removed-from-containerruntime)
- [Removed deltaManager.ts from @fluidframework/container-loader export](#deltamanager-removed-from-fluid-framework-export)
- [Container class protected function resumeInternal made private](#resumeinternal-made-private)
- [url removed from ICreateBlobResponsee](#url-removed-from-ICreateBlobResponse)
- [encoding type change](#encoding-type-change)
- [IContainer.connectionState yields finer-grained ConnectionState values](#icontainerconnectionstate-yields-finer-grained-connectionstate-values)

### Deprecated dirty document events and property removed from ContainerRuntime
The `isDocumentDirty()` method, `"dirtyDocument"` and `"savedDocument"` events that were deprecated in 0.35 have now been removed.  For more information on replacements, see [DirtyDocument events and property](#DirtyDocument-events-and-property).

### DeltaManager removed from fluid-framework export
The `DeltaManager` class, the `IConnectionArgs` interface, the `IDeltaManagerInternalEvents` interface, and the `ReconnectedMode` enum have been removed from `@fluidframework/container-loader` package exports. Instead of `DeltaManager`, `IDeltaManager` should be used where appropriate.

### resumeInternal made private
The `protected` function `resumeInternal` under the class `Container` has been made `private`.

### `url` removed from ICreateBlobResponse
The unused `url` property of `ICreateBlobResponse` in `@fluidframework/protocol-definitions` has been removed

### `encoding` type change
The `encoding` property of `IBlob` in `@fluidframework/protocol-definitions` has changed type from `string` to `"utf-8" | "base64"` to match the only supported values.

## 0.48 Breaking changes
- [client-api package removed](#client-api-package-removed)
- [SignalManager removed from fluid-framework export](#signalmanager-removed-from-fluid-framework-export)
- [MockLogger removed from @fluidframework/test-runtime-utils](#mocklogger-removed-from-fluidframeworktest-runtime-utils)
- [IProxyLoader interface to be removed](#IProxyLoader-interface-to-be-removed)

### client-api package removed
The `@fluid-internal/client-api` package was deprecated in 0.20 and has now been removed.  Usage of this package should be replaced with direct usage of the `Loader`, `FluidDataStoreRuntime`, `ContainerRuntime`, and other supported functionality.

### SignalManager removed from fluid-framework export
The `SignalManager` and `Signaler` classes have been removed from the `@fluid-framework/fluid-static` and `fluid-framework` package exports and moved to the `@fluid-experimental/data-objects` package.  This is because of its experimental state and the intentional omission of experimental features from `fluid-framework`.  Users should instead import the classes from the `@fluid-experimental/data-objects` package.

### MockLogger removed from @fluidframework/test-runtime-utils
MockLogger is only used internally, so it's removed from @fluidframework/test-runtime-utils.

### IContainer.connectionState yields finer-grained ConnectionState values
The `ConnectionState` types have been updated to include a new state which previously was
encompassed by the `Disconnected` state. The new state is `EstablishingConnection` and indicates that the container is
attempting to connect to the ordering service, but is not yet connected.

Any logic based on the `Disconnected` state (e.g. checking the value of `IContainer.connectionState`)
should be updated depending on how you want to treat this new `EstablishingConnection` state.

Additionally, please note that the `Connecting` state is being renamed to `CatchingUp`.
`ConnectionState.Connecting` is marked as deprecated, please use `ConnectionState.CatchingUp` instead.
`ConnectionState.Connecting` will be removed in the following major release.

### IProxyLoader interface to be removed
The `IProxyLoader` interface has been deprecated in 0.48 and will be removed in an upcoming release.

## 0.47 Breaking changes
- [Property removed from IFluidDataStoreContext](#Property-removed-from-IFluidDataStoreContext)
- [Changes to IFluidDataStoreFactory](#Changes-to-IFluidDataStoreFactory)
- [FlushMode enum values renamed](#FlushMode-enum-values-renamed)
- [name removed from ContainerSchema](#name-removed-from-ContainerSchema)
- [Anonymous return types for container calls in client packages](#Anonymous-return-types-for-container-calls-in-client-packages)
- [createContainer and getContainer response objects properties renamed](#createContainer-and-getContainer-response-objects-properties-renamed)
- [tinylicious and azure clients createContainer now detached](#tinylicious-and-azure-clients-createContainer-now-detached)
- [container id is returned from new attach() and not exposed on the container](#container-id-is-returned-from-new-attach-and-not-exposed-on-the-container)
- [AzureClient initialization as a singular config](#AzureClient-initialization-as-a-singular-config)

### Property removed from IFluidDataStoreContext
- the `existing` property from `IFluidDataStoreContext` (and `FluidDataStoreContext`) has been removed.

### Changes to IFluidDataStoreFactory
- The `existing` parameter from the `instantiateDataStore` function is now mandatory to differentiate creating vs loading.

### `FlushMode` enum values renamed
`FlushMode` enum values from `@fluidframework/runtime-definitions` have ben renamed as following:
- `FlushMode.Manual` to `FlushMode.TurnBased`
- `FlushMode.Automatic` to `FlushMode.Immediate`

### `name` removed from ContainerSchema
The `name` property on the ContainerSchema was used for multi-container scenarios but has not materialized to be a useful schema property. The feedback has been negative to neutral so it is being removed before it becomes formalized. Support for multi-container scenarios, if any is required, will be addressed as a future change.

### Anonymous return types for container calls in client packages
`createContainer` and `getContainer` in `@fluidframework/azure-client` and `@fluidframework/tinylicious-client` will no longer return typed objects but instead will return an anonymous type. This provide the flexibility that comes with tuple deconstruction with the strong typing of property names.

```javascript
// `@fluidframework/azure-client`
createContainer(containerSchema: ContainerSchema): Promise<{
    container: FluidContainer;
    services: AzureContainerServices;
}>;
getContainer(id: string, containerSchema: ContainerSchema): Promise<{
    container: FluidContainer;
    services: AzureContainerServices;
}>;

// `@fluidframework/tinylicious-client`
createContainer(containerSchema: ContainerSchema): Promise<{
    container: FluidContainer;
    services: TinyliciousContainerServices;
}>;
getContainer(id: string, containerSchema: ContainerSchema): Promise<{
    container: FluidContainer;
    services: TinyliciousContainerServices;
}>;
```

### createContainer and getContainer response objects properties renamed
For all `*-client` packages `createContainer` and `getContainer` would return an object with `fluidContainer` and `containerServices`. These have been renamed to the following for brevity.

- fluidContainer => container
- containerServices => services

```javascript
// old
const { fluidContainer, containerServices } = client.getContainer(...);

// new
const { container, services } = client.getContainer(...);
```

### tinylicious and azure clients createContainer now detached
Creating a new container now requires and explicit attach step. All changes made in between container creation, and attaching, will be persisted as part of creation and guaranteed to always be available to users. This allows developers to initialize `initialObjects` with state before the container is connected to the service. It also enables draft creation modes.

```javascript
// old
const { fluidContainer } = client.createContainer(...);

// new
const { container } = client.createContainer(...);
const id = container.attach();
```

### container id is returned from new attach() and not exposed on the container
Because we now have an explicit attach flow, the container id is part of that flow as well. The id is returned from the `attach()` call.

```javascript
// old
const { fluidContainer } = client.createContainer(...);
const containerId = fluidContainer.id;

// new
const { container } = client.createContainer(...);
const containerId = container.attach();
```

### AzureClient initialization as a singular config
AzureClient now takes a singular config instead of multiple parameters. This enables easier scaling of config properties as we introduce new functionality.

```js
// old
const connectionConfig = {...};
const logger = new MyLogger();
const client = new AzureClient(connectionConfig, logger);

// new
const config = {
    connection: {...},
    logger: new MyLogger(...)
}
const client = new AzureClient(config);
```

## 0.46 Breaking changes
- [@fluid-experimental/fluid-framework package name changed](#fluid-experimentalfluid-framework-package-name-changed)
- [FrsClient has been renamed to AzureClient and moved out of experimental state](#FrsClient-has-been-renamed-to-AzureClient-and-moved-out-of-experimental-state)
- [documentId removed from IFluidDataStoreRuntime and IFluidDataStoreContext](#documentId-removed-from-IFluidDataStoreRuntime-and-IFluidDataStoreContext)
- [@fluid-experimental/tinylicious-client package name changed](#fluid-experimentaltinylicious-client-package-name-changed)
- [@fluid-experimental/fluid-static package name changed](#fluid-experimentalfluid-static-package-name-changed)
- [TinyliciousClient and AzureClient container API changed](#tinyliciousclient-and-azureclient-container-api-changed)

### `@fluid-experimental/fluid-framework` package name changed
The `@fluid-experimental/fluid-framework` package has been renamed to now be `fluid-framework`. The scope has been removed.


### FrsClient has been renamed to AzureClient and moved out of experimental state
The `@fluid-experimental/frs-client` package for connecting with the Azure Fluid Relay service has been renamed to now be `@fluidframework/azure-client`. This also comes with the following name changes for the exported classes and interfaces from the package:
- `FrsClient` -> `AzureClient`
- `FrsAudience` -> `AzureAudience`
- `IFrsAudience` -> `IAzureAudience`
- `FrsMember` -> `AzureMember`
- `FrsConnectionConfig` -> `AzureConnectionConfig`
- `FrsContainerConfig` -> `AzureContainerConfig`
- `FrsResources` -> `AzureResources`
- `FrsAzFunctionTokenProvider` -> `AzureFunctionTokenProvider`
- `FrsUrlResolver` -> `AzureUrlResolver`

### documentId removed from IFluidDataStoreRuntime and IFluidDataStoreContext
- `documentId` property is removed from IFluidDataStoreRuntime and IFluidDataStoreContext. It is a document level concept and is no longer exposed from data store level.

### `@fluid-experimental/tinylicious-client` package name changed
The `@fluid-experimental/tinylicious-client` package has been renamed to now be `@fluidframework/tinylicious-client`.

### `@fluid-experimental/fluid-static` package name changed
The `@fluid-experimental/fluid-static` package has been renamed to now be `@fluidframework/fluid-static`.

### TinyliciousClient and AzureClient container API changed

Tinylicious and Azure client API changed to comply with the new container creation flow. From now on,
the new container ID will be generated by the framework. In addition to that, the `AzureContainerConfig`
parameter's got decommissioned and the logger's moved to the client's constructor.

```ts
// Create a client using connection settings and an optional logger
const client = new AzureClient(connectionConfig, logger);
// Create a new container
const { fluidContainer, containerServices } = await client.createContainer(containerSchema);
// Retrieve the new container ID
const containerId = fluidContainer.id;
// Access the existing container
const { fluidContainer, containerServices }= await client.getContainer(containerId, containerSchema);
```

## 0.45 Breaking changes
- [Changes to local testing in insecure environments and associated bundle size increase](#changes-to-local-testing-in-insecure-environments-and-associated-bundle-size-increase)
- [Property removed from IFluidDataStoreRuntime](#Property-removed-from-IFluidDataStoreRuntime)
- [Changes to client-api Document](#changes-to-client-api-Document)
- [Changes to PureDataObject](#changes-to-PureDataObject)
- [Changes to DataObject](#changes-to-DataObject)
- [Changes to PureDataObjectFactory](#changes-to-PureDataObjectFactory)
- [webpack-fluid-loader package name changed](#webpack-fluid-loader-package-name-changed)
- [Loggers without tag support now deprecated in ContainerContext](#loggers-without-tag-support-now-deprecated-in-containercontext)
- [Creating new containers with Container.load is no longer supported](#Creating-new-containers-with-Containerload-is-no-longer-supported)
- [getHashedDocumentId is now async](#gethasheddocumentid-is-now-async)
- [ContainerErrorType.clientSessionExpiredError added](#ContainerErrorType.clientSessionExpiredError-added)

### Changes to local testing in insecure environments and associated bundle size increase
Previously the `@fluidframework/common-utils` package exposed a `setInsecureContextHashFn` function so users could set an override when testing locally in insecure environments because the `crypto.subtle` library is not available.  This is now done automatically as a fallback and the function is removed.  The fallback exists as a dynamic import of our equivalent Node platform implementation, and will show as a chunk named "FluidFramework-HashFallback" and be up to ~25KB parsed in size.  It will not be served when running normally in a modern browser.

### Property removed from IFluidDataStoreRuntime
- the `existing` property from `IFluidDataStoreRuntime` (and `FluidDataStoreRuntime`) has been removed. There is no need for this property in the class, as the flag can be supplied as a parameter to `FluidDataStoreRuntime.load` or to the constructor of `FluidDataStoreRuntime`. The `IFluidDataStoreFactory.instantiateDataStore` function has an `existing` parameter which can be supplied to the `FluidDataStoreRuntime` when the latter is created.

### Changes to client-api Document
- The `existing` property from the `Document` class in `@fluid-internal/client-api` has been removed. It can be assumed that the property would have always been `true`.

### Changes to PureDataObject
- The `initializeInternal` and the `finishInitialization` functions have a mandatory `existing` parameter to differentiate creating vs loading.

### Changes to DataObject
- The `initializeInternal` function has a mandatory `existing` parameter to differentiate creating vs loading.

### Changes to PureDataObjectFactory
- The `createDataObject` in `PureDataObjectFactory` has a mandatory `existing` parameter to differentiate creating vs loading.

### `webpack-fluid-loader` package name changed
The `webpack-fluid-loader` utility was previously available from a package named `@fluidframework/webpack-fluid-loader`.  However, since it is a tool and should not be used in production, it is now available under the tools scope `@fluid-tools/webpack-fluid-loader`.

### Loggers without tag support now deprecated in ContainerContext
The `logger` property of `ContainerContext` has been marked deprecated. Loggers passed to ContainerContext will need to support tagged events.

### Creating new containers with Container.load is no longer supported
- See [Creating new containers with Container.load has been deprecated](#Creating-new-containers-with-Containerload-has-been-deprecated)
- The `createOnLoad` flag to inside `IContainerLoadOptions` has been removed.
- `LegacyCreateOnLoadEnvironmentKey` from `@fluidframework/container-loader` has been removed.

### getHashedDocumentId is now async
`@fluidframework/odsp-driver`'s `getHashedDocumentId` function is now async to take advantage of shared hashing functionality.  It drops its dependency on the `sha.js` package as a result, which contributed ~37KB to the parsed size of the `odsp-driver` bundle.

### ContainerErrorType.clientSessionExpiredError added
We have session expiry for GC purposes. Once the session has expired, we want to throw this new clientSessionExpiredError to clear out any stale in-memory data that may still be on the container.

### Tagged telemetry props will be sent to ITelemetryBaseLogger.send
As of the 0.40 release, [telemetry properties on logging events may be tagged](#itelemetryproperties-may-be-tagged-for-privacy-purposes),
meaning the property value may have the shape `{ value: foo, tag: someString }` instead of merely a primitive value.
Unwrapped/untagged values are still supported.
See the updated type definition of `ITelemetryProperties` in @fluidframework/common-definitions v0.21 (and v0.20.1).
This was a breaking change that requires an update to `ITelemetryBaseLogger.send` to handle these tagged values.

The 0.45 release introduces some cases where tagged properties are logged, so before integrating that release
hosts should take care to properly handle tagged properties by inspecting the tag and logging, hashing, or redacting the value.
See [this code](https://github.com/microsoft/FluidFramework/blob/main/packages/utils/telemetry-utils/src/logger.ts#L79-L107)
for an example of how to handle tags.

## 0.44 Breaking changes
- [Property removed from ContainerRuntime class](#Property-removed-from-the-ContainerRuntime-class)
- [attach() should only be called once](#attach-should-only-be-called-once)
- [Loader access in data stores is removed](#loader-access-in-data-stores-is-removed)

### Property removed from the ContainerRuntime class
- the `existing` property from `ContainerRuntime` has been removed. Inspecting this property in order to decide whether or not to perform initialization operations should be replaced with extending the `RuntimeFactoryHelper` abstract class from `@fluidframework/runtime-utils` and overriding `instantiateFirstTime` and `instantiateFromExisting`. Alternatively, any class implementing `IRuntimeFactory` can supply an `existing` parameter to the `instantiateRuntime` method.

### attach() should only be called once
`Container.attach()` will now throw if called more than once. Once called, it is responsible for retrying on retriable errors or closing the container on non-retriable errors.

### Loader access in data stores is removed
Following the deprecation warning [Loader in data stores deprecated](#loader-in-data-stores-deprecated), the associated APIs have now been removed.  In addition to the original deprecation notes, users will automatically have an `ILoader` available on the container scope object as the `ILoader` property if the container was created through a `Loader`.

## 0.43 Breaking changes

- [TinyliciousClient and FrsClient are no longer static](#TinyliciousClient-and-FrsClient-are-no-longer-static)
- [Routerlicious Driver DeltaStorageService constructor changed](#Routerlicious-Driver-DeltaStorageService-constructor-changed)
- [addGlobalAgentSchedulerAndLeaderElection removed](#addGlobalAgentSchedulerAndLeaderElection-removed)
- [Property removed from the Container class](#Property-removed-from-the-Container-class)
- [Creating new containers with Container.load has been deprecated](#Creating-new-containers-with-Containerload-has-been-deprecated)
- [Changes to client-api](#changes-to-client-api)

### TinyliciousClient and FrsClient are no longer static
`TinyliciousClient` and `FrsClient` global static properties are removed. Instead, object instantiation is now required.

### Property removed from the Container class
- the `existing` property from `Container` has been removed. The caller should differentiate on how the container has been created (`Container.load` vs `Container.createDetached`). See also [Creating new containers with Container.load has been deprecated](#Creating-new-containers-with-Containerload-has-been-deprecated).

### Routerlicious Driver DeltaStorageService constructor changed
`DeltaStorageService` from `@fluidframework/routerlicious-driver` now takes a `RestWrapper` as the second constructor parameter, rather than a TokenProvider.

### addGlobalAgentSchedulerAndLeaderElection removed
In 0.38, the `IContainerRuntimeOptions` option `addGlobalAgentSchedulerAndLeaderElection` was added (on by default), which could be explicitly disabled to remove the built-in `AgentScheduler` and leader election functionality.  This flag was turned off by default in 0.40.  In 0.43 the flag (and the functionality it enabled) has been removed.

See [AgentScheduler-related deprecations](#AgentScheduler-related-deprecations) for more information on this deprecation and back-compat support, as well as recommendations on how to migrate away from the built-in.

### Creating new containers with Container.load has been deprecated
- `Container.load` with inexistent files will fail instead of creating a new container. Going forward, please use `Container.createDetached` for this scenario.
- To enable the legacy scenario, set the `createOnLoad` flag to true inside `IContainerLoadOptions`. `Loader.request` and `Loader.resolve` will enable the legacy scenario if the `IClientDetails.environment` property inside `IRequest.headers` contains the string `enable-legacy-create-on-load` (see `LegacyCreateOnLoadEnvironmentKey` from `@fluidframework/container-loader`).

### Changes to client-api
- The `load` function from `document.ts` will fail the container does not exist. Going forward, please use the `create` function to handle this scenario.

## 0.42 Breaking changes

- [Package renames](#0.42-package-renames)
- [IContainerRuntime property removed](#IContainerRuntime-property-removed)
- [IContainerRuntimeEvents changes](#IContainerRuntimeEvents-changes)
- [Removed IParsedUrl interface, parseUrl, getSnapshotTreeFromSerializedContainer and convertProtocolAndAppSummaryToSnapshotTree api from export](#Removed-IParsedUrl-interface,-parseUrl,-getSnapshotTreeFromSerializedContainer-and-convertProtocolAndAppSummaryToSnapshotTree-api-from-export)

### 0.42 package renames

We have renamed some packages to better reflect their status. See the [npm package
scopes](https://github.com/microsoft/FluidFramework/wiki/npm-package-scopes) page in the wiki for more information about
the npm scopes.

- `@fluidframework/react-inputs` is renamed to `@fluid-experimental/react-inputs`
- `@fluidframework/react` is renamed to `@fluid-experimental/react`

### IContainerRuntimeEvents changes
- `fluidDataStoreInstantiated` has been removed from the interface and will no longer be emitted by the `ContainerRuntime`.

### IContainerRuntime property removed
- the `existing` property from `IContainerRuntime` has been removed.

### Removed IParsedUrl interface, parseUrl, getSnapshotTreeFromSerializedContainer and convertProtocolAndAppSummaryToSnapshotTree api from export
These interface and apis are not supposed to be used outside the package. So stop exposing them.

## 0.41 Breaking changes

- [Package renames](#0.41-package-renames)
- [LoaderHeader.version could not be null](#LoaderHeader.version-could-not-be-null)
- [Leadership API surface removed](#Leadership-API-surface-removed)
- [IContainerContext and Container storage API return type changed](#IContainerContext-and-Container-storage-API-return-type-changed)

### 0.41 package renames

We have renamed some packages to better reflect their status. See the [npm package
scopes](https://github.com/microsoft/FluidFramework/wiki/npm-package-scopes) page in the wiki for more information about
the npm scopes.

- `@fluidframework/last-edited-experimental` is renamed to `@fluid-experimental/last-edited`

### LoaderHeader.version could not be null
`LoaderHeader.version` in ILoader can not be null as we always load from existing snapshot in `container.load()`;

### Leadership API surface removed
In 0.38, the leadership API surface was deprecated, and in 0.40 it was turned off by default.  In 0.41 it has now been removed.  If you still require leadership functionality, you can use a `TaskSubscription` in combination with an `AgentScheduler`.

See [AgentScheduler-related deprecations](#AgentScheduler-related-deprecations) for more information on how to use `TaskSubscription` to migrate away from leadership election.

### IContainerContext and Container storage API return type changed
IContainerContext and Container now will always have storage even in Detached mode, so its return type has changed and undefined is removed.

## 0.40 Breaking changes

- [AgentScheduler removed by default](#AgentScheduler-removed-by-default)
- [ITelemetryProperties may be tagged for privacy purposes](#itelemetryproperties-may-be-tagged-for-privacy-purposes)
- [IContainerRuntimeDirtyable removed](#IContainerRuntimeDirtyable-removed)
- [Most RouterliciousDocumentServiceFactory params removed](#Most-RouterliciousDocumentServiceFactory-params-removed)
- [IErrorBase.sequenceNumber removed](#IErrorBase.sequenceNumber-removed)
- [IContainerContext.logger deprecated](#IContainerContext.logger-deprecated)

### AgentScheduler removed by default
In 0.38, the `IContainerRuntimeOptions` option `addGlobalAgentSchedulerAndLeaderElection` was added (on by default), which could be explicitly disabled to remove the built-in `AgentScheduler` and leader election functionality.  This flag has now been turned off by default.  If you still depend on this functionality, you can re-enable it by setting the flag to `true`, though this option will be removed in a future release.

See [AgentScheduler-related deprecations](#AgentScheduler-related-deprecations) for more information on this deprecation and back-compat support, as well as recommendations on how to migrate away from the built-in.

### ITelemetryProperties may be tagged for privacy purposes
Telemetry properties on logs *can (but are **not** yet required to)* now be tagged. This is **not** a breaking change in 0.40, but users are strongly encouraged to add support for tags (see [UPCOMING.md](./UPCOMING.md) for more details).

_\[edit\]_

This actually was a breaking change in 0.40, in that the type of the `event` parameter of `ITelemetryBaseLogger.send` changed to
a more inclusive type which needs to be accounted for in implementations.  However, in releases 0.40 through 0.44,
_no tagged events are sent to any ITelemetryBaseLogger by the Fluid Framework_.  We are preparing to do so
soon, and will include an entry in BREAKING.md when we do.

### IContainerRuntimeDirtyable removed
The `IContainerRuntimeDirtyable` interface and `isMessageDirtyable()` method were deprecated in release 0.38.  They have now been removed in 0.40.  Please refer to the breaking change notice in 0.38 for instructions on migrating away from use of this interface.

### Most RouterliciousDocumentServiceFactory params removed

The `RouterliciousDocumentServiceFactory` constructor no longer accepts the following params: `useDocumentService2`, `disableCache`, `historianApi`, `gitCache`, and `credentials`. Please open an issue if these flags/params were important to your project so that they can be re-incorporated into the upcoming `IRouterliciousDriverPolicies` param.

### IErrorBase.sequenceNumber removed
This field was used for logging and this was probably not the right abstraction for it to live in.
But practically speaking, the only places it was set have been updated to log not just sequenceNumber
but a large number of useful properties off the offending message, via `CreateProcessingError`.

### IContainerContext.logger deprecated
Use `IContainerContext.taggedLogger` instead if present. If it's missing and you must use `logger`,
be sure to handle tagged data before sending events to it.
`logger` won't be removed for a very long time since old loaders could remain in production for quite some time.

## 0.39 Breaking changes
- [connect event removed from Container](#connect-event-removed-from-Container)
- [LoaderHeader.pause](#LoaderHeader.pause)
- [ODSP driver definitions](#ODSP-driver-definitions)
- [ITelemetryLogger Remove redundant methods](#ITelemetryLogger-Remove-redundant-methods)
- [fileOverwrittenInStorage](#fileOverwrittenInStorage)
- [absolutePath use in IFluidHandle is deprecated](#absolutepath-use-in-ifluidhandle-is-deprecated)

### connect event removed from Container
The `"connect"` event would previously fire on the `Container` after `connect_document_success` was received from the server (which likely happens before the client's own join message is processed).  This event does not represent a safe-to-use state, and has been removed.  To detect when the `Container` is fully connected, the `"connected"` event should be used instead.

### LoaderHeader.pause
LoaderHeader.pause has been removed. instead of
```typescript
[LoaderHeader.pause]: true
```
use
```typescript
[LoaderHeader.loadMode]: { deltaConnection: "none" }
```

### ODSP driver definitions
A lot of definitions have been moved from @fluidframework/odsp-driver to @fluidframework/odsp-driver-definitions. This change is required in preparation for driver to be dynamically loaded by host.
This new package contains all the dependencies of ODSP driver factory (like HostStoragePolicy, IPersistedCache, TokenFetcher) as well as outputs (OdspErrorType).
@fluidframework/odsp-driver will continue to have defintions for non-factory functionality (like URI resolver, helper functionality to deal with sharing links, URI parsing, etc.)

### ITelemetryLogger Remove redundant methods
Remove deprecated `shipAssert` `debugAssert` `logException` `logGenericError` in favor of `sendErrorEvent` as they provide the same behavior and semantics as `sendErrorEvent`and in general are relatively unused. These methods were deprecated in 0.36.

### fileOverwrittenInStorage
Please use `DriverErrorType.fileOverwrittenInStorage` instead of `OdspErrorType.epochVersionMismatch`

### absolutePath use in IFluidHandle is deprecated
Rather than retrieving the absolute path, ostensibly to be stored, one should instead store the handle itself. To load, first retrieve the handle and then call `get` on it to get the actual object. Note that it is assumed that the container is responsible both for mapping an external URI to an internal object and for requesting resolved objects with any remaining tail of the external URI. For example, if a container has some map that maps `/a --> <some handle>`, then a request like `request(/a/b/c)` should flow like `request(/a/b/c) --> <some handle> --> <object> -->  request(/b/c)`.

## 0.38 Breaking changes
- [IPersistedCache changes](#IPersistedCache-changes)
- [ODSP Driver Type Unification](#ODSP-Driver-Type-Unification)
- [ODSP Driver url resolver for share link parameter consolidation](#ODSP-Driver-url-resolver-for-share-link-parameter-consolidation)
- [AgentScheduler-related deprecations](#AgentScheduler-related-deprecations)
- [Removed containerUrl from IContainerLoadOptions and IContainerConfig](#Removed-containerUrl-from-IContainerLoadOptions-and-IContainerConfig)

### IPersistedCache changes
IPersistedCache implementation no longer needs to implement updateUsage() method (removed form interface).
Same goes for sequence number / maxOpCount arguments.
put() changed from fire-and-forget to promise, with intention of returning write errors back to caller. Driver could use this information to stop recording any data about given file if driver needs to follow all-or-nothing strategy in regards to info about a file.
Please note that format of data stored by driver changed. It will ignore cache entries recorded by previous versions of driver.

## ODSP Driver Type Unification
This change reuses existing contracts to reduce redundancy improve consistency.

The breaking portion of this change does rename some parameters to some helper functions, but the change are purely mechanical. In most cases you will likely find you are pulling properties off an object individually to pass them as params, whereas now you can just pass the object itself.

``` typescript
// before:
createOdspUrl(
    siteUrl,
    driveId,
    fileId,
    "/",
    containerPackageName,
);
fetchJoinSession(
    driveId,
    itemId,
    siteUrl,
    ...
)
getFileLink(
    getToken,
    something.driveId,
    something.itemId,
    something.siteUrl,
    ...
)

// After:
createOdspUrl({
    siteUrl,
    driveId,
    itemId: fileId,
    dataStorePath: "/",
    containerPackageName,
});

fetchJoinSession(
    {driveId, itemId, siteUrl},
    ...
);

getFileLink(
    getToken,
    something,
    ...
)
```

## ODSP Driver url resolver for share link parameter consolidation
OdspDriverUrlResolverForShareLink constructor signature has been changed to simplify instance
creation in case resolver is not supposed to generate share link. Instead of separately specifying
constructor parameters that are used to fetch share link there will be single parameter in shape of
object that consolidates all properties that are necessary to get share link.

``` typescript
// before:
new OdspDriverUrlResolverForShareLink(
    tokenFetcher,
    identityType,
    logger,
    appName,
);

// After:
new OdspDriverUrlResolverForShareLink(
    { tokenFetcher, identityType },
    logger,
    appName,
);
```

### AgentScheduler-related deprecations
`AgentScheduler` is currently a built-in part of `ContainerRuntime`, but will be removed in an upcoming release.  Correspondingly, the API surface of `ContainerRuntime` that relates to or relies on the `AgentScheduler` is deprecated.

#### Leadership deprecation
A `.leader` property and `"leader"`/`"notleader"` events are currently exposed on the `ContainerRuntime`, `FluidDataStoreContext`, and `FluidDataStoreRuntime`.  These are deprecated and will be removed in an upcoming release.

A `TaskSubscription` has been added to the `@fluidframework/agent-scheduler` package which can be used in conjunction with an `AgentScheduler` to get equivalent API surface:

```typescript
const leadershipTaskSubscription = new TaskSubscription(agentScheduler, "leader");
if (leadershipTaskSubscription.haveTask()) {
    // client is the leader
}
leadershipTaskSubscription.on("gotTask", () => {
    // client just became leader
});
leadershipTaskSubscription.on("lostTask", () => {
    // client is no longer leader
});
```

The `AgentScheduler` can be one of your choosing, or the built-in `AgentScheduler` can be retrieved for this purpose using `ContainerRuntime.getRootDataStore()` (however, as noted above this will be removed in an upcoming release):

```typescript
const agentScheduler = await requestFluidObject<IAgentScheduler>(
    await containerRuntime.getRootDataStore("_scheduler"),
    "",
);
```

#### IContainerRuntimeDirtyable deprecation
The `IContainerRuntimeDirtyable` interface provides the `isMessageDirtyable()` method, for use with last-edited functionality.  This is only used to differentiate messages for the built-in `AgentScheduler`.  With the deprecation of the `AgentScheduler`, this interface and method are no longer necessary and so are deprecated and will be removed in an upcoming release.  From the `ContainerRuntime`'s perspective all messages are considered dirtyable with this change.

If you continue to use the built-in `AgentScheduler` and want to replicate this filtering in your last-edited behavior, you can use the following in your `shouldDiscardMessage()` check:

```typescript
import { ContainerMessageType } from "@fluidframework/container-runtime";
import { IEnvelope, InboundAttachMessage } from "@fluidframework/runtime-definitions";

// In shouldDiscardMessage()...
if (type === ContainerMessageType.Attach) {
    const attachMessage = contents as InboundAttachMessage;
    if (attachMessage.id === "_scheduler") {
        return true;
    }
} else if (type === ContainerMessageType.FluidDataStoreOp) {
    const envelope = contents as IEnvelope;
    if (envelope.address === "_scheduler") {
        return true;
    }
}
// Otherwise, proceed with other discard logic...
```

#### Deprecation of AgentScheduler in the container registry and instantiation of the _scheduler
Finally, the automatic addition to the registry and creation of the `AgentScheduler` with ID `_scheduler` is deprecated and will also be removed in an upcoming release.  To prepare for this, you can proactively opt-out of the built-in by turning off the `IContainerRuntimeOptions` option `addGlobalAgentSchedulerAndLeaderElection` in your calls to `Container.load` or in the constructor of your `BaseContainerRuntimeFactory` or `ContainerRuntimeFactoryWithDefaultDataStore`.

For backwards compat with documents created prior to this change, you'll need to ensure the `AgentSchedulerFactory.registryEntry` is present in the container registry.  You can add it explicitly in your calls to `Container.load` or in the constructor of your `BaseContainerRuntimeFactory` or `ContainerRuntimeFactoryWithDefaultDataStore`.  The examples below show how to opt-out of the built-in while maintaining backward-compat with documents that were created with a built-in `AgentScheduler`.

```typescript
const runtime = await ContainerRuntime.load(
    context,
    [
        // Any other registry entries...
        AgentSchedulerFactory.registryEntry,
    ],
    requestHandler,
    // Opt-out of adding the AgentScheduler
    { addGlobalAgentSchedulerAndLeaderElection: false },
    scope);
```

```typescript
const SomeContainerRuntimeFactory = new ContainerRuntimeFactoryWithDefaultDataStore(
    DefaultFactory,
    new Map([
        // Any other registry entries...
        AgentSchedulerFactory.registryEntry,
    ]),
    providerEntries,
    requestHandlers,
    // Opt-out of adding the AgentScheduler
    { addGlobalAgentSchedulerAndLeaderElection: false },
);
```

If you use `AgentScheduler` functionality, it is recommended to instantiate this as a normal (non-root) data store (probably on your root data object).  But if you are not yet ready to migrate away from the root data store, you can instantiate it yourself on new containers (you should do this while the container is still detached):

```typescript
if (!context.existing) {
    await runtime.createRootDataStore(AgentSchedulerFactory.type, "_scheduler");
}
```

The option will be turned off by default in an upcoming release before being turned off permanently, so it is recommended to make these updates proactively.

### Removed containerUrl from IContainerLoadOptions and IContainerConfig
Removed containerUrl from IContainerLoadOptions and IContainerConfig. This is no longer needed to route request.

## 0.37 Breaking changes

-   [OpProcessingController marked for deprecation](#opprocessingcontroller-marked-for-deprecation)
-   [Loader in data stores deprecated](#Loader-in-data-stores-deprecated)
-   [TelemetryLogger Properties Format](#TelemetryLogger-Properties-Format)
-   [IContainerRuntimeOptions Format Change](#IContainerRuntimeOptions-Format-Change)
-   [AgentScheduler moves and renames](#AgentScheduler-moves-and-renames)

### OpProcessingController marked for deprecation

`OpProcessingController` is marked for deprecation and we be removed in 0.38.
`LoaderContainerTracker` is the replacement with better tracking. The API differs from `OpProcessingController` in the following ways:

-   Loader is added for tracking and any Container created/loaded will be automatically tracked
-   The op control APIs accept Container instead of DeltaManager

### Loader in data stores deprecated

The `loader` property on the `IContainerRuntime`, `IFluidDataStoreRuntime`, and `IFluidDataStoreContext` interfaces is now deprecated and will be removed in an upcoming release. Data store objects will no longer have access to an `ILoader` by default. To replicate the same behavior, existing users can make the `ILoader` used to create a `Container` available on the `scope` property of these interfaces instead by setting the `provideScopeLoader` `ILoaderOptions` flag when creating the loader.

```typescript
const loader = new Loader({
    urlResolver,
    documentServiceFactory,
    codeLoader,
    options: { provideScopeLoader: true },
});
```

```typescript
const loader: ILoader | undefined = this.context.scope.ILoader;
```

### TelemetryLogger Properties Format

The TelemetryLogger's properties format has been updated to support error only properties. This includes: `ChildLogger`, `MultiSinkLogger`,`DebugLogger`.
The previous format was just a property bag:
`ChildLogger.create(logger, undefined, { someProperty: uuid() });`
Whereas now it has nested property bags for error categories including `all` and `error`:
`ChildLogger.create(logger, undefined, {all:{ someProperty: uuid() }});`

### IContainerRuntimeOptions Format Change

The runtime options passed into `ContainerRuntime` have been subdivided into nested objects, because all of them fall under two categories currently:

-   `summaryOptions` - contains all summary/summarizer related options
    -   `generateSummaries`
    -   `initialSummarizerDelayMs`
    -   `summaryConfigOverrides`
    -   `disableIsolatedChannels`
-   `gcOptions` - contains all Garbage Collection related options
    -   `disableGC`
    -   `gcAllowed` (new)
    -   `runFullGC`

For a few versions we will keep supporting the old format, but the typings have already been updated.

### AgentScheduler moves and renames

`IAgentScheduler` and `IProvideAgentScheduler` have been moved to the `@fluidframework/agent-scheduler` package, and `taskSchedulerId` has been renamed to `agentSchedulerId`.

## 0.36 Breaking changes

-   [Some `ILoader` APIs moved to `IHostLoader`](#Some-ILoader-APIs-moved-to-IHostLoader)
-   [TaskManager removed](#TaskManager-removed)
-   [ContainerRuntime registerTasks removed](#ContainerRuntime-registerTasks-removed)
-   [getRootDataStore](#getRootDataStore)
-   [Share link generation no longer exposed externally](#Share-link-generation-no-longer-exposed-externally)
-   [ITelemetryLogger redundant method deprecation](#ITelemetryLogger-redundant-method-deprecation)

### Some `ILoader` APIs moved to `IHostLoader`

The `createDetachedContainer` and `rehydrateDetachedContainerFromSnapshot` APIs are removed from the `ILoader` interface, and have been moved to the new `IHostLoader` interface. The `Loader` class now implements `IHostLoader` instead, and consumers who need these methods should operate on an `IHostLoader` instead of an `ILoader`, such as by creating a `Loader`.

### TaskManager removed

The `TaskManager` has been removed, as well as methods to access it (e.g. the `.taskManager` member on `DataObject`). The `AgentScheduler` should be used instead for the time being and can be accessed via a request on the `ContainerRuntime` (e.g. `await this.context.containerRuntime.request({ url: "/_scheduler" })`), though we expect this will also be deprecated and removed in a future release when an alternative is made available (see #4413).

### ContainerRuntime registerTasks removed

The `registerTasks` method has been removed from `ContainerRuntime`. The `AgentScheduler` should be used instead for task scheduling.

### getRootDataStore

IContainerRuntime.getRootDataStore() used to have a backdoor allowing accessing any store, including non-root stores. This back door is removed - you can only access root data stores using this API.

### Share link generation no longer exposed externally

Share link generation implementation has been refactored to remove options for generating share links of various kinds.
Method for generating share link is no longer exported.
ShareLinkTokenFetchOptions has been removed and OdspDriverUrlResolverForShareLink constructor has been changed to accept tokenFetcher parameter which will pass OdspResourceTokenFetchOptions instead of ShareLin kTokenFetchOptions.

### ITelemetryLogger redundant method deprecation

Deprecate `shipAssert` `debugAssert` `logException` `logGenericError` in favor of `sendErrorEvent` as they provide the same behavior and semantics as `sendErrorEvent`and in general are relatively unused.

## 0.35 Breaking changes

-   [Removed some api implementations from odsp driver](#Removed-some-api-implemenations-from-odsp-driver)
-   [get-tinylicious-container and get-session-storage-container moved](#get-tinylicious-container-and-get-session-storage-container-moved)
-   [Moved parseAuthErrorClaims from @fluidframework/odsp-driver to @fluidframework/odsp-doclib-utils](#Moved-parseAuthErrorClaims-from-@fluidframework/odsp-driver-to-@fluidframework/odsp-doclib-utils)
-   [Refactored token fetcher types in odsp-driver](#refactored-token-fetcher-types-in-odsp-driver)
-   [DeltaManager `readonly` and `readOnlyPermissions` properties deprecated](#DeltaManager-`readonly`-and-`readOnlyPermissions`-properties-deprecated)
-   [DirtyDocument events and property](#DirtyDocument-events-and-property)
-   [Removed `createDocumentService` and `createDocumentService2` from r11s driver](#Removed-`createDocumentService`-and-`createDocumentService2`-from-r11s-driver)

### Removed-some-api-implementations-from-odsp-driver

Removed `authorizedFetchWithRetry`, `AuthorizedRequestTokenPolicy`, `AuthorizedFetchProps`, `asyncWithCache`, `asyncWithRetry`,
`fetchWithRetry` implementation from odspdriver.

### get-tinylicious-container and get-session-storage-container moved

The functionality from the packages `@fluidframework/get-tinylicious-container` and `@fluidframework/get-session-storage-container` has been moved to the package `@fluid-experimental/get-container`.

### Moved parseAuthErrorClaims from @fluidframework/odsp-driver to @fluidframework/odsp-doclib-utils

Moved `parseAuthErrorClaims` from `@fluidframework/odsp-driver` to `@fluidframework/odsp-doclib-utils`

### Refactored token fetcher types in odsp-driver

Streamlined interfaces and types used to facilitate access tokens needed by odsp-driver to call ODSP implementation of Fluid services.
Added support for passing siteUrl when fetching token that is used to establish co-authoring session for Fluid content stored in ODSP file which is hosted in external tenant. This token is used by ODSP ordering service implementation (aka ODSP Push service).

### DeltaManager `readonly` and `readOnlyPermissions` properties deprecated

`DeltaManager.readonly`/`Container.readonly` and `DeltaManager.readOnlyPermissions`/`Container.readOnlyPermissions` have been deprecated. Please use `DeltaManager.readOnlyInfo`/`Container.readOnlyInfo` instead, which exposes the same information.

### DirtyDocument events and property

The following 3 names have been deprecated - please use new names:
"dirtyDocument" event -> "dirty" event
"savedDocument" event -> "saved" event
isDocumentDirty property -> isDirty property

### Removed `createDocumentService` and `createDocumentService2` from r11s driver

Removed the deprecated methods `createDocumentService` and `createDocumentService2`. Please use `DocumentServiceFactory.createDocumentService` instead.

## 0.34 Breaking changes

-   [Aqueduct writeBlob() and BlobHandle implementation removed](#Aqueduct-writeBlob-and-BlobHandle-implementation-removed)
-   [Connected events raised on registration](#Connected-events-raised-on-registration)

### Aqueduct writeBlob() and BlobHandle implementation removed

`writeBlob()` and `BlobHandle` have been removed from aqueduct. Please use `FluidDataStoreRuntime.uploadBlob()` or `ContainerRuntime.uploadBlob()` instead.

### Connected events raised on registration

Connected / disconnected listeners are called on registration.
Please see [Connectivity events](packages/loader/container-loader/README.md#Connectivity-events) section of Loader readme.md for more details

## 0.33 Breaking changes

-   [Normalizing enum ContainerErrorType](#normalizing-enum-containererrortype)
-   [Map and Directory typing changes from enabling strictNullCheck](#map-and-directory-typing-changes-from-enabling-strictNullCheck)
-   [MergeTree's ReferencePosition.getTileLabels and ReferencePosition.getRangeLabels() return undefined if it doesn't exist](#mergetree-referenceposition-gettilelabels-getrangelabels-changes)
-   [Containers from Loader.request() are now cached by default](<#Containers-from-Loader.request()-are-now-cached-by-default>)

### Normalizing enum ContainerErrorType

In an effort to clarify error categorization, a name and value in this enumeration were changed.

### Map and Directory typing changes from enabling strictNullCheck

Typescript compile options `strictNullCheck` is enabled for the `@fluidframework/map` package. Some of the API signature is updated to include possibility of `undefined` and `null`, which can cause new typescript compile error when upgrading. Existing code may need to update to handle the possiblity of `undefined` or `null.

### MergeTree ReferencePosition getTileLabels getRangeLabels changes

This includes LocalReference and Marker. getTileLabels and getRangeLabels methods will return undefined instead of creating an empty if the properties for tile labels and range labels is not set.

### Containers from Loader.request() are now cached by default

Some loader request header options that previously prevented caching (`pause: true` and `reconnect: false`) no longer do. Callers must now explicitly spcify `cache: false` in the request header to prevent caching of the returned container. Containers are evicted from the cache in their `closed` event, and closed containers that are requested are not cached.

## 0.32 Breaking changes

-   [Node version 12.17 required](#Node-version-update)
-   [getAttachSnapshot removed IFluidDataStoreChannel](#getAttachSnapshot-removed-from-IFluidDataStoreChannel)
-   [resolveDataStore replaced](#resolveDataStore-replaced)

### Node version updated to 12.17

Due to changes in server packages and introduction of AsyncLocalStorage module which requires Node version 12.17 or above, you will need to update Node version to 12.17 or above.

### getAttachSnapshot removed from IFluidDataStoreChannel

`getAttachSnapshot()` has been removed from `IFluidDataStoreChannel`. It is replaced by `getAttachSummary()`.

### resolveDataStore replaced

The resolveDataStore method manually exported by the ODSP resolver has been replaced with checkUrl() from the same package.

## 0.30 Breaking Changes

-   [Branching removed](#Branching-removed)
-   [removeAllEntriesForDocId api name and signature change](#removeAllEntriesForDocId-api-name-and-signature-change)
-   [snapshot removed from IChannel and ISharedObject](#snapshot-removed-from-IChannel-and-ISharedObject)

### Branching removed

The branching feature has been removed. This includes all related members, methods, etc. such as `parentBranch`, `branchId`, `branch()`, etc.

### removeAllEntriesForDocId api name and signature change

`removeAllEntriesForDocId` api renamed to `removeEntries`. Now it takes `IFileEntry` as argument instead of just docId.

### snapshot removed from IChannel and ISharedObject

`snapshot` has been removed from `IChannel` and `ISharedObject`. It is replaced by `summarize` which should be used to get a summary of the channel / shared object.

## 0.29 Breaking Changes

-   [OdspDriverUrlResolver2 renamed to OdspDriverUrlResolverForShareLink](#OdspDriverUrlResolver2-renamed-to-OdspDriverUrlResolverForShareLink)
-   [removeAllEntriesForDocId api in host storage changed](#removeAllEntriesForDocId-api-in-host-storage-changed)
-   [IContainerRuntimeBase.IProvideFluidDataStoreRegistry](#IContainerRuntimeBase.IProvideFluidDataStoreRegistry)
-   [\_createDataStoreWithProps returns IFluidRouter](#_createDataStoreWithProps-returns-IFluidRouter)
-   [FluidDataStoreRuntime.registerRequestHandler deprecated](#FluidDataStoreRuntime.registerRequestHandler-deprecated)
-   [snapshot removed from IFluidDataStoreRuntime](#snapshot-removed-from-IFluidDataStoreRuntime)
-   [getAttachSnapshot deprecated in IFluidDataStoreChannel](#getAttachSnapshot-deprecated-in-IFluidDataStoreChannel)

### OdspDriverUrlResolver2 renamed to OdspDriverUrlResolverForShareLink

`OdspDriverUrlResolver2` renamed to `OdspDriverUrlResolverForShareLink`

### removeAllEntriesForDocId api in host storage changed

`removeAllEntriesForDocId` api in host storage is now an async api.

### IContainerRuntimeBase.IProvideFluidDataStoreRegistry

`IProvideFluidDataStoreRegistry` implementation moved from IContainerRuntimeBase to IContainerRuntime. Data stores and objects should not have access to global state in container.
`IProvideFluidDataStoreRegistry` is removed from IFluidDataStoreChannel - it has not been implemented there for a while (it moved to context).

### \_createDataStoreWithProps returns IFluidRouter

`IContainerRuntimeBase._createDataStoreWithProps` returns IFluidRouter instead of IFluidDataStoreChannel. This is done to be consistent with other APIs create data stores, and ensure we do not return internal interfaces. This likely to expose areas where IFluidDataStoreChannel.bindToContext() was called manually on data store. Such usage should be re-evaluate - lifetime management should be left up to runtime, storage of any handle form data store in attached DDS will result in automatic attachment of data store (and all of its objects) to container. If absolutely needed, and only for staging, casting can be done to implement old behavior.

### FluidDataStoreRuntime.registerRequestHandler deprecated

Please use mixinRequestHandler() as a way to create custom data store runtime factory/object and append request handling to existing implementation.

### snapshot removed from IFluidDataStoreRuntime

`snapshot` has been removed from `IFluidDataStoreRuntime`.

### getAttachSnapshot deprecated in IFluidDataStoreChannel

`getAttachSnapshot()` has been deprecated in `IFluidDataStoreChannel`. It is replaced by `getAttachSummary()`.

## 0.28 Breaking Changes

-   [FileName should contain extension for ODSP driver create new path](#FileName-should-contain-extension-for-ODSP-driver-create-new-path)
-   [ODSP Driver IPersistedCache changes](#ODSP-Driver-IPersistedCache-Changes)
-   [IFluidPackage Changes](#IFluidPackage-Changes)
-   [DataObject changes](#DataObject-changes)
-   [RequestParser](#RequestParser)
-   [IFluidLodable.url is removed](#IFluidLodable.url-is-removed)
-   [Loader Constructor Changes](#Loader-Constructor-Changes)
-   [Moving DriverHeader and merge with CreateNewHeader](#moving-driverheader-and-merge-with-createnewheader)
-   [ODSP status codes moved from odsp-driver to odsp-doclib-utils](#ODSP-status-codes-moved-modules-from-odsp-driver-to-odsp-doclib-utils)

### FileName should contain extension for ODSP driver create new path

Now the ODSP driver expects file extension in the file name while creating a new detached container.

### ODSP Driver IPersistedCache-Changes

Added api `removeAllEntriesForDocId` which allows removal of all entries for a given document id. Also the schema for entries stored inside odsp `IPersistedCache` has changed.
It now stores/expect values as `IPersistedCacheValueWithEpoch`. So host needs to clear its cached entries in this version.

### IFluidPackage Changes

-   Moving IFluidPackage and IFluidCodeDetails from "@fluidframework/container-definitions" to '@fluidframework/core-interfaces'
-   Remove npm specific IPackage interface
-   Simplify the IFluidPackage by removing browser and npm specific properties
-   Add new interface IFluidBrowserPackage, and isFluidBrowserPackage which defines browser specific properties
-   Added resolveFluidPackageEnvironment helper for resolving a package environment

### DataObject changes

DataObject are now always created when Data Store is created. Full initialization for existing objects (in file) continues to happen to be on demand, i.e. when request() is processed. Full DataObject initialization does happen for newly created (detached) DataObjects.
The impact of that change is that all changed objects would get loaded by summarizer container, but would not get initialized. Before this change, summarizer would not be loading any DataObjects.
This change

1. Ensures that initial summary generated for when data store attaches to container has fully initialized object, with all DDSes created. Before this change this initial snapshot was empty in most cases.
2. Allows DataObjects to modify FluidDataStoreRuntime behavior before it gets registered and used by the rest of the system, including setting various hooks.

But it also puts more constraints on DataObject - its constructor should be light and not do any expensive work (all such work should be done in corresponding initialize methods), or access any data store runtime functionality that requires fully initialized runtime (like loading DDSes will not work in this state)

### RequestParser

RequestParser's ctor is made protected. Please replace this code

```
    const a = new RequestParser(request);
```

with this one:

```
    const a = RequestParser.create(request);
```

### IFluidLodable.url is removed

`url` property is removed. If you need a path to an object (in a container), you can use IFluidLoadable.handle.absolutePath instead.

### Loader Constructor Changes

The loader constructor has changed to now take a props object, rather than a series of paramaters. This should make it easier to construct loaders as the optional services can be easily excluded.

Before:

```typescript
const loader = new Loader(
    urlResolver,
    documentServiceFactory,
    codeLoader,
    { blockUpdateMarkers: true },
    {},
    new Map()
);
```

After:

```typescript
const loader = new Loader({
    urlResolver,
    documentServiceFactory,
    codeLoader,
});
```

if for some reason this change causes you problems, we've added a deprecated `Loader._create` method that has the same parameters as the previous constructor which can be used in the interim.

### Moving DriverHeader and merge with CreateNewHeader

Compile time only API breaking change between runtime and driver. Only impacts driver implementer.
No back-compat or mix version impact.

DriverHeader is a driver concept, so move from core-interface to driver-definitions. CreateNewHeader is also a kind of driver header, merged it into DriverHeader.

### ODSP status codes moved modules from odsp-driver to odsp-doclib-utils

Error/status codes like `offlineFetchFailureStatusCode` which used to be imported like `import { offlineFetchFailureStatusCode } from '@fluidframework/@odsp-driver';` have been moved to `odspErrorUtils.ts` in `odsp-doclib-utils`.

## 0.27 Breaking Changes

-   [Local Web Host Removed](#Local-Web-Host-Removed)

### Local Web Host Removed

Local Web host is removed. Users who are using the local web host can use examples/utils/get-session-storage-container which provides the same functionality with the detached container flow.

## 0.25 Breaking Changes

-   [External Component Loader and IComponentDefaultFactoryName removed](#External-Component-Loader-and-IComponentDefaultFactoryName-removed)
-   [MockFluidDataStoreRuntime api rename](#MockFluidDataStoreRuntime-api-rename)
-   [Local Web Host API change](#Local-Web-Host-API-change)
-   [Container runtime event changes](#Container-runtime-event-changes)
-   [Component is removed from telemetry event names](#Component-is-removed-from-telemetry-event-names)
-   [IComponentContextLegacy is removed](#IComponentContextLegacy-is-removed)
-   [~~IContainerRuntimeBase.\_createDataStoreWithProps() is removed~~](#IContainerRuntimeBase._createDataStoreWithProps-is-removed)
-   [\_createDataStore() APIs are removed](#_createDataStore-APIs-are-removed)
-   [createDataStoreWithRealizationFn() APIs are removed](<#createDataStoreWithRealizationFn()-APIs-are-removed>)
-   [getDataStore() APIs is removed](<#getDataStore()-APIs-is-removed>)
-   [Package Renames](#package-renames)
-   [IComponent and IComponent Interfaces Removed](#IComponent-and-IComponent-Interfaces-Removed)
-   [@fluidframework/odsp-utils - Minor renames and signature changes](#odsp-utils-Changes)
-   [LastEditedTrackerComponent renamed to LastEditedTrackerDataObject](#lasteditedtrackercomponent-renamed)
-   [ComponentProvider renamed to FluidObjectProvider in @fluidframework/synthesize](#componentProvider-renamed-to-fluidobjectPpovider)

### External Component Loader and IComponentDefaultFactoryName removed

The @fluidframework/external-component-loader package has been removed from the repo. In addition to this, the IFluidExportDefaultFactoryName and the corresponding IProvideFluidExportDefaultFactoryName interfaces have also been dropped.

### MockFluidDataStoreRuntime api rename

Runtime Test Utils's MockFluidDataStoreRuntime now has "requestDataStore" instead of "requestComponent"

### Local Web Host API change

The renderDefaultComponent function has been updated to be renderDefaultFluidObject

### Container runtime event changes

Container runtime now emits the event "fluidDataStoreInstantiated" instead of "componentInstantiated"

### Component is removed from telemetry event names

The following telemetry event names have been updated to drop references to the term component:

ComponentRuntimeDisposeError -> ChannelDisposeError
ComponentContextDisposeError -> FluidDataStoreContextDisposeError
SignalComponentNotFound -> SignalFluidDataStoreNotFound

### IComponentContextLegacy is removed

Deprecated in 0.18, removed.

### IContainerRuntimeBase.\_createDataStoreWithProps is removed

**Note: This change has been reverted for 0.25 and will be pushed to a later release.**

`IContainerRuntimeBase._createDataStoreWithProps()` has been removed. Please use `IContainerRuntimeBase.createDataStore()` (returns IFluidRouter).
If you need to pass props to data store, either use request() route to pass initial props directly, or to query Fluid object to interact with it (pass props / call methods to configure object).

### \_createDataStore APIs are removed

`IFluidDataStoreContext._createDataStore()` & `IContainerRuntimeBase._createDataStore()` are removed
Please switch to using one of the following APIs:

1. `IContainerRuntime.createRootDataStore()` - data store created that way is automatically bound to container. It will immediately be visible to remote clients (when/if container is attached). Such data stores are never garbage collected. Note that this API is on `IContainerRuntime` interface, which is not directly accessible to data stores. The intention is that only container owners are creating roots.
2. `IContainerRuntimeBase.createDataStore()` - creates data store that is not bound to container. In order for this store to be bound to container (and thus be observable on remote clients), ensure that handle to it (or any of its objects / DDS) is stored into any other DDS that is already bound to container. In other words, newly created data store has to be reachable (there has to be a path) from some root data store in container. If, in future, such data store becomes unreachable from one of the roots, it will be garbage collected (implementation pending).

### createDataStoreWithRealizationFn() APIs are removed

Removed from IFluidDataStoreContext & IContainerRuntime.
Consider using (Pure)DataObject(Factory) for your objects - they support passing initial args.
Otherwise consider implementing similar flow of exposing interface from your Fluid object that is used to initialize object after creation.

## getDataStore() APIs is removed

IContainerRuntime.getDataStore() is removed. Only IContainerRuntime.getRootDataStore() is available to retrieve root data stores.
For couple versions we will allow retrieving non-root data stores using this API, but this functionality is temporary and will be removed soon.
You can use handleFromLegacyUri() for creating handles from container-internal URIs (i.e., in format `/${dataStoreId}`) and resolving those containers to get to non-root data stores. Please note that this functionality is strictly added for legacy files! In future, not using handles to refer to content (and storing handles in DDSes) will result in such data stores not being reachable from roots, and thus garbage collected (deleted) from file.

### Package Renames

As a follow up to the changes in 0.24 we are updating a number of package names

-   `@fluidframework/component-core-interfaces` is renamed to `@fluidframework/core-interfaces`
-   `@fluidframework/component-runtime-definitions` is renamed to `@fluidframework/datastore-definitions`
-   `@fluidframework/component-runtime` is renamed to `@fluidframework/datastore`
-   `@fluidframework/webpack-component-loader` is renamed to `@fluidframework/webpack-fluid-loader`

### IComponent and IComponent Interfaces Removed

In 0.24 IComponent and IComponent interfaces were deprecated, they are being removed in this build. Please move to IFluidObject and IFluidObject interfaces.

### odsp-utils Changes

To support additional authentication scenarios, the signature and/or name of a few auth-related functions was modified.

### LastEditedTrackerComponent renamed

It is renamed to LastEditedTrackerDataObject

### ComponentProvider renamed to FluidObjectProvider

In the package @fluidframework/synthesize, these types are renamed:

ComponentKey -> FluidObjectKey
ComponentSymbolProvider -> FluidObjectProvider
AsyncRequiredcomponentProvider -> AsyncRequiredFluidObjectProvider
AsyncOptionalComponentProvider -> AsyncOptionalFluidObjectProvider
AsyncComponentProvider -> AsyncFluidObjectProvider
NonNullableComponent -> NonNullableFluidObject

## 0.24 Breaking Changes

This release only contains renames. There are no functional changes in this release. You should ensure you have integrated and validated up to release 0.23 before integrating this release.

This is a followup to the forward compat added in release 0.22: [Forward Compat For Loader IComponent Interfaces](#Forward-Compat-For-Loader-IComponent-Interfaces)

You should ensure all container and components hosts are running at least 0.22 before integrating this release.

The below json describes all the renames done in this release. If you have a large typescript code base, we have automation that may help. Please contact us if that is the case.

All renames are 1-1, and global case senstive and whole word find replace for all should be safe. For IComponent Interfaces, both the type and property name were re-named.

```json
{
    "dataStore": {
        "types": {
            "IComponentRuntimeChannel": "IFluidDataStoreChannel",
            "IComponentAttributes": "IFluidDataStoretAttributes",

            "IComponentContext": "IFluidDataStoreContext",
            "ComponentContext": "FluidDataStoreContext",
            "LocalComponentContext": "LocalFluidDataStoreContext",
            "RemotedComponentContext": "RemotedFluidDataStoreContext ",

            "IComponentRuntime": "IFluidDataStoreRuntime",
            "ComponentRuntime": "FluidDataStoreRuntime",
            "MockComponentRuntime": "MockFluidDataStoreRuntime"
        },
        "methods": {
            "createComponent": "_createDataStore",
            "createComponentContext": "createDataStoreContext",
            "createComponentWithProps": "createDataStoreWithProps",
            "_createComponentWithProps": "_createDataStoreWithProps",
            "createComponentWithRealizationFn": "createDataStoreWithRealizationFn",
            "getComponentRuntime": "getDataStore",
            "notifyComponentInstantiated": "notifyDataStoreInstantiated"
        }
    },

    "aquaduct": {
        "IComponentInterfaces": {
            "IProvideComponentDefaultFactoryName": "IProvideFluidExportDefaultFactoryName",
            "IComponentDefaultFactoryName": "IFluidExportDefaultFactoryName"
        },
        "types": {
            "SharedComponentFactory": "PureDataObjectFactory",
            "SharedComponent": "PureDataObject",

            "PrimedComponentFactory": "DataObjectFactory",
            "PrimedComponent": "DataObject",

            "ContainerRuntimeFactoryWithDefaultComponent": "ContainerRuntimeFactoryWithDefaultDataStore",

            "defaultComponentRuntimeRequestHandler": "defaultRouteRequestHandler"
        },
        "methods": {
            "getComponent": "requestFluidObject",
            "asComponent": "asFluidObject",
            "createAndAttachComponent": "createAndAttachDataStore",
            "getComponentFromDirectory": "getFluidObjectFromDirectory",
            "getComponent_UNSAFE": "requestFluidObject_UNSAFE",
            "componentInitializingFirstTime": "initializingFirstTime",
            "componentInitializingFromExisting": "initializingFromExisting",
            "componentHasInitialized": "hasInitialized"
        }
    },

    "fluidObject": {
        "IComponentInterfaces": {
            "IProvideComponentRouter": "IProvideFluidRouter",
            "IComponentRouter": "IFluidRouter",

            "IProvideComponentLoadable": "IProvideFluidLoadable",
            "IComponentLoadable": "IFluidLoadable",

            "IProvideComponentHandle": "IProvideFluidHandle",
            "IComponentHandle": "IFluidHandle",

            "IProvideComponentHandleContext": "IProvideFluidHandleContext",
            "IComponentHandleContext": "IFluidHandleContext",

            "IProvideComponentSerializer": "IProvideFluidSerializer",
            "IComponentSerializer": "IFluidSerializer",

            "IProvideComponentRunnable": "IProvideFluidRunnable",
            "IComponentRunnable": "IFluidRunnable",

            "IProvideComponentConfiguration": "IProvideFluidConfiguration",
            "IComponentConfiguration": "IFluidConfiguration",

            "IProvideComponentHTMLView": "IProvideFluidHTMLView",
            "IComponentHTMLView": "IFluidHTMLView",
            "IComponentHTMLOptions": "IFluidHTMLOptions",

            "IProvideComponentMountableView": "IProvideFluidMountableView",
            "IComponentMountableViewClass": "IFluidMountableViewClass",
            "IComponentMountableView": "IFluidMountableView",

            "IProvideComponentLastEditedTracker": "IProvideFluidLastEditedTracker",
            "IComponentLastEditedTracker": "IFluidLastEditedTracker",

            "IProvideComponentRegistry": "IProvideFluidDataStoreRegistry",
            "IComponentRegistry": "IFluidDataStoreRegistry",

            "IProvideComponentFactory": "IProvideFluidDataStoreFactory",
            "IComponentFactory": "IFluidDataStoreFactory",

            "IProvideComponentCollection": "IProvideFluidObjectCollection",
            "IComponentCollection": "IFluidObjectCollection",

            "IProvideComponentDependencySynthesizer": "IProvideFluidDependencySynthesizer",
            "IComponentDependencySynthesizer": "IFluidDependencySynthesizer",

            "IProvideComponentTokenProvider": "IProvideFluidTokenProvider",
            "IComponentTokenProvider": "IFluidTokenProvider"
        },
        "types": {
            "IComponent": "IFluidObject",
            "fluid/component": "fluid/object",

            "SharedObjectComponentHandle": "SharedObjectHandle",
            "RemoteComponentHandle": "RemoteFluidObjectHandle",
            "ComponentHandle": "FluidObjectHandle",
            "ComponentSerializer": "FluidSerializer",

            "ComponentHandleContext": "FluidHandleContext",

            "ComponentRegistryEntry": "FluidDataStoreRegistryEntry",
            "NamedComponentRegistryEntry": "NamedFluidDataStoreRegistryEntry",
            "NamedComponentRegistryEntries": "NamedFluidDataStoreRegistryEntries",
            "ComponentRegistry": "FluidDataStoreRegistry",
            "ContainerRuntimeComponentRegistry": "ContainerRuntimeDataStoreRegistry"
        },
        "methods": {
            "instantiateComponent": "instantiateDataStore"
        }
    }
}
```

## 0.23 Breaking Changes

-   [Removed `collaborating` event on IComponentRuntime](#Removed-`collaborating`-event-on-IComponentRuntime)
-   [ISharedObjectFactory rename](#ISharedObjectFactory)
-   [LocalSessionStorageDbFactory moved to @fluidframework/local-driver](LocalSessionStorageDbFactory-moved-to-@fluidframework/local-driver)

### Removed `collaborating` event on IComponentRuntime

Component Runtime no longer fires the collaborating event on attaching. Now it fires `attaching` event.

### ISharedObjectFactory

`ISharedObjectFactory` renamed to `IChannelFactory` and moved from `@fluidframework/shared-object-base` to `@fluidframework/datastore-definitions`

### LocalSessionStorageDbFactory moved to @fluidframework/local-driver

Previously, `LocalSessionStorageDbFactory` was part of the `@fluidframework/webpack-component-loader` package. It has been moved to the `@fluidframework/local-driver` package.

## 0.22 Breaking Changes

-   [Deprecated `path` from `IComponentHandleContext`](#Deprecated-`path`-from-`IComponentHandleContext`)
-   [Dynamically loaded components compiled against older versions of runtime](#Dynamically-loaded-components)
-   [ContainerRuntime.load Request Handler Changes](#ContainerRuntime.load-Request-Handler-Changes)
-   [IComponentHTMLVisual removed](#IComponentHTMLVisual-removed)
-   [IComponentReactViewable deprecated](#IComponentReactViewable-deprecated)
-   [Forward Compat For Loader IComponent Interfaces](#Forward-Compat-For-Loader-IComponent-Interfaces)
-   [Add Undefined to getAbsoluteUrl return type](#Add-Undefined-to-getAbsoluteUrl-return-type)
-   [Renamed TestDeltaStorageService, TestDocumentDeltaConnection, TestDocumentService, TestDocumentServiceFactory and TestResolver](#Renamed-TestDeltaStorageService,-TestDocumentDeltaConnection,-TestDocumentService,-TestDocumentServiceFactory-and-TestResolver)
-   [DocumentDeltaEventManager has been renamed and moved to "@fluidframework/test-utils"](#DocumentDeltaEventManager-has-been-renamed-and-moved-to-"@fluidframework/test-utils")
-   [`isAttached` replaced with `attachState` property](#`isAttached`-replaced-with-`attachState`-property)

### Deprecated `path` from `IComponentHandleContext`

Deprecated the `path` field from the interface `IComponentHandleContext`. This means that `IComponentHandle` will not have this going forward as well.

Added an `absolutePath` field to `IComponentHandleContext` which is the absolute path to reach it from the container runtime.

### Dynamically loaded components

Components that were compiled against Fluid Framework <= 0.19.x releases will fail to load. A bunch of APIs has been deprecated in 0.20 & 0.21 and back compat support is being removed in 0.22. Some of the key APIs are:

-   IComponentRuntime.attach
-   ContainerContext.isAttached
-   ContainerContext.isLocal
    Such components needs to be compiled against >= 0.21 runtime and can be used in container that is built using >= 0.21 runtime as well.

### ContainerRuntime.load Request Handler Changes

ContainerRuntime.load no longer accepts an array of RuntimeRequestHandlers. It has been changed to a single function parameter with a compatible signature:
`requestHandler?: (request: IRequest, runtime: IContainerRuntime) => Promise<IResponse>`

To continue to use RuntimeRequestHandlers you can used the `RuntimeRequestHandlerBuilder` in the package `@fluidframework/request-handler`

example:

```typescript
const builder = new RuntimeRequestHandlerBuilder();
builder.pushHandler(...this.requestHandlers);
builder.pushHandler(defaultRouteRequestHandler("defaultComponent"));
builder.pushHandler(innerRequestHandler());

const runtime = await ContainerRuntime.load(
    context,
    this.registryEntries,
    async (req, rt) => builder.handleRequest(req, rt),
    undefined,
    scope
);
```

Additionally the class `RequestParser` has been moved to the `@fluidframework/runtime-utils` package

This will allow consumers of our ContainerRuntime to substitute other routing frameworks more easily.

### IComponentHTMLVisual removed

The `IComponentHTMLVisual` interface was deprecated in 0.21, and is now removed in 0.22. To support multiview scenarios, consider split view/model patterns like those demonstrated in the multiview sample.

### IComponentReactViewable deprecated

The `IComponentReactViewable` interface is deprecated and will be removed in an upcoming release. For multiview scenarios, instead use a pattern like the one demonstrated in the sample in /components/experimental/multiview. This sample demonstrates how to create multiple views for a component.

### Forward Compat For Loader IComponent Interfaces

As part of the Fluid Data Library (FDL) and Fluid Component Library (FCL) split we will be renaming a significant number of out interfaces. Some of these interfaces are used across the loader -> runtime boundary. For these interfaces we have introduced the newly renamed interfaces in this release. This will allow Host's to implment forward compatbitiy for these interfaces, so they are not broken when the implementations themselves are renamed.

-   `IComponentLastEditedTracker` will become `IFluidLastEditedTracker`
-   `IComponentHTMLView` will become `IFluidHTMLView`
-   `IComponentMountableViewClass` will become `IFluidMountableViewClass`
-   `IComponentLoadable` will become `IFluidLoadable`
-   `IComponentRunnable` will become `IFluidRunnable`
-   `IComponentConfiguration` will become `IFluidConfiguration`
-   `IComponentRouter` will become `IFluidRouter`
-   `IComponentHandleContext` will become `IFluidHandleContext`
-   `IComponentHandle` will become `IFluidHandle`
-   `IComponentSerializer `will become `IFluidSerializer`
-   `IComponentTokenProvider` will become `IFluidTokenProvider`

`IComponent` will also become `IFluidObject`, and the mime type for for requests will change from `fluid/component` to `fluid/object`

To ensure forward compatability when accessing the above interfaces outside the context of a container e.g. from the host, you should use the nullish coalesing operator (??).

For example

```typescript
        if (response.status !== 200 ||
            !(
                response.mimeType === "fluid/component" ||
                response.mimeType === "fluid/object"
            )) {
            return undefined;
        }

        const fluidObject = response.value as IComponent & IFluidObject;
        return fluidObject.IComponentHTMLView ?? fluidObject.IFluidHTMLView.

```

### Add Undefined to getAbsoluteUrl return type

getAbsoluteUrl on the container runtime and component context now returns `string | undefined`. `undefined` will be returned if the container or component is not attached. You can determine if a component is attached and get its url with the below snippit:

```typescript
import { waitForAttach } from "@fluidframework/aqueduct";


protected async hasInitialized() {
        waitForAttach(this.runtime)
            .then(async () => {
                const url = await this.context.getAbsoluteUrl(this.url);
                this._absoluteUrl = url;
                this.emit("stateChanged");
            })
            .catch(console.error);
}
```

### Renamed TestDeltaStorageService, TestDocumentDeltaConnection, TestDocumentService, TestDocumentServiceFactory and TestResolver

Renamed the following in "@fluidframework/local-driver" since these are used beyond testing:

-   `TestDeltaStorageService` -> `LocalDeltaStorageService`
-   `TestDocumentDeltaConnection` -> `LocalDocumentDeltaConnection`
-   `TestDocumentService` -> `LocalDocumentService`
-   `TestDocumentServiceFactory` -> `LocalDocumentServiceFactory`
-   `TestResolver` -> `LocalResolver`

### DocumentDeltaEventManager has been renamed and moved to "@fluidframework/test-utils"

`DocumentDeltaEventManager` has moved to "@fluidframework/test-utils" and renamed to `OpProcessingController`.

The `registerDocuments` method has been renamed to `addDeltaManagers` and should be called with a list of delta managers. Similarly, all the other methods have been updated to be called with delta managers.

So, the usage has now changed to pass in the deltaManager from the object that was passed earlier. For example:

```typescript
// Old usage
containerDeltaEventManager = new DocumentDeltaEventManager(
    deltaConnectionServer
);
containerDeltaEventManager.registerDocuments(
    component1.runtime,
    component2.runtime
);

// New usage
opProcessingController = new OpProcessingController(deltaConnectionServer);
opProcessingController.addDeltaManagers(
    component1.runtime.deltaManager,
    component2.runtime.deltaManager
);
```

### `isAttached` replaced with `attachState` property

`isAttached` is replaced with `attachState` property on `IContainerContext`, `IContainerRuntime` and `IComponentContext`.
`isAttached` returned true when the entity was either attaching or attached to the storage.
So if `attachState` is `AttachState.Attaching` or `AttachState.Attached` then `isAttached` would have returned true.
Attaching is introduced in regards to Detached container where there is a time where state is neither AttachState.Detached nor AttachState.Attached.

## 0.21 Breaking Changes

-   [Removed `@fluidframework/local-test-utils`](#removed-`@fluidframework/local-test-utils`)
-   [IComponentHTMLVisual deprecated](#IComponentHTMLVisual-deprecated)
-   [createValueType removed from SharedMap and SharedDirectory](#createValueType-removed-from-SharedMap-and-SharedDirectory)
-   [Sequence snapshot format change](#Sequence-snapshot-format-change)
-   [isLocal api removed](#isLocal-api-removed)
-   [register/attach api renames on handles, components and dds](#register/attach-api-rename-on-handles,-components-and-dds)
-   [Error handling changes](#Error-handling-changes)
-   [ITelemetryBaseLogger.supportsTags deleted](#ITelemetryBaseLogger.supportstags-deleted)

### Removed `@fluidframework/local-test-utils`

Removed this package so classes like `TestHost` are no longer supported. Please contact us if there were dependencies on this or if any assistance in required to get rid of it.

### IComponentHTMLVisual deprecated

The `IComponentHTMLVisual` interface is deprecated and will be removed in an upcoming release. For multiview scenarios, instead use a pattern like the one demonstrated in the sample in /components/experimental/multiview. This sample demonstrates how to create multiple views for a component.

### createValueType removed from SharedMap and SharedDirectory

The `createValueType()` method on `SharedMap` and `SharedDirectory` was deprecated in 0.20, and is now removed in 0.21. If `Counter` functionality is required, the `@fluidframework/counter` DDS can be used for counter functionality.

### isLocal api removed

isLocal api is removed from the repo. It is now replaced with isAttached which tells that the entity is attached or getting attached to storage. So its meaning is opposite to isLocal.

### register/attach api renames on handles, components and dds

Register on dds and attach on data store runtime is renamed to bindToContext(). attach on handles is renamed to attachGraph().

### Error handling changes

ErrorType enum has been broken into 3 distinct enums / layers:

1. [ContainerErrorType](./packages/loader/container-definitions/src/error.ts) - errors & warnings raised at loader level
2. [OdspErrorType](./packages/drivers/odsp-driver/src/odspError.ts) and [R11sErrorType](./packages/drivers/routerlicious-driver/src/documentDeltaConnection.ts) - errors raised by ODSP and R11S drivers.
3. Runtime errors, like `"summarizingError"`, `"dataCorruptionError"`. This class of errors it not pre-determined and depends on type of container loaded.

[ICriticalContainerError.errorType](./packages/loader/container-definitions/src/error.ts) is now a string, not enum, as loader has no visibility into full set of errors that can be potentially raised. Hosting application may package different drivers and open different types of containers, thus making errors list raised at container level dynamic.

### Sequence snapshot format change

Due to a change in the sequence's snapshot format clients running a version less than 0.19 will not be able to load snapshots generated in 0.21. This will affect all sequence types includes shared string, and sparse matrix. If you need to support pre-0.19 clients please contact us for mitigations.

### ITelemetryBaseLogger.supportsTags deleted

Proper support for tagged events will be assumed going forward. Only at the loader-runtime boundary do we retain
a concession for backwards compatibility, but that's done outside of this interface.

## 0.20 Breaking Changes

-   [Value types deprecated on SharedMap and SharedDirectory](#Value-types-deprecated-on-sharedmap-and-shareddirectory)
-   [rename @fluidframework/aqueduct-react to @fluidframework/react-inputs](#rename-@fluidframework/aqueduct-react-to-@fluidframework/react-inputs)

### Value types deprecated on SharedMap and SharedDirectory

The `Counter` value type and `createValueType()` method on `SharedMap` and `SharedDirectory` are now deprecated and will be removed in an upcoming release. Instead, the `@fluidframework/counter` DDS can be used for counter functionality.

### rename @fluidframework/aqueduct-react to @fluidframework/react-inputs

aqueduct-react is actually just a react library and renamed it to reflect such.

## 0.19 Breaking Changes

-   [Container's "error" event](#Container-Error-Event)
-   [IUrlResolver change from requestUrl to getAbsoluteUrl](#IUrlResolver-change-from-requestUrl-to-getAbsoluteUrl)
-   [Package rename from `@microsoft/fluid-*` to `@fluidframework/*`](#package-rename)

### Package rename

Package with the prefix "@microsoft/fluid-" is renamed to "@fluidframework/" to take advanage a separate namespace for Fluid Framework SDK packages.

### Container Error Event

"error" event is gone. All critical errors are raised on "closed" event via optiona error object.
"warning" event is added to expose warnings. Currently it contains summarizer errors and throttling errors.

### IUrlResolver change from requestUrl to getAbsoluteUrl

As we continue to refine our API around detached containers, and component urls, we've renamed IUrlResolver from requestUrl to getAbsoluteUrl

## 0.18 Breaking Changes

-   [App Id removed as a parameter to OdspDocumentServiceFactory](#App-Id-removed-as-a-parameter-to-OdspDocumentServiceFactory)
-   [ConsensusRegisterCollection now supports storing handles](#ConsensusRegisterCollection-now-supports-storing-handles)
-   [Summarizing errors on parent container](#Summarizing-errors-on-parent-container)
-   [OdspDocumentServiceFactory no longer requires a logger]
    (#OdspDocumentServiceFactory-no-longer-requires-a-logger)

### `App Id` removed as a parameter to OdspDocumentServiceFactory

`@microsoft/fluid-odsp-driver` no longer requires consumers to pass in an app id as an input. Consumers should simply remove this parameter from the OdspDocumentServiceFactory/OdspDocumentServiceFactoryWithCodeSplit constructor.

### ConsensusRegisterCollection now supports storing handles

ConsensusRegisterCollection will properly serialize/deserialize handles added as values.

### Summarizing errors on parent container

The parent container of the summarizing container will now raise "error" events related to summarization problems. These will be of type `ISummarizingError` and will have a description indicating either a problem creating the summarizing container, a problem generating a summary, or a nack or ack wait timeout from the server.

### OdspDocumentServiceFactory no longer requires a logger

The logger will be passed in on createDocumentService or createContainer, no need to pass in one on construction of OdspDocumentServiceFactory.

## 0.17 and earlier Breaking Changes

For older versions' breaking changes, go [here](https://github.com/microsoft/FluidFramework/blob/release/0.17.x/BREAKING.md)<|MERGE_RESOLUTION|>--- conflicted
+++ resolved
@@ -15,7 +15,67 @@
 - Avoid using code formatting in the title (it's fine to use in the body).
 - To explain the benefit of your change, use the [What's New](https://fluidframework.com/docs/updates/v1.0.0/) section on FluidFramework.com.
 
-<<<<<<< HEAD
+# 2.0.0-internal.3.0.0
+
+## 2.0.0-internal.3.0.0 Upcoming changes
+- [Deprecated IPendingFlush](#Deprecated-IPendingFlush)
+
+### Deprecated IPendingFlush
+`IPendingFlush` has been deprecated. Use batch metadata on `IPendingMessage` instead to indicate the end of a batch.
+
+## 2.0.0-internal.3.0.0 Breaking changes
+- [Existing flag is now required in IRuntimeFactory](#existing-parameter-is-now-required-in-iruntimefactory)
+- [Remove iframe-driver](#remove-iframe-driver)
+- [Remove Deprecated Fields from ISummaryRuntimeOptions](#Remove-Deprecated-Fields-from-ISummaryRuntimeOptions)
+- [Op reentry will no longer be supported](#op-reentry-will-no-longer-be-supported)
+- [Remove ISummarizerRuntime batchEnd listener](#Remove-ISummarizerRuntime-batchEnd-listener)
+- [Remove ISummaryBaseConfiguration.summarizerClientElection](#Remove-ISummaryBaseConfigurationsummarizerClientElection)
+### existing parameter is now required in IRuntimeFactory::instantiateRuntime
+The `existing` flag was added as optional in client version 0.44 and has been updated to be expected
+and required in the `IRuntimeFactory.instantiateRuntime` function. This flag is used to determine whether the runtime should
+be created for the first time or from an existing context. Similarly, the `load` function in containerRuntime
+is being deprecated and replaced with `loadRuntime`, in which `existing` is a required parameter.
+
+### Remove iframe-driver
+The iframe-driver package was deprecated in 2.0.0-internal.1.3.0 and has now been removed.
+
+### Remove Deprecated Fields from ISummaryRuntimeOptions
+The following fields are being removed from `ISummaryRuntimeOptions` as they became properties from `ISummaryConfiguration`:
+
+`ISummaryRuntimeOptions.disableSummaries`
+`ISummaryRuntimeOptions.maxOpsSinceLastSummary`
+`ISummaryRuntimeOptions.summarizerClientElection`
+`ISummaryRuntimeOptions.summarizerOptions`
+
+### Op reentry will no longer be supported
+Submitting an op while processing an op will no longer be supported as it can lead to inconsistencies in the document and to DDS change events observing out-of-order changes. An example scenario is changing a DDS inside the handler for the `valueChanged` event of a DDS.
+
+The functionality is currently disabled but it can be enabled using the `IContainerRuntimeOptions.enableOpReentryCheck` property, which will eventually become the default. If the option is enabled, the functionality can be disabled at runtime using the `Fluid.ContainerRuntime.DisableOpReentryCheck` feature gate.
+
+With the feature enabled, If the runtime detects an op which was submitted in this manner, an error will be thrown and the current container will close.
+
+```ts
+sharedMap.on("valueChanged", (changed) => {
+    if (changed.key !== "key2") {
+        sharedMap.set("key2", "2");
+    }
+});
+
+sharedMap.set("key1", "1"); // executing this statement will cause an exception to be thrown
+```
+
+Other clients will not be affected.
+
+**As we are planning to enable this feature by default, we are advising our partners to use the `IContainerRuntimeOptions.enableOpReentryCheck` option to identify existing code using this pattern and to let us know in case the proposed API behavior is problematic.**
+
+### Remove ISummarizerRuntime batchEnd listener
+The `"batchEnd"` listener in `ISummarizerRuntime` has been removed. Please remove all usage and implementations of `ISummarizerRuntime.on("batchEnd", ...)` and `ISummarizerRuntime.removeListener("batchEnd", ...)`.
+If these methods are needed, please refer to the `IContainerRuntimeBase` interface.
+
+### Remove-ISummaryBaseConfigurationsummarizerClientElection
+`ISummaryBaseConfiguration.summarizerClientElection` was deprecated and is now being removed.
+There will be no replacement for this property.'
+
 # 2.0.0-internal.2.2.0
 
 ## 2.0.0-internal.2.2.0 Upcoming changes
@@ -48,68 +108,6 @@
     - "pong": Event deprecated in its entirety.
         - This event has been unused and unsupported for some time.
           No replacement API recommended.
-=======
-# 2.0.0-internal.3.0.0
-
-## 2.0.0-internal.3.0.0 Upcoming changes
-- [Deprecated IPendingFlush](#Deprecated-IPendingFlush)
-
-### Deprecated IPendingFlush
-`IPendingFlush` has been deprecated. Use batch metadata on `IPendingMessage` instead to indicate the end of a batch.
-
-## 2.0.0-internal.3.0.0 Breaking changes
-- [Existing flag is now required in IRuntimeFactory](#existing-parameter-is-now-required-in-iruntimefactory)
-- [Remove iframe-driver](#remove-iframe-driver)
-- [Remove Deprecated Fields from ISummaryRuntimeOptions](#Remove-Deprecated-Fields-from-ISummaryRuntimeOptions)
-- [Op reentry will no longer be supported](#op-reentry-will-no-longer-be-supported)
-- [Remove ISummarizerRuntime batchEnd listener](#Remove-ISummarizerRuntime-batchEnd-listener)
-- [Remove ISummaryBaseConfiguration.summarizerClientElection](#Remove-ISummaryBaseConfigurationsummarizerClientElection)
-### existing parameter is now required in IRuntimeFactory::instantiateRuntime
-The `existing` flag was added as optional in client version 0.44 and has been updated to be expected
-and required in the `IRuntimeFactory.instantiateRuntime` function. This flag is used to determine whether the runtime should
-be created for the first time or from an existing context. Similarly, the `load` function in containerRuntime
-is being deprecated and replaced with `loadRuntime`, in which `existing` is a required parameter.
-
-### Remove iframe-driver
-The iframe-driver package was deprecated in 2.0.0-internal.1.3.0 and has now been removed.
-
-### Remove Deprecated Fields from ISummaryRuntimeOptions
-The following fields are being removed from `ISummaryRuntimeOptions` as they became properties from `ISummaryConfiguration`:
-
-`ISummaryRuntimeOptions.disableSummaries`
-`ISummaryRuntimeOptions.maxOpsSinceLastSummary`
-`ISummaryRuntimeOptions.summarizerClientElection`
-`ISummaryRuntimeOptions.summarizerOptions`
-
-### Op reentry will no longer be supported
-Submitting an op while processing an op will no longer be supported as it can lead to inconsistencies in the document and to DDS change events observing out-of-order changes. An example scenario is changing a DDS inside the handler for the `valueChanged` event of a DDS.
-
-The functionality is currently disabled but it can be enabled using the `IContainerRuntimeOptions.enableOpReentryCheck` property, which will eventually become the default. If the option is enabled, the functionality can be disabled at runtime using the `Fluid.ContainerRuntime.DisableOpReentryCheck` feature gate.
-
-With the feature enabled, If the runtime detects an op which was submitted in this manner, an error will be thrown and the current container will close.
-
-```ts
-sharedMap.on("valueChanged", (changed) => {
-    if (changed.key !== "key2") {
-        sharedMap.set("key2", "2");
-    }
-});
-
-sharedMap.set("key1", "1"); // executing this statement will cause an exception to be thrown
-```
-
-Other clients will not be affected.
-
-**As we are planning to enable this feature by default, we are advising our partners to use the `IContainerRuntimeOptions.enableOpReentryCheck` option to identify existing code using this pattern and to let us know in case the proposed API behavior is problematic.**
-
-### Remove ISummarizerRuntime batchEnd listener
-The `"batchEnd"` listener in `ISummarizerRuntime` has been removed. Please remove all usage and implementations of `ISummarizerRuntime.on("batchEnd", ...)` and `ISummarizerRuntime.removeListener("batchEnd", ...)`.
-If these methods are needed, please refer to the `IContainerRuntimeBase` interface.
-
-### Remove-ISummaryBaseConfigurationsummarizerClientElection
-`ISummaryBaseConfiguration.summarizerClientElection` was deprecated and is now being removed.
-There will be no replacement for this property.'
->>>>>>> 159b7e0b
 
 # 2.0.0-internal.2.1.0
 
