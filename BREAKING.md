# Adding breaking and upcoming change notes

Notes on breaking, upcoming, and otherwise interesting changes go here. They will be reviewed and published along with each release.  Published changelogs may be found on the docs site at fluidframework.com.

For instructions on how to communicate breaking changes please see our docs [here](https://github.com/microsoft/FluidFramework/wiki/Communicating-breaking-changes).

## Writing a change note

It's important to communicate breaking changes to our stakeholders. To write a good change note, use the below guidelines. For more information, check our [wiki](https://github.com/microsoft/FluidFramework/wiki/Communicating-breaking-changes).

- Provide a concise title. It should be clear what the topic of the change is.
- Ensure the affected packages are named or clearly identifiable within the body.
- Provide guidance on how the change should be consumed if applicable, such as by specifying replacement APIs.
- Consider providing code examples as part of guidance for non-trivial changes.
- Avoid using code formatting in the title (it's fine to use in the body).
- To explain the benefit of your change, use the [What's New](https://fluidframework.com/docs/updates/v1.0.0/) section on FluidFramework.com.

# 2.0.0-internal.1.3.0

<<<<<<< HEAD
## 2.0.0-internal.1.3.0 Upcoming changes
- [Add fluidInvalidSchema errorType to DriverErrorType enum](#Add-fluidInvalidSchema-errorType-to-DriverErrorType-enum)
- [iframe-driver removed](#iframe-driver-removed)

### Add fluidInvalidSchema errorType to DriverErrorType enum
Added fluidInvalidSchema errorType in DriverErrorType enum. This error happens when non-fluid file
was mistook as a Fluid file, and is unable to be opened. The innerMostErrorCode will also be "fluidInvalidSchema".
This is not breaking change yet. But if clients do not add handling for this error, their existing version of applications may start receiving this error in the future, and may not handle it correctly.

### iframe-driver removed
The iframe-driver is now deprecated and should not be used, it will be removed in an upcoming release.

# 2.0.0-internal.1.1.0

## 2.0.0-internal.1.1.0 Upcoming changes
=======
## 3.0.0 Upcoming changes
- [Remove `type` field from `ShareLinkInfoType`](#Remove-type-field-from-ShareLinkInfoType)
- [Remove `ShareLinkTypes` interface](#Remove-ShareLinkTypes-interface)
- [Remove `enableShareLinkWithCreate` from `HostStoragePolicy`](#Remove-enableShareLinkWithCreate-from-HostStoragePolicy)
- [Signature from  `ISummarizerInternalsProvider.refreshLatestSummaryAck` interface has changed](#Change-ISummarizerInternalsProvider.refreshLatestSummaryAck-interface)
- [Move `TelemetryNullLogger` and `BaseTelemetryNullLogger` to telemetry-utils package](#Move-`TelemetryNullLogger`-and-`BaseTelemetryNullLogger`-to-telemetry-utils-package)
- [Minor event naming correction on IFluidContainerEvents](#IFluidContainerEvents-event-naming-correction)
>>>>>>> bd49ac31
- [Add assertion that prevents sending op while processing another op](#add-assertion-that-prevents-sending-op-while-processing-another-op)

### Remove `type` field from `ShareLinkInfoType`
This field has been deprecated and will be removed in a future breaking change. You should be able to get the kind of sharing link from `shareLinkInfo.createLink.link` property bag.

### Remove ShareLinkTypes interface
`ShareLinkTypes` interface has been deprecated and will be removed in a future breaking change. Singnature of `createOdspCreateContainerRequest` has been updated to now accept `ISharingLinkKind` property instead.
```diff
    function createOdspCreateContainerRequest(
        siteUrl: string,
        driveId: string,
        filePath: string,
        fileName: string,
-       createShareLinkType?: ShareLinkTypes,
+       createShareLinkType?: ShareLinkTypes | ISharingLinkKind,
    ):
```

### Remove `enableShareLinkWithCreate` from `HostStoragePolicy`
`enableShareLinkWithCreate` feature gate has been deprecated and will be removed in a future breaking change. If you wish to enable creation of a sharing link along with the creation of Fluid file, you will need to provide `createShareLinkType:ISharingLinkKind` input to the `createOdspCreateContainerRequest` function and enable the feature using `enableSingleRequestForShareLinkWithCreate` in `HostStoragePolicy`

### Add assertion that prevents sending op while processing another op
`preventConcurrentOpSend` has been added and enabled by default. This will run an assertion that closes the container if attempting to send an op while processing another op. This is meant to prevent non-deterministic outcomes due to concurrent op processing.

# 2.0.0

### Change-ISummarizerInternalsProvider.refreshLatestSummaryAck-interface
`ISummarizerInternalsProvider.refreshLatestSummaryAck` interface has been updated to now accept `IRefreshSummaryAckOptions` property instead.
```diff
    async refreshLatestSummaryAck(
-       proposalHandle: string | undefined,
-       ackHandle: string,
-       summaryRefSeq: number,
-       summaryLogger: ITelemetryLogger,
+       options: IRefreshSummaryAckOptions,
    ):
```

### Move `TelemetryNullLogger` and `BaseTelemetryNullLogger` to telemetry-utils package
The utility classes `TelemetryNullLogger` and `BaseTelemetryNullLogger` are deprecated in the `@fluidframework/common-utils` package and have been moved to the `@fluidframework/telemetry-utils` package.  Please update your imports to take these from the new location.

### IFluidContainerEvents event naming correction
Renamed **dispose** to **disposed** to better communicate the state and align with currently emitted event.
It's not a breaking change, but worth noting: we are now also exposing optional error (ICriticalContainerError) field with **disposed** event.

## 3.0.0 Breaking changes
- [Remove ISummaryConfigurationHeuristics.idleTime](#Remove-ISummaryConfigurationHeuristicsidleTime)
- [Remove `IContainerRuntime.flush`](#remove-icontainerruntimeflush)
- [Remove `ScheduleManager` and `DeltaScheduler`](#remove-schedulemanager-and-deltascheduler)

### Remove ISummaryConfigurationHeuristics.idleTime
`ISummaryConfigurationHeuristics.idleTime` has been removed. See [#10008](https://github.com/microsoft/FluidFramework/issues/10008)
Please move all usage to the new `minIdleTime` and `maxIdleTime` properties in `ISummaryConfigurationHeuristics`.

### Remove `IContainerRuntime.flush`
`IContainerRuntime.flush` has been removed. If a more manual/ensured flushing process is needed, move all usage to `IContainerRuntimeBase.orderSequentially` if possible.

### Remove `ScheduleManager` and `DeltaScheduler`
`ScheduleManager` and `DeltaScheduler` have been removed from the `@fluidframework/container-runtime` package as they are Fluid internal classes which should not be used.

# 2.0.0

## 2.0.0 Upcoming changes
- [Remove `ConnectionState.Connecting`](#remove-connectionstateconnecting)
- [`IContainerRuntime.flush` is deprecated](#icontainerruntimeflush-is-deprecated)

### Remove `ConnectionState.Connecting`
`ConnectionState.Connecting` will be removed. Migrate all usage to `ConnectionState.CatchingUp`.

### `IContainerRuntime.flush` is deprecated
`IContainerRuntime.flush` is deprecated and will be removed in a future release. If a more manual flushing process is needed, move all usage to `IContainerRuntimeBase.orderSequentially` if possible.

## 2.0.0 Breaking changes
- [Deprecate ISummaryConfigurationHeuristics.idleTime](#Deprecate-ISummaryConfigurationHeuristicsidleTime)
- [LocalReference class and method deprecations removed](#LocalReference-class-and-method-deprecations-removed)
- [IntervalCollection event semantics changed](#IntervalCollection-event-semantics-changed)
- [Remove TelemetryDataTag.PackageData](#Remove-TelemetryDataTagPackageData)
- [Remove ICodeLoader from @fluidframework/container-definitions](#Remove-ICodeLoader-from-@fluidframework/container-definitions)
- [Deprecate ISummaryRuntimeOptions.disableIsolatedChannels](#Deprecate-ISummaryRuntimeOptionsdisableIsolatedChannels)
- [Remove `documentId` field from `MockFluidDataStoreContext`](#Remove-documentId-field-from-MockFluidDataStoreContext)
- [Narrow type of `clientId` field on `MockFluidDataStoreRuntime`](#Narrow-type-of-clientId-field-on-MockFluidDataStoreRuntime)
- [Remove ConnectionState.Connecting](#Remove-ConnectionState.Connecting)
- [Remove ISummaryAuthor and ISummaryCommitter](#Remove-ISummaryAuthor-and-ISummaryCommitter)
- [Remove IFluidDataStoreChannel.
bindToContext and related types](#remove-ifluiddatastorechannelbindtocontext-and-related-types)
- [Remove `aliasing` return value from `AliasResult`](#remove-aliasing-return-value-from-aliasresult)
- [Various return types in `@fluidframework/sequence` have been widened to include `undefined`](#various-return-types-in-fluidframeworksequence-have-been-widened-to-include-undefined)
- [MergeTree class no longer exported](#MergeTree-class-no-longer-exported)
- [Marker.toString simplified](#markertostring-simplified)
- [Remove `IContainerRuntimeBase.setFlushMode`](#remove-icontainerruntimebasesetflushmode)
- [`getTextAndMarkers` changed to be a free function](#gettextandmarkers-changed-to-be-a-free-function)
- [waitIntervalCollection removed](#waitintervalcollection-removed)
- [OldestClientObserver moved to @fluid-experimental/oldest-client-observer](#oldestclientobserver-moved-to-@fluid-experimental/oldest-client-observer)
- [Creating root datastores using `IContainerRuntime.CreateRootDataStore` and `IContainerRuntimeBase._createDataStoreWithProps` is no longer supported](#Creating-root-datastores-using-IContainerRuntimeCreateRootDataStore-and-IContainerRuntimeBase_createDataStoreWithProps-is-no-longer-supported)
- [Remove deprecated data structures from `@fluidframework/sequence`](#remove-deprecated-data-structures-from-fluidframeworksequence)
- [Renamed lockTask to volunteerForTask from @fluid-experimental/task-manager](renamed-lockTask-to-volunteerForTask-from-@fluid-experimental/task-manager)
- [Renamed haveTaskLock to assigned from @fluid-experimental/task-manager](renamed-haveTaskLock-to-assigned-from-@fluid-experimental/task-manager)

###  Update to React 17
The following packages use React and thus were impacted:
- @fluidframework/view-adapters
- @fluid-tools/webpack-fluid-loader
- @fluid-experimental/react-inputs
- @fluid-experimental/property-inspector-table

Users of these packages may need to update to React 17, and/or take other action to ensure compatibility.

### Remove `documentId` field from `MockFluidDataStoreContext`
This field has been deprecated and will be removed in a future breaking change.

### Narrow type of `clientId` field on `MockFluidDataStoreRuntime`
`clientId` can only ever be of type `string`, so it is superfluous for the type
to be `string | undefined`.

### Deprecate ISummaryConfigurationHeuristics.idleTime
`ISummaryConfigurationHeuristics.idleTime` has been deprecated and will be removed in a future release. See [#10008](https://github.com/microsoft/FluidFramework/issues/10008)
Please migrate all usage to the new `minIdleTime` and `maxIdleTime` properties in `ISummaryConfigurationHeuristics`.

### Deprecate-ISummaryRuntimeOptionsdisableIsolatedChannels
`ISummaryRuntimeOptions.disableIsolatedChannels` has been deprecated and will be removed in a future release.
There will be no replacement for this property.

### LocalReference class and method deprecations removed
In 0.59.0 the [LocalReference class and it's related methods were deprecated](#LocalReference-class-and-method-deprecations)

The deprecated and now removed LocalReference class is replaced with LocalReferencePosition.
The following deprecated methods are  now removed from sequence and merge-tree. Their replacements should be used instead.
 - createPositionReference to createLocalReferencePosition
 - addLocalReference to createLocalReferencePosition
 - localRefToPos to localReferencePositionToPosition
 - removeLocalReference to removeLocalReferencePosition

### IntervalCollection event semantics changed

The semantics of events emitted by IntervalCollection were changed to be more consistent:

- propertyChanged events receive the same "isLocal" and op information that other events received
- changeInterval events will no longer take place for changes that impact an interval's properties only. Clients that need to perform work on such changes should listen to "propertyChanged" events instead.
- For local changes, changeInterval events will only be emitted on initial application of the change (as opposed to the
  previous behavior, which fired an event on the local application of a change as well as on server ack of that change))
- changeInterval events now receive information about the interval's previous position.
- addInterval and deleteInterval event handler now properly reflects that the `op` argument can be undefined. This was true
  before, but not reflected in the type system.

More details can be found on `IIntervalCollectionEvent`'s doc comment.

### Remove TelemetryDataTag.PackageData
`TelemetryDataTag.PackageData` has been removed. Migrate all usage to `TelemetryDataTag.CodeArtifact` instead.

### Remove ConnectionState.Connecting
`ConnectionState.Connecting` has been removed. Migrate all usage to `ConnectionState.CatchingUp` instead.

### Remove ISummaryAuthor and ISummaryCommitter
`ISummaryAuthor` and`ISummaryCommitter` have been removed in this release. See [#10456](https://github.com/microsoft/FluidFramework/issues/10456) for details.

### Remove IFluidDataStoreChannel.bindToContext and related types
`bindToContext` has been removed from `IFluidDataStoreChannel`, along with enum `BindState` and the interface `IDataStoreWithBindToContext_Deprecated`.
See previous ["Upcoming" change notice](#bindToContext-to-be-removed-from-IFluidDataStoreChannel) for info on how this removal was staged.

### Remove `aliasing` return value from `AliasResult`
The `aliasing` return value from `AliasResult` has been removed from `@fluidframework/runtime-definitions`, as it's no longer returned by the API. Instead of `aliasing`, the API will return the promise of the ongoing aliasing operation.

### Deprecate ISummaryConfigurationHeuristics.idleTime
`ISummaryConfigurationHeuristics.idleTime` has been deprecated and will be removed in a future release. See [#10008](https://github.com/microsoft/FluidFramework/issues/10008)
Please migrate all usage to the new `minIdleTime` and `maxIdleTime` properties in `ISummaryConfigurationHeuristics`.

### Deprecate-ISummaryRuntimeOptionsdisableIsolatedChannels
`ISummaryRuntimeOptions.disableIsolatedChannels` has been deprecated and will be removed in a future release.
There will be no replacement for this property.

### IContainerRuntime.flush is deprecated
`IContainerRuntime.flush` is deprecated and will be removed in a future release. If a more manual flushing process is needed, move all usage to `IContainerRuntimeBase.orderSequentially` if possible.

### MergeTree class is deprecated
The MergeTree class is deprecated and will no longer be exported in the next release. This should not affect usage as MergeTree is an internal class, and the public API exists on the Client class, which will continue to be exported and supported.

### Remove documentId field from MockFluidDataStoreContext
This field has been deprecated and will be removed in a future breaking change.

### Remove ConnectionState.Connecting
`ConnectionState.Connecting` will be removed. Migrate all usage to `ConnectionState.CatchingUp`.

### getTextAndMarkers changed to be a free function

`SharedString.getTextAndMarkers` involves a sizeable amount of model-specific logic.
To improve bundle size, it will be converted to a free function so that this logic is tree-shakeable.
The corresponding method on `IMergeTreeTexHelper` will also be removed.

### Various return types in @fluidframework/sequence have been widened to include undefined

Strict null checks have been enabled in `@fluidframework/sequence`. As part of this, the return types of several functions have been modified to include `| undefined`. This does not represent a behavioral change.

The functions affected are:
 - `Interval.getAdditionalPropertySets`
 - `Interval.modify`
 - `IntervalCollection.getIntervalById`
 - `IntervalCollection.nextInterval`
 - `IntervalCollection.previousInterval`
 - `IntervalCollection.removeIntervalById`
 - `ISharedString.insertMarker`
 - `PaddingSegment.fromJSONObject`
 - `RunSegment.createSplitSegmentAt`
 - `RunSegment.fromJSONObject`
 - `SequenceEvent.clientId`
 - `SharedSegmentSequence.getPropertiesAtPosition`
 - `SharedSegmentSequence.removeLocalReferencePosition`
 - `SharedSegmentSequence.resolveRemoteClientPosition`
 - `SharedString.findTile`
 - `SharedString.getMarkerFromId`
 - `SharedString.insertMarker`
 - `SparseMatrix.getItem`
 - `SparseMatrix.getPositionProperties`
 - `SubSequence.createSplitSegmentAt`
 - `SubSequence.fromJSONObject`

### MergeTree class no longer exported
    The MergeTree class was deprecated and is no longer be exported. This should not affect usage as MergeTree is an internal class, and the public API exists on the Client class, which will continue to be exported and supported.

### Marker.toString simplified

In merge-tree, Marker's string representation returned by `toString` was simplified.
This new representation is used in the return value of `SharedString.getTextRangeWithMarkers`.
The previous logic was moved to the public export `debugMarkerToString`.

### Remove `IContainerRuntimeBase.setFlushMode`
The `setFlushMode` has been removed from `IContainerRuntimeBase`. FlushMode is now an immutable property for the container runtime, optionally provided at creation time via the `IContainerRuntimeOptions` interface. Instead, batching when in `FlushMode.Immediate` should be done through usage of the `IContainerRuntimeBase.orderSequentially`. See [#9480](https://github.com/microsoft/FluidFramework/issues/9480#issuecomment-1084790977).

### `getTextAndMarkers` changed to be a free function

`SharedString.getTextAndMarkers` involves a sizeable amount of model-specific logic.
To improve bundle size, it will be converted to a free function so that this logic is tree-shakeable.
The corresponding method on `IMergeTreeTexHelper` will also be removed.

### `waitIntervalCollection` removed

`SharedSegmentSequence.waitIntervalCollection` has been removed.
Use `getIntervalCollection` instead, which has the same semantics but is synchronous.

### OldestClientObserver moved to @fluid-experimental/oldest-client-observer
The `OldestClientObserver` class and its associated interfaces have been removed from @fluid-experimental/task-manager and moved to the new package @fluid-experimental/oldest-client-observer. Please migrate all imports to @fluid-experimental/oldest-client-observer.

### Creating root datastores using IContainerRuntime.CreateRootDataStore and IContainerRuntimeBase._createDataStoreWithProps is no longer supported
The `IContainerRuntime.CreateRootDataStore` method has been removed. Please use aliasing instead. See [IContainerRuntime.createRootDataStore is deprecated](#icontainerruntimecreaterootdatastore-is-deprecated). The `isRoot` parameter from `IContainerRuntimeBase._createDataStoreWithProps` has also been removed. Additionally, the feature gate which would switch to using aliasing behind the aforementioned deleted APIs, `Fluid.ContainerRuntime.UseDataStoreAliasing` will no longer be observed by the runtime. As aliasing is the default behavior for creating such datastores, the `useDataStoreAliasing` property from `IContainerRuntimeOptions` has been removed.

### Remove deprecated data structures from `@fluidframework/sequence`
`SharedNumberSequence`, `SharedObjectSequence`, and `SharedMatrix` have been removed from `@fluidframework/sequence`. They are currently still available in `@fluid-experimental/sequence-deprecated.

### Renamed lockTask to volunteerForTask from @fluid-experimental/task-manager
`TaskManager.lockTask()` has been renamed `volunteerForTask()` and now returns a `Promise<boolean>` instead of a `Promise<void>`. Please update all usages accordingly.

### Renamed haveTaskLock to assigned from @fluid-experimental/task-manager
`TaskManager.haveTaskLock()` has been renamed `assigned()`. Please update all usages accordingly.

# 1.2.0

## 1.2.0 Upcoming changes
- [ Added locationRedirection errorType in DriverErrorType enum](#Added-locationRedirection-errorType-in-DriverErrorType-enum)
- [ Added ILocationRedirectionError error in DriverError type](#Added-ILocationRedirectionError-error-in-DriverError-type)

 ### Added locationRedirection errorType in DriverErrorType enum
 Added locationRedirection errorType in DriverErrorType enum. This error tells that the location of file on server has changed.
 This error will not be thrown in 1.x.x version but we are just adding it in the type for now. This will be thrown from 2.x.x onward. For consumers of errors(in any version due to dynamic driver loading), this needs to be handled as a separate type where an error message banner could be shown etc. Consumers can also choose to not do any action as far as they recognize this error at runtime and not faulter when they receive this error. Ex. if you have a switch statement which does not have this errorType as a case and throw error in default case, then you need to add a case so that it does not throw any error. However this error is not yet emitted from `Fluid Framework`, so in a way it is non breaking.

 ### Added ILocationRedirectionError error in DriverError type
 Added ILocationRedirectionError error in DriverError. This error tells that the location of file on server has changed. In case of Odsp, the domain of file changes on server.

# 1.1.0

## 1.1.0 Upcoming changes
- [IContainerRuntime.createRootDataStore is deprecated](#icontainerruntimecreaterootdatastore-is-deprecated)
- [ ISummaryAuthor and ISummaryCommitter are deprecated](#isummaryauthor-and-isummarycommitter-are-deprecated)

 ### IContainerRuntime.createRootDataStore is deprecated
 See [#9660](https://github.com/microsoft/FluidFramework/issues/9660). The API is vulnerable to name conflicts, which lead to invalid documents. As a replacement, create a regular datastore using the `IContainerRuntimeBase.createDataStore` function, then alias the datastore by using the `IDataStore.trySetAlias` function and specify a string value to serve as the alias to which the datastore needs to be bound. If successful, "Success" will be returned, and a call to `getRootDataStore` with the alias as parameter will return the same datastore.

 ### ISummaryAuthor and ISummaryCommitter are deprecated
  See [#10456](https://github.com/microsoft/FluidFramework/issues/10456). `ISummaryAuthor` and `ISummaryCommitter`
  are deprecated and will be removed in a future release.

# 1.0.0

## 1.0.0 Upcoming changes
- [Summarize heuristic changes based on telemetry](#Summarize-heuristic-changes-based-on-telemetry)
- [bindToContext to be removed from IFluidDataStoreChannel](#bindToContext-to-be-removed-from-IFluidDataStoreChannel)
- [Garbage Collection (GC) mark phase turned on by default](#Garbage-Collection-(GC)-mark-phase-turned-on-by-default)
- [SequenceEvent.isEmpty removed](#SequenceEvent\.isEmpty-removed)

### Summarize heuristic changes based on telemetry
Changes will be made in the way heuristic summaries are run based on observed telemetry (see `ISummaryConfigurationHeuristics`). Please evaluate if such policies make sense for you, and if not, clone the previous defaults and pass it to the `ContainerRuntime` object to shield yourself from these changes:
- Change `minOpsForLastSummaryAttempt` from `50` -> `10`
- Change `maxOps` from `1000` -> `100`

### bindToContext to be removed from IFluidDataStoreChannel
`bindToContext` will be removed from `IFluidDataStoreChannel` in the next major release.
It was deprecated in 0.50 but due to [this bug](https://github.com/microsoft/FluidFramework/issues/9127) it still had to be called after creating a non-root data store. The bug was fixed in 0.59.
To prepare for the removal in the following release, calls to `bindToContext` can and should be removed as soon as this version is consumed. Since the compatibility window between container runtime and data store runtime is N / N-1, all runtime code will have the required bug fix (released in the previous version 0.59) and it can be safely removed.

### Garbage Collection (GC) mark phase turned on by default
GC mark phase is turned on by default with this version. In mark phase, unreferenced Fluid objects (data stores, DDSes and attachment blobs uploaded via BlobManager) are stamped as such along with the unreferenced timestamp in the summary. Features built on summaries (Fluid file at rest) can filter out these unreferenced content. For example, search and e-discovery will mostly want to filter out these content since they are unused.

For more details on GC and options for controlling its behavior, please see [this document](./packages/runtime/container-runtime/garbageCollection.md).

> Note: GC sweep phase has not been enabled yet so unreferenced content won't be deleted. The work to enable it is in progress and will be ready soon.

### SequenceEvent.isEmpty removed

In `@fluidframework/sequence`, a change was previously made to no longer fire `SequenceEvent`s with empty deltas.
This made the `isEmpty` property of `SequenceEvent` (also available on `SequenceDeltaEvent` and `SequenceMaintenanceEvent`) redundant.
It has been removed in this release--consumers should assume any raised delta events are not empty.

## 1.0.0 Breaking changes
- [Changed AzureConnectionConfig API](#Changed-AzureConnectionConfig-API)
- [Remove IFluidSerializer from core-interfaces](#Remove-IFluidSerializer-from-core-interfaces)
- [Remove IFluidSerializer from IFluidObject](#Remove-IFluidSerializer-from-IFluidObject)
- [Deprecate TelemetryDataTag.PackageData](#Deprecate-TelemetryDataTagPackageData)
- [Remove write method from IDocumentStorageService](#Remove-Write-Method-from-IDocumentStorageService)
- [Remove IDeltaManager.close()](#remove-ideltamanagerclose)
- [Deprecated Fields from ISummaryRuntimeOptions](#Deprecated-fields-from-ISummaryRuntimeOptions)
- [`ISummarizerOptions` is deprecated](#isummarizerOptions-is-deprecated)
- [connect() and disconnect() made mandatory on IContainer and IFluidContainer](#connect-and-disconnect-made-mandatory-on-icontainer-and-ifluidcontainer)
- [Remove Const Enums from Merge Tree, Sequence, and Shared String](#Remove-Const-Enums-from-Merge-Tree-Sequence-and-Shared-String)
- [Remove Container.setAutoReconnect() and Container.resume()](#remove-containersetautoreconnect-and-containerresume)
- [Remove IContainer.connected and IFluidContainer.connected](#remove-icontainerconnected-and-ifluidcontainerconnected)
- [All IFluidObject Augmentations Removed](#All-IFluidObject-Augmentations-Removed)
- [Remove `noopTimeFrequency` and `noopCountFrequency` from ILoaderOptions](#remove-nooptimefrequency-and-noopcountfrequency-from-iloaderoptions)
- [proxyLoaderFactories members removed from ILoaderProps and ILoaderServices](#proxyloaderfactories-members-to-be-removed-from-iloaderprops-and-iloaderservices)
- [IContainer.connectionState yields finer-grained ConnectionState values](#icontainerconnectionstate-yields-finer-grained-connectionstate-values)

### Changed AzureConnectionConfig API
- Added a `type` field that's used to differentiate between remote and local connections.
- Defined 2 subtypes of `AzureConnectionConfig`: `AzureLocalConnectionConfig` and `AzureRemoteConnectionConfig` with their `type` set to `"local"` and `"remote"` respectively
- Previously we supplied `orderer` and `storage` fields, now replaced with `endpoint` url.
- Previously `LOCAL_MODE_TENANT_ID` was supplied for the `tenantId` field when running app locally, now in "local" mode,
  no tenantId field is `provided` and `LOCAL_MODE_TENANT_ID` is no longer available.

### Remove IFluidSerializer from core-interfaces
`IFluidSerializer` was deprecated from core-interfaces in 0.55 and is now removed. Use `IFluidSerializer` in shared-object-base instead.

### Remove IFluidSerializer from IFluidObject
`IFluidSerializer` in `IFluidObject` was deprecated in 0.52 and is now removed. Use `FluidObject` instead of `IFluidObject`.

### Deprecate TelemetryDataTag.PackageData
`TelemetryDataTag.PackageData` is deprecated and will be removed in a future release. Use `TelemetryDataTag.CodeArtifact` instead.

### Remove Write Method from IDocumentStorageService
The `IDocumentStorageService.write(...)` method within the `@fluidframework/driver-definitions` package has been removed. Please remove all usage/implementation of this method if present.

### Remove IDeltaManager.close()
The method `IDeltaManager.close()` was deprecated in 0.54 and is now removed.
Use IContainer.close() or IContainerContext.closeFn() instead, and pass an error object if applicable.

### Require enableOfflineLoad to use IContainer.closeAndGetPendingLocalState()
Offline load functionality has been placed behind a feature flag as part of [ongoing offline work](https://github.com/microsoft/FluidFramework/pull/9557).
In order to use `IContainer.closeAndGetPendingLocalState`, pass a set of options to the container runtime including `{ enableOfflineLoad: true }`.

### Deprecated Fields from ISummaryRuntimeOptions
The following fields have been deprecated from `ISummaryRuntimeOptions` and became properties from `ISummaryConfiguration` interface in order to have the Summarizer Heuristics Settings under the same object. See [#9990](https://github.com/microsoft/FluidFramework/issues/9990):

`ISummaryRuntimeOptions.initialSummarizerDelayMs`
`ISummaryRuntimeOptions.disableSummaries`
`ISummaryRuntimeOptions.maxOpsSinceLastSummary`
`ISummaryRuntimeOptions.summarizerClientElection`
`ISummaryRuntimeOptions.summarizerOptions`

They will be removed in a future release. See [#9990](https://github.com/microsoft/FluidFramework/issues/9990)

- ### `ISummarizerOptions` is deprecated
`ISummarizerOptions` interface is deprecated and will be removed in a future release. See [#9990](https://github.com/microsoft/FluidFramework/issues/9990)
Options that control the behavior of a running summarizer will be moved to the `ISummaryConfiguration` interface instead.

### connect() and disconnect() made mandatory on IContainer and IFluidContainer
The functions `IContainer.connect()`, `IContainer.disconnect()`, `IFluidContainer.connect()`, and `IFluidContainer.disconnect()` have all been changed from optional to mandatory functions.

### Remove Const Enums from Merge Tree, Sequence, and Shared String

The types RBColor, MergeTreeMaintenanceType, and MergeTreeDeltaType are no longer const enums they are now const objects with a union type. In general there should be no change necessary for consumer, unless you are using a specific value as a type. When using a specific value as a type, it is now necessary to prefix with typeof. This scenario is uncommon in consuming code. Example:
``` diff
export interface IMergeTreeInsertMsg extends IMergeTreeDelta {
-    type: MergeTreeDeltaType.INSERT;
+    type: typeof MergeTreeDeltaType.INSERT;
```

### Remove Container.setAutoReconnect() and Container.resume()
The functions `Container.setAutoReconnect()` and `Container.resume()` were deprecated in 0.58 and are now removed. To replace their functionality use `Container.connect()` instead of `Container.setAutoReconnect(true)` and `Container.resume()`, and use `Container.disconnect()` instead of `Container.setAutoReconnect(false)`.

### Remove IContainer.connected and IFluidContainer.connected
The properties `IContainer.connected` and `IFluidContainer.connected` were deprecated in 0.58 and are now removed. To replace their functionality use `IContainer.connectionState` and `IFluidContainer.connectionState` respectively. Example:

``` diff
- if (container.connected) {
+ if (container.connectionState === ConnectionState.Connected) {
    console.log("Container is connected");
}
```

### All IFluidObject Augmentations Removed
 All augmentations to IFluidObject are now removed. IFluidObject is deprecated and being replaced with [FluidObject](#Deprecate-IFluidObject-and-introduce-FluidObject). The interface IFluidObject still exists as an empty interface, to support any pre-existing augmentations. However these should be moved to the [FluidObject](#Deprecate-IFluidObject-and-introduce-FluidObject) pattern, as IFluidObject will
 be completely removed in an upcoming release.

 The following interfaces still exist independently and can be used via FLuidObject, but no longer exist on IFluidObject.
 - IRuntimeFactory
 - ILoader
 - IFluidLoadable
 - IFluidRunnable
 - IFluidRouter
 - IFluidHandleContext
 - IFluidHandle
 - IFluidHTMLView

### Remove `noopTimeFrequency` and `noopCountFrequency` from ILoaderOptions
`noopTimeFrequency` and `noopCountFrequency` are removed from `ILoaderOptions`. Please use `noopTimeFrequency` and `noopCountFrequency` from `IClientConfiguration` in `@fluidframework/protocol-definitions`.

### proxyLoaderFactories members to be removed from ILoaderProps and ILoaderServices
The `proxyLoaderFactories` member on `ILoaderProps` and `ILoaderServices` was deprecated in 0.59 and has now been removed.

### IContainer.connectionState yields finer-grained ConnectionState values
In both `@fluidframework/container-definitions` and `@fluidframework/container-loader` packages,
the `ConnectionState` types have been updated to include a new state which previously was
encompassed by the `Disconnected` state. The new state is `EstablishingConnection` and indicates that the container is
attempting to connect to the ordering service, but is not yet connected.

Any logic based on the `Disconnected` state (e.g. checking the value of `connectionState` on either `IContainer` and `Container`)
should be updated depending on how you want to treat this new `EstablishingConnection` state.

Additionally, please note that the `Connecting` state is being renamed to `CatchingUp`.
`ConnectionState.Connecting` is marked as deprecated, please use `ConnectionState.CatchingUp` instead.
`ConnectionState.Connecting` will be removed in the following major release.


# 0.59

## 0.59 Upcoming changes
- [Remove ICodeLoader interface](#Remove-ICodeLoader-interface)
- [IFluidContainer.connect() and IFluidContainer.disconnect() will be made mandatory in future major release](#ifluidcontainer-connect-and-ifluidcontainer-disconnect-will-be-made-mandatory-in-future-major-release)
- [proxyLoaderFactories members to be removed from ILoaderProps and ILoaderServices](#proxyLoaderFactories-members-to-be-removed-from-ILoaderProps-and-ILoaderServices)
- [routerlicious-host package and ContainerUrlResolver to be removed](#routerlicious-host-package-and-ContainerUrlResolver-to-be-removed)
- [LocalReference class and method deprecations](#LocalReference-class-and-method-deprecations)
- [Deprecated properties from ILoaderOptions](#Deprecated-properties-from-ILoaderOptions)
- [Deprecated forceAccessTokenViaAuthorizationHeader from ICollabSessionOptions](#Deprecated-forceAccessTokenViaAuthorizationHeader-from-ICollabSessionOptions)
- [Deprecated enableRedeemFallback from HostStoragePolicy in Odsp driver](#Deprecated-enableRedeemFallback-from-HostStoragePolicy-in-Odsp-driver)]

### Remove ICodeLoader interface
`ICodeLoader` in `@fluidframework/container-definitions` was deprecated since 0.40.0 and is now removed. Use `ICodeDetailsLoader` from `@fluidframework/container-loader` instead.

### IFluidContainer.connect() and IFluidContainer.disconnect() will be made mandatory in future major release
In major release 1.0, the optional functions `IFluidContainer.connect()` and `IFluidContainer.disconnect()` will be made mandatory functions.

### proxyLoaderFactories members to be removed from ILoaderProps and ILoaderServices
The `proxyLoaderFactories` member on `ILoaderProps` and `ILoaderServices` has been deprecated in 0.59 and will be removed in an upcoming release.

### routerlicious-host package and ContainerUrlResolver to be removed
The `@fluidframework/routerlicious-host` package and its `ContainerUrlResolver` have been deprecated in 0.59 and will be removed in an upcoming release.

### LocalReference class and method deprecations
The class LocalReference in the @fluidframework/merge-tree packing is being deprecated. Please transition usage to the ReferencePosition interface from the same package.
To support this change the following methods are deprecated with replacements that operate on ReferencePosition rather than LocalReference
 - createPositionReference to createLocalReferencePosition
 - addLocalReference to createLocalReferencePosition
 - localRefToPos to localReferencePositionToPosition
 - removeLocalReference to removeLocalReferencePosition

 The above methods are changes in both the @fluidframework/merge-tree and @fluidframework/sequence packages.

 ### Deprecated properties from ILoaderOptions
`noopTimeFrequency` and `noopCountFrequency` from `ILoaderOptions` will be deprecated and moved to `IClientConfiguration` in `@fluidframework/protocol-definitions`.

### Deprecated forceAccessTokenViaAuthorizationHeader from ICollabSessionOptions
Deprecated forceAccessTokenViaAuthorizationHeader from ICollabSessionOptions as auth token will be supplied as Header by default due to security reasons.

### Deprecated enableRedeemFallback from HostStoragePolicy in Odsp driver
Deprecated enableRedeemFallback from HostStoragePolicy in Odsp driver as it will be always enabled by default.

## 0.59 Breaking changes
- [Removing Commit from TreeEntry and commits from SnapShotTree](#Removing-Commit-from-TreeEntry-and-commits-from-SnapShotTree)
- [raiseContainerWarning removed from IContainerContext](#raiseContainerWarning-removed-from-IContainerContext)
- [Remove `@fluidframework/core-interface#fluidPackage.ts`](#Remove-fluidframeworkcore-interfacefluidPackagets)
- [getAbsoluteUrl() argument type changed](#getAbsoluteUrl-argument-type-changed)
- [Replace ICodeLoader with ICodeDetailsLoader interface](#Replace-ICodeLoader-with-ICodeDetailsLoader-interface)
- [IFluidModule.fluidExport is no longer an IFluidObject](#IFluidModule.fluidExport-is-no-longer-an-IFluidObject)
- [Scope is no longer an IFluidObject](#scope-is-no-longer-an-IFluidObject)
- [IFluidHandle and requestFluidObject generic's default no longer includes IFluidObject](#IFluidHandle-and-requestFluidObject-generics-default-no-longer-includes-IFluidObject)
- [LazyLoadedDataObjectFactory.create no longer returns an IFluidObject](#LazyLoadedDataObjectFactory.create-no-longer-returns-an-IFluidObject)
- [Remove routerlicious-host package](#remove-routerlicious-host-package)

### Removing Commit from TreeEntry and commits from SnapShotTree
Cleaning up properties that are not being used in the codebase: `TreeEntry.Commit` and `ISnapshotTree.commits`.
These should not be used and there is no replacement provided.

### raiseContainerWarning removed from IContainerContext
`raiseContainerWarning` property will be removed from `IContainerContext` interface and `ContainerContext` class. Please refer to [raiseContainerWarning property](#Remove-raisecontainerwarning-property) for more details.

### Remove `@fluidframework/core-interface#fluidPackage.ts`
All the interfaces and const from `fluidPackage.ts` were moved to `@fluidframework/container-definitions` in previous release. Please refer to: [Moved `@fluidframework/core-interface#fluidPackage.ts` to `@fluidframework/container-definition#fluidPackage.ts`](#Moved-fluidframeworkcore-interfacefluidPackagets-to-fluidframeworkcontainer-definitionfluidPackagets). It is now removed from `@fluidframework/core-interface#fluidPackage.ts`. Import the following interfaces and const from `@fluidframework/container-definitions`:
- `IFluidPackageEnvironment`
- `IFluidPackage`
- `isFluidPackage`
- `IFluidCodeDetailsConfig`
- `IFluidCodeDetailsConfig`
- `IFluidCodeDetails`
- `IFluidCodeDetailsComparer`
- `IProvideFluidCodeDetailsComparer`
- `IFluidCodeDetailsComparer`

### `getAbsoluteUrl()` argument type changed
The `packageInfoSource` argument in `getAbsoluteUrl()` on `@fluidframework/odsp-driver`, `@fluidframework/iframe-driver`, and `@fluidframework/driver-definitions` is typed to `IContainerPackageInfo` interface only.

```diff
- getAbsoluteUrl(
-    resolvedUrl: IResolvedUrl,
-    relativeUrl: string,
-    packageInfoSource?: IFluidCodeDetails | IContainerPackageInfo,
- ): Promise<string>;

+ interface IContainerPackageInfo {
+    /**
+     * Container package name.
+     */
+    name: string;
+ }

+ getAbsoluteUrl(
+    resolvedUrl: IResolvedUrl,
+    relativeUrl: string,
+    packageInfoSource?: IContainerPackageInfo,
+ ): Promise<string>;
```

### Replace ICodeLoader with ICodeDetailsLoader interface
`ICodeLoader` in `@fluidframework/container-definitions` was deprecated since 0.40.0 and is now removed. Use `ICodeDetailsLoader` from `@fluidframework/container-loader` instead.

In particular, note the `ILoaderService` and `ILoaderProps` interfaces used with the `Loader` class now only support `ICodeDetailsLoader`. If you were using an `ICodeLoader` with these previously, you'll need to update to an `ICodeDetailsLoader`.

```ts
export interface ICodeDetailsLoader
 extends Partial<IProvideFluidCodeDetailsComparer> {
 /**
  * Load the code module (package) that is capable to interact with the document.
  *
  * @param source - Code proposal that articulates the current schema the document is written in.
  * @returns - Code module entry point along with the code details associated with it.
  */
 load(source: IFluidCodeDetails): Promise<IFluidModuleWithDetails>;
}
```
All codeloaders are now expected to return the object including both the runtime factory and code details of the package that was actually loaded. These code details may be used later then to check whether the currently loaded package `.satisfies()` a constraint.

You can start by returning default code details that were passed into the code loader which used to be our implementation on your behalf if code details were not passed in. Later on, this gives an opportunity to implement more sophisticated code loading where the code loader now can inform about the actual loaded module via the returned details.

### IFluidModule.fluidExport is no longer an IFluidObject
IFluidObject is no longer part of the type of IFluidModule.fluidExport. IFluidModule.fluidExport is still an [FluidObject](#Deprecate-IFluidObject-and-introduce-FluidObject) which should be used instead.

### Scope is no longer an IFluidObject
IFluidObject is no longer part of the type of IContainerContext.scope or IContainerRuntime.scope.
Scope is still an [FluidObject](#Deprecate-IFluidObject-and-introduce-FluidObject) which should be used instead.

### IFluidHandle and requestFluidObject generic's default no longer includes IFluidObject
IFluidObject is no longer part of the type of IFluidHandle and requestFluidObject generic's default.

``` diff
- IFluidHandle<T = IFluidObject & FluidObject & IFluidLoadable>
+ IFluidHandle<T = FluidObject & IFluidLoadable>

- export function requestFluidObject<T = IFluidObject & FluidObject>(router: IFluidRouter, url: string | IRequest): Promise<T>;
+ export function requestFluidObject<T = FluidObject>(router: IFluidRouter, url: string | IRequest): Promise<T>;
```

This will affect the result of all `get()` calls on IFluidHandle's, and the default return will no longer be and IFluidObject by default.

Similarly `requestFluidObject` default generic which is also its return type no longer contains IFluidObject.

In both cases the generic's default is still an [FluidObject](#Deprecate-IFluidObject-and-introduce-FluidObject) which should be used instead.

As a short term fix in both these cases IFluidObject can be passed at the generic type. However, IFluidObject is deprecated and will be removed in an upcoming release so this can only be a temporary workaround before moving to [FluidObject](#Deprecate-IFluidObject-and-introduce-FluidObject).

### LazyLoadedDataObjectFactory.create no longer returns an IFluidObject
LazyLoadedDataObjectFactory.create no longer returns an IFluidObject, it now only returns a [FluidObject](#Deprecate-IFluidObject-and-introduce-FluidObject).

As a short term fix the return type of this method can be safely casted to an IFluidObject. However, IFluidObject is deprecated and will be removed in an upcoming release so this can only be a temporary workaround before moving to [FluidObject](#Deprecate-IFluidObject-and-introduce-FluidObject).

### Remove Routerlicious-host package
Remove `@fluidframework/routerlicious-host` package and its `ContainerUrlResolver` as they have been deprecated in 0.59 and unused.

# 0.58

## 0.58 Upcoming changes
- [Doing operations not allowed on deleted sub directory](#Doing-operations-not-allowed-on-deleted-sub-directory)
- [IDirectory extends IDisposable](#IDirectory-extends-IDisposable)
- [raiseContainerWarning removed from IContainerContext](#raiseContainerWarning-removed-from-IContainerContext)
- [`IContainerRuntimeBase.setFlushMode` is deprecated](#icontainerruntimebasesetflushmode-is-deprecated)
- [connected deprecated from IContainer, IFluidContainer, and FluidContainer](#connected-deprecated-from-IContainer-IFluidContainer-and-FluidContainer)
- [setAutoReconnect and resume deprecated from IContainer and Container](#setAutoReconnect-and-resume-deprecated-from-IContainer-and-Container)
- [IContainer.connect() and IContainer.disconnect() will be made mandatory in future major release](#icontainer-connect-and-icontainer-disconnect-will-be-made-mandatory-in-future-major-release)

### Doing operations not allowed on deleted sub directory
Users will not be allowed to do operations on a deleted directory. Users can subscribe to `disposed` event to know if a sub directory is deleted. Accessing deleted sub directory will throw `UsageError` exception now.

### IDirectory extends IDisposable
IDirectory has started extending IDisposable. This means that users implementing the IDirectory interface needs to implement IDisposable too now.

### raiseContainerWarning removed from IContainerContext
`raiseContainerWarning` property will be removed from `IContainerContext` interface and `ContainerContext` class. Please refer to [raiseContainerWarning property](#Remove-raisecontainerwarning-property) for more details.

### `IContainerRuntimeBase.setFlushMode` is deprecated
`IContainerRuntimeBase.setFlushMode` is deprecated and will be removed in a future release. FlushMode will become an immutable property for the container runtime, optionally provided at creation time via the `IContainerRuntimeOptions` interface. See [#9480](https://github.com/microsoft/FluidFramework/issues/9480#issuecomment-1084790977)

### connected deprecated from IContainer, IFluidContainer, and FluidContainer
`connected` has been deprecated from `IContainer`, `IFluidContainer`, and `FluidContainer`. It will be removed in a future major release. Use `connectionState` property on the respective interfaces/classes instead. Please switch to the new APIs as soon as possible, and provide any feedback to the FluidFramework team if necessary.
``` diff
- if (fluidContainer.connected)
+ if (fluidContainer.connectionState === ConnectionState.Connected)
```

### setAutoReconnect and resume deprecated from IContainer and Container
`setAutoReconnect()` and `resume()` have been deprecated from `IContainer` and `Container`. They will be removed in a future major release. Use `connect()` instead of `setAutoReconnect(true)` and `resume()`, and use `disconnect()` instead of `setAutoReconnect(false)`. Note, when using these new functions you will need to ensure that the container is both attached and not closed to prevent an error being thrown. Please switch to the new APIs as soon as possible, and provide any feedback to the FluidFramework team if necessary.

### IContainer.connect() and IContainer.disconnect() will be made mandatory in future major release
In major release 1.0, the optional functions `IContainer.connect()` `IContainer.disconnect()` will be made mandatory functions.

## 0.58 Breaking changes
- [Move IntervalType from merge-tree to sequence package](#Move-IntervalType-from-merge-tree-to-sequence-package)
- [Remove logger property from IContainerContext](#Remove-logger-property-from-IContainerContext)
- [Set raiseContainerWarning property as optional parameter on IContainerContext](#Set-raiseContainerWarning-property-as-optional-parameter-on-IContainerContext)
- [Consolidate fluidErrorCode and message on FF Errors](#Consolidate-fluidErrorCode-and-message-on-FF-Errors)

### Move IntervalType from merge-tree to sequence package
Move the type from the merge-tree package where it isn't used to the sequence package where it is used
``` diff
- import { IntervalType } from "@fluidframework/merge-tree";
+ import { IntervalType } from "@fluidframework/sequence";
```

## Remove logger property from IContainerContext
The logger property in IContainerContext became an optional parameter in [release 0.56](#Set-logger-property-as-optional-parameter-in-IContainerContext). This property has now been removed. The `taggedLogger` property is now set as a required parameter in `IContainerContext` interface.

## Set raiseContainerWarning property as optional parameter on IContainerContext
`raiseContainerWarning` is set as an optional parameter on `IContainerContext` interface and would be removed from `IContainerContext` interface and `ContainerContext` class in the next release. Please see [raiseContainerWarning property](#Remove-raisecontainerwarning-property) for more details.

### Consolidate fluidErrorCode and message on FF Errors
Errors raised by the Fluid Framework will no longer contain the property `fluidErrorCode`.
This was present in many error constructors, and exposed in the type `IFluidErrorBase`, but has now been removed.
Previously, the fluidErrorCode value (a pascaleCased term) was often used as the error message itself.
Now all error messages can be expected to be easily-read sentences,
sometimes followed by a colon and an inner error message when applicable.

# 0.57

## 0.57 Upcoming changes

## 0.57 Breaking changes
- [IFluidConfiguration removed](#IFluidConfiguration-removed)
- [Driver error constructors' signatures have changed](#driver-error-constructors-signatures-have-changed)
- [IFluidObject removed from IFluidDataStoreContext scope](#IFluidObject-removed-from-IFluidDataStoreContext-scope)
- [The behavior of containers' isDirty flag has changed](#containers-isdirty-flag-behavior-has-changed)
- [Removed PureDataObject.requestFluidObject_UNSAFE](#Removed-PureDataObject.requestFluidObject_UNSAFE)
- [Modified PureDataObject.getFluidObjectFromDirectory](#Modified-PureDataObject.getFluidObjectFromDirectory)
- [Remove IFluidObject from Aqueduct](#Remove-IFluidObject-from-Aqueduct)
- [Removing snapshot API from IRuntime](#Removing-snapshot-api-from-IRuntime)
- [Remove Unused IFluidObject Augmentations](#Remove-Unused-IFluidObject-Augmentations)
- [Duplicate extractLogSafeErrorProperties removed](#duplicate-extractlogsafeerrorproperties-removed)
- [Code proposal rejection removed](#Code-proposal-rejection-removed)
- [ContainerRuntime.createDataStore return type changed](#Containerruntimecreatedatastore-return-type-changed)
- [Root datastore creation may throw an exception in case of name conflicts](#Root-datastore-creation-may-throw-an-exception-in-case-of-name-conflicts)

### IFluidConfiguration removed

The `IFluidConfiguration` interface and related properties were deprecated in 0.55, and have now been removed.  This includes the `configuration` member of `IContainerContext` and `ContainerContext`.

### Driver error constructors' signatures have changed

All error classes defined in @fluidframework/driver-utils now require the `props` parameter in their constructors,
and `props` must include the property `driverVersion: string | undefined` (via type `DriverErrorTelemetryProps`).
Same for helper functions that return new error objects.

Additionally, `createGenericNetworkError`'s signature was refactored to combine `canRetry` and `retryAfterMs` into a single
required parameter `retryInfo`.

### IFluidObject removed from IFluidDataStoreContext scope
IFluidObject is deprecated and being replaced with [FluidObject](#Deprecate-IFluidObject-and-introduce-FluidObject). IFluidObject is now removed from IFluidDataStoreContext's scope:

``` diff
- readonly scope: IFluidObject & FluidObject;
+ readonly scope: FluidObject;
```

Additionally, the following deprecated fields have been removed from IFluidObject:
- IFluidDataStoreFactory
- IFluidDataStoreRegistry

Use [FluidObject](#Deprecate-IFluidObject-and-introduce-FluidObject) instead.

### Containers isDirty flag behavior has changed
Container is now considered dirty if it's not attached or it is attached but has pending ops. Check https://fluidframework.com/docs/build/containers/#isdirty for further details.

### Removed PureDataObject.requestFluidObject_UNSAFE
The `requestFluidObject_UNSAFE` is removed from the PureDataObject. If you still need to fallback on URIs, use `handleFromLegacyUri`. We are making this change to encourage retreiving shared objects via handles only.

### Modified PureDataObject.getFluidObjectFromDirectory
Going forward, `getFluidObjectFromDirectory` will not return FluidObject if you have have used to store uri string for a given key. If you still need to fallback on URIs, use `handleFromLegacyUri`. Also, getFluidObjectFromDirectory now expects callback that is only returning `IFluidHandle` or `undefined`. Returnig uri/id (string) is not supported as we want to encourage retreiving shared objects via handles only.

### Remove IFluidObject from Aqueduct

[IFluidObject is deprecated](#Deprecate-IFluidObject-and-introduce-FluidObject). In this release we have removed all IFluidObject from the aqueduct package.
This impacts the following public apis:
 - getDefaultObjectFromContainer
 - getObjectWithIdFromContainer
 - getObjectFromContainer
 - PureDataObject.getFluidObjectFromDirectory
 - ContainerServiceRegistryEntries
 - SingletonContainerServiceFactory.getService

 In general the impact of these changes should be transparent. If you see compile errors related to Fluid object provider types with the above apis, you should transition those usages to [FluidObject](https://github.com/microsoft/FluidFramework/blob/main/common/lib/core-interfaces/src/provider.ts#L61) which is the replacement for the deprecated IFluidObject.

### Removing snapshot API from IRuntime
Snapshot API has been removed from IRuntime. Replay tools and snapshot tests are now using summarize API.

### Remove Unused IFluidObject Augmentations
The following deprecated provider properties are no longer exposed off of IFluidObject
 - IFluidMountableView
 - IAgentScheduler
 - IContainerRuntime
 - ISummarizer

The interfaces that correspond to the above properties continue to exist, and can use directly, or with the IFluidObject replacement [FluidObject](https://github.com/microsoft/FluidFramework/blob/main/common/lib/core-interfaces/src/provider.ts#L61)

### Duplicate extractLogSafeErrorProperties removed

The helper function `extractLogSafeErrorProperties` existed in both telemetry-utils and common-utils packages.
The copy in common-utils was out of date and unused in this repo, and has now been removed.

### Code proposal rejection removed
Rejection functionality has been removed from Quorum.  As a result, the `"codeDetailsProposed"` event on `IContainer` now provides an `ISequencedProposal` rather than an `IPendingProposal`.

### ContainerRuntime.createDataStore return type changed
`ContainerRuntime.createDataStore` will now return an an `IDataStore` instead of an `IFluidRouter`. This change does not break the interface contract, as the former inherits the latter, however the concrete object will be a `DataStore` instance, which does not inherit `IFluidDataStoreChannel` as before.

### Root datastore creation may throw an exception in case of name conflicts
When creating root datastores using `ContainerRuntime.createRootDataStore` or `ContainerRuntime._createDataStoreWithProps`, in case of a name conflict (when attempting to create a root datastore with a name which already exists in the document), an exception of type `GenericError` may be thrown from the function.

## 0.56 Breaking changes
- [`MessageType.Save` and code that handled it was removed](#messageType-save-and-code-that-handled-it-was-removed)
- [Removed `IOdspResolvedUrl.sharingLinkToRedeem`](#Removed-IOdspResolvedUrl.sharingLinkToRedeem)
- [Removed url from ICreateBlobResponse](#removed-url-from-ICreateBlobResponse)
- [`readonly` removed from `IDeltaManager`, `DeltaManager`, and `DeltaManagerProxy`](#readonly-removed-from-IDeltaManager-and-DeltaManager-DeltaManagerProxy)(Synthesize-Decoupled-from-IFluidObject-and-Deprecations-Removed)
- [codeDetails removed from Container](#codeDetails-removed-from-Container)
- [wait() methods removed from map and directory](#wait-methods-removed-from-map-and-directory)
- [Removed containerPath from DriverPreCheckInfo](#removed-containerPath-from-DriverPreCheckInfo)
- [Removed SharedObject.is](#Removed-SharedObject.is)
- [Removed IContainerContext.id](#Removed-IContainerContext.id-and-ContainerContext.id)
- [Remove raiseContainerWarning property](#Remove-raiseContainerWarning-property)
- [Set logger property as optional parameter in IContainerContext](#Set-logger-property-as-optional-parameter-in-IContainerContext)

### `MessageType.Save` and code that handled it was removed
The `Save` operation type was deprecated and has now been removed. This removes `MessageType.Save` from `protocol-definitions`, `save;${string}: ${string}` from `SummarizeReason` in the `container-runtime` package, and `MessageFactory.createSave()` from and `server-test-utils`.

### Removed `IOdspResolvedUrl.sharingLinkToRedeem`
The `sharingLinkToRedeem` property is removed from the `IOdspResolvedUrl` interface. The property can be accesed from `IOdspResolvedUrl.shareLinkInfo` instead.

### Removed `url` from ICreateBlobResponse
The unused `url` property of `ICreateBlobResponse` in `@fluidframework/protocol-definitions` has been removed

### readonly removed from IDeltaManager, DeltaManager, and DeltaManagerProxy
The `readonly` property was deprecated and has now been removed from `IDeltaManager` from `container-definitions`. Additionally, `readonly` has been removed from the implementations in `DeltaManager` and `DeltaManagerProxy` from `container-loader`. To replace its functionality, use `readOnlyInfo.readonly` instead.

### Synthesize Decoupled from IFluidObject and Deprecations Removed
DependencyContainer now takes a generic argument, as it is no longer directly couple to IFluidObject. The ideal pattern here would be directly pass the provider or FluidObject interfaces you will register. As a short term solution you could also pass IFluidObject, but IFluidObject is deprecated, so will need to be removed if used here.
Examples:
``` typescript
// the old way
const dc = new DependencyContainer();
dc.register(IFluidHTMLView, MockLoadable());

// FluidObject option
const dc = new DependencyContainer<FluidObject<IFluidHTMLView>>();
dc.register(IFluidHTMLView, MockLoadable());

// Provider option
const dc = new DependencyContainer<IProvideFluidHTMLView>();
dc.register(IFluidHTMLView, MockLoadable());

// Short term IFluidObject option
const dc = new DependencyContainer<IFluidObject>();
dc.register(IFluidHTMLView, MockLoadable());
```

The following members have been removed from IFluidDependencySynthesizer:
 - registeredTypes - unused and no longer supported. `has` can replace most possible usages
 - register - create new DependencyContainer and add existing as parent
 - unregister - create new DependencyContainer and add existing as parent
 - getProvider - use `has` and `synthesize` to check or get provider respectively

 The following types have been removed or changed. These changes should only affect direct usages which should be rare. Existing synthesizer api usage is backwards compatible:
 - FluidObjectKey - removed as IFluidObject is deprecated
 - NonNullableFluidObject - removed as IFluidObject is deprecated. use typescripts NonNullable instead
 - AsyncRequiredFluidObjectProvider - Takes FluidObject types rather than keys
 - AsyncOptionalFluidObjectProvider - Takes FluidObject types rather than keys
 - AsyncFluidObjectProvider - Takes FluidObject types rather than keys
 - FluidObjectProvider - Takes FluidObject types rather than keys
 - ProviderEntry - no longer used
 - DependencyContainerRegistry - no longer used

### codeDetails removed from Container

In release 0.53, the `codeDetails` member was removed from `IContainer`.  It is now also removed from `Container`.  To inspect the code details of a container, instead use the `getSpecifiedCodeDetails()` and `getLoadedCodeDetails()` methods.

### `wait()` methods removed from map and directory

The `wait()` methods on `ISharedMap` and `IDirectory` were deprecated in 0.55 and have now been removed.  See the [deprecation notice](#wait-methods-deprecated-on-map-and-directory) for migration advice if you currently use these APIs.

### Removed containerPath from DriverPreCheckInfo
The `containerPath` property of `DriverPreCheckInfo` was deprecated and has now been removed. To replace its functionality, use `Loader.request()`.

### Removed `SharedObject.is`
The `is` method is removed from SharedObject. This was being used to detect SharedObjects stored inside other SharedObjects (and then binding them), which should not be happening anymore. Instead, use handles to SharedObjects.

### Removed IContainerContext.id and ContainerContext.id
The `id` property of IContainerContext was deprecated and now removed. The `id` property of ContainerContext was deprecated and now removed. id should not be exposed at
runtime level anymore. Instead, get from container's resolvedURL if necessary.

### Remove raiseContainerWarning property

The `raiseContainerWarning` property is removed from the following interfaces in release 0.56:

- `IContainerRuntime`
- `IFluidDataStoreContext`
- `IFluidDataStoreRuntime`

This property was also deprecated in `IContainerContext` and will be removed in a future release. Application developers should generate their own telemetry/logging events.

### Set logger property as optional parameter in IContainerContext

The `logger` property from `IContainerContext` is now optional. It will be removed completely in a future release. Use `taggedLogger` instead. Loggers passed to `ContainerContext` will need to support tagged events.

## 0.55 Breaking changes
- [`SharedObject` summary and GC API changes](#SharedObject-summary-and-GC-API-changes)
- [`IChannel.summarize` split into sync and async](#IChannel.summarize-split-into-sync-and-async)
- [`IFluidSerializer` moved to shared-object-base](#IFluidSerializer-moved-to-shared-object-base)
- [Removed `IFluidSerializer` from `IFluidDataStoreRuntime`](#Removed-IFluidSerializer-from-IFluidDataStoreRuntime)
- [`IFluidConfiguration` deprecated and `IFluidConfiguration` member removed from `ContainerRuntime`](#IFluidConfiguration-deprecated-and-IFluidConfiguration-member-removed-from-ContainerRuntime)
- [`wait()` methods deprecated on map and directory](#wait-methods-deprecated-on-map-and-directory)
- [Remove Legacy Data Object and Factories](#Remove-Legacy-Data-Object-and-Factories)
- [Removed `innerRequestHandler`](#Removed-innerRequestHandler)
- [Aqueduct and IFluidDependencySynthesizer changes](#Aqueduct-and-IFluidDependencySynthesizer-changes)

### `container-loader` interfaces return `IQuorumClients` rather than `IQuorum`

The `getQuorum()` method on `IContainer` and the `quorum` member of `IContainerContext` return an `IQuorumClients` rather than an `IQuorum`.  See the [prior breaking change notice announcing this change](#getQuorum-returns-IQuorumClients-from-within-the-container) for recommendations on migration.

### `SharedObject` summary and GC API changes

`SharedObject.snapshotCore` is renamed to `summarizeCore` and returns `ISummaryTreeWithStats`. Use
`SummaryTreeBuilder` to create a summary instead of `ITree`.

`SharedObject.getGCDataCore` is renamed to `processGCDataCore` and a `SummarySerializer` is passed as a parameter. The method should run the serializer over the handles as before and does not need to return anything. The caller will extract the GC data from the serializer.

### `IChannel.summarize` split into sync and async
`IChannel` now has two summarization methods instead of a single synchronous `summarize`. `getAttachSummary` is synchronous to prevent channel modifications during summarization, `summarize` is asynchronous.

### `IFluidSerializer` moved to shared-object-base
`IFluidSerializer` has moved packages from core-interfaces to shared-object-base. `replaceHandles` method is renamed to `encode`. `decode` method is now required. `IFluidSerializer` in core-interfaces is now deprecated and will be removed in a future release.

### Removed `IFluidSerializer` from `IFluidDataStoreRuntime`
`IFluidSerializer` in `IFluidDataStoreRuntime` was deprecated in version 0.53 and is now removed.

### `IFluidConfiguration` deprecated and `IFluidConfiguration` member removed from `ContainerRuntime`

The `IFluidConfiguration` interface from `@fluidframework/core-interfaces` has been deprecated and will be removed in an upcoming release.  This will include removal of the `configuration` member of the `IContainerContext` from `@fluidframework/container-definitions` and `ContainerContext` from `@fluidframework/container-loader` at that time.  To inspect whether the document is in readonly state, you should instead query `container.readOnlyInfo.readonly`.

The `IFluidConfiguration` member of `ContainerRuntime` from `@fluidframework/container-runtime` has also been removed.

### `wait()` methods deprecated on map and directory

The `wait()` methods on `ISharedMap` and `IDirectory` have been deprecated and will be removed in an upcoming release.  To wait for a change to a key, you can replicate this functionality with a helper function that listens to the change events.

```ts
const directoryWait = async <T = any>(directory: IDirectory, key: string): Promise<T> => {
    const maybeValue = directory.get<T>(key);
    if (maybeValue !== undefined) {
        return maybeValue;
    }

    return new Promise((resolve) => {
        const handler = (changed: IValueChanged) => {
            if (changed.key === key) {
                directory.off("containedValueChanged", handler);
                const value = directory.get<T>(changed.key);
                if (value === undefined) {
                    throw new Error("Unexpected containedValueChanged result");
                }
                resolve(value);
            }
        };
        directory.on("containedValueChanged", handler);
    });
};

const foo = await directoryWait<Foo>(this.root, fooKey);

const mapWait = async <T = any>(map: ISharedMap, key: string): Promise<T> => {
    const maybeValue = map.get<T>(key);
    if (maybeValue !== undefined) {
        return maybeValue;
    }

    return new Promise((resolve) => {
        const handler = (changed: IValueChanged) => {
            if (changed.key === key) {
                map.off("valueChanged", handler);
                const value = map.get<T>(changed.key);
                if (value === undefined) {
                    throw new Error("Unexpected valueChanged result");
                }
                resolve(value);
            }
        };
        map.on("valueChanged", handler);
    });
};

const bar = await mapWait<Bar>(someSharedMap, barKey);
```

As-written above, these promises will silently remain pending forever if the key is never set (similar to current `wait()` functionality).  For production use, consider adding timeouts, telemetry, or other failure flow support to detect and handle failure cases appropriately.

### Remove Legacy Data Object and Factories

In order to ease migration to the new Aqueduct Data Object and Data Object Factory generic arguments we added legacy versions of those classes in version 0.53.

In this release we remove those legacy classes: LegacyDataObject, LegacyPureDataObject, LegacyDataObjectFactory, and LegacyPureDataObjectFactory

It is recommend you migrate to the new generic arguments before consuming this release.
Details are here: [0.53: Generic Argument Changes to DataObjects and Factories](#Generic-Argument-Changes-to-DataObjects-and-Factories)

### Removed `innerRequestHandler`
`innerRequestHandler` is removed from `@fluidframework/request-handlers` package, and its usage is removed from `BaseContainerRuntimeFactory` and `ContainerRuntimeFactoryWithDefaultDataStore`.  If you are using these container runtime factories, attempting to access internal data stores via `request()` will result in 404 responses.

If you rely on `request()` access to internal root data stores, you can add `rootDataStoreRequestHandler` to your list of request handlers on the runtime factory.

It is not recommended to provide `request()` access to non-root data stores, but if you currently rely on this functionality you can add a custom request handler that calls `runtime.IFluidHandleContext.resolveHandle(request)` just like `innerRequestHandler` used to do.

### Aqueduct and IFluidDependencySynthesizer changes
The type `DependencyContainerRegistry` is now deprecated and no longer used. In it's place the `DependencyContainer` class should be used instead.

The following classes in Aqueduct have been changed to no longer take DependencyContainerRegistry and to use DependencyContainer instead: `BaseContainerRuntimeFactory`, and `ContainerRuntimeFactoryWithDefaultDataStore`

In both cases, the third parameter to the constructor has been changed from `providerEntries: DependencyContainerRegistry = []` to `dependencyContainer?: IFluidDependencySynthesizer`. If you were previously passing an emptry array, `[]` you should now pass `undefined`. If you were passing in something besides an empty array, you will instead create new DependencyContainer and register your types, and then pass that, rather than the type directly:

``` diff
+const dependencyContainer = new DependencyContainer();
+dependencyContainer.register(IFluidUserInformation,async (dc) => userInfoFactory(dc));

 export const fluidExport = new ContainerRuntimeFactoryWithDefaultDataStore(
     Pond.getFactory(),
     new Map([
         Pond.getFactory().registryEntry,
     ]),
-    [
-        {
-            type: IFluidUserInformation,
-            provider: async (dc) => userInfoFactory(dc),
-        },
-    ]);
+    dependencyContainer);
```

## 0.54 Breaking changes
- [Removed `readAndParseFromBlobs` from `driver-utils`](#Removed-readAndParseFromBlobs-from-driver-utils)
- [Loader now returns `IContainer` instead of `Container`](#Loader-now-returns-IContainer-instead-of-Container)
- [`getQuorum()` returns `IQuorumClients` from within the container](#getQuorum-returns-IQuorumClients-from-within-the-container)
- [`SharedNumberSequence` and `SharedObjectSequence` deprecated](#SharedNumberSequence-and-SharedObjectSequence-deprecated)
- [`IContainer` interface updated to complete 0.53 changes](#IContainer-interface-updated-to-complete-0.53-changes)

### Removed `readAndParseFromBlobs` from `driver-utils`
The `readAndParseFromBlobs` function from `driver-utils` was deprecated in 0.44, and has now been removed from the `driver-utils` package.

### Loader now returns `IContainer` instead of `Container`

The following public API functions on `Loader`, from `"@fluidframework/container-loader"` package, now return `IContainer`:
- `createDetachedContainer`
- `rehydrateDetachedContainerFromSnapshot`
- `resolve`

All of the required functionality from a `Container` instance should be available on `IContainer`. If the function or property you require is not available, please file an issue on GitHub describing which function and what you are planning on using it for. They can still be used by casting the returned object to `Container`, i.e. `const container = await loader.resolve(request) as Container;`, however, this should be avoided whenever possible and the `IContainer` API should be used instead.

### `getQuorum()` returns `IQuorumClients` from within the container

The `getQuorum()` method on `IContainerRuntimeBase`, `IFluidDataStoreContext`, and `IFluidDataStoreRuntime` now returns an `IQuorumClients` rather than an `IQuorum`.  `IQuorumClients` retains the ability to inspect the clients connected to the collaboration session, but removes the ability to access the quorum proposals.  It is not recommended to access the quorum proposals directly.

A future change will similarly convert calls to `getQuorum()` on `IContainer` and `IContainerContext` to return an `IQuorumClients`.  If you need to access the code details on the `IContainer`, you should use the `getSpecifiedCodeDetails()` API instead.  If you are currently accessing the code details on the `IContainerContext`, a temporary `getSpecifiedCodeDetails()` method is exposed there as well to aid in migration.  However, accessing the code details from the container context is not recommended and this migratory API will be removed in an upcoming release.  It is instead recommended to only inspect code details in the code loader while loading code, or on `IContainer` as part of code upgrade scenarios (i.e. when calling `IContainer`'s `proposeCodeDetails()`).  Other uses are not supported.

### `SharedNumberSequence` and `SharedObjectSequence` deprecated

The `SharedNumberSequence` and `SharedObjectSequence` have been deprecated and are not recommended for use.  To discuss future plans to support scenarios involving sequences of objects, please see [Github issue 8526](https://github.com/microsoft/FluidFramework/issues/8526).

Additionally, `useSyncedArray()` from `@fluid-experimental/react` has been removed, as it depended on the `SharedObjectArray`.

### `IContainer` interface updated to complete 0.53 changes
The breaking changes introduced in [`IContainer` interface updated to expose actively used `Container` public APIs](#IContainer-interface-updated-to-expose-actively-used-Container-public-APIs) have now been completed in 0.54. The following additions to the `IContainer` interface are no longer optional but rather mandatory:
- `connectionState`
- `connected`
- `audience`
- `readOnlyInfo`

The following "alpha" APIs are still optional:
- `setAutoReconnect()` (**alpha**)
- `resume()` (**alpha**)
- `clientId` (**alpha**)
- `forceReadonly()` (**alpha**)

The deprecated `codeDetails` API, which was marked as optional on the last release, has now been removed.

## 0.53 Breaking changes
- [`IContainer` interface updated to expose actively used `Container` public APIs](#IContainer-interface-updated-to-expose-actively-used-Container-public-APIs)
- [Remove `getLegacyInterval()` and `delete()` from sequence dds](#Remove-getLegacyInterval-and-delete-from-sequence-dds)
- [readOnly and readOnlyPermissions removed from Container](#readOnly-and-readOnlyPermissions-removed-from-container)
- [Generic Argument Changes to DataObjects and Factories](#Generic-Argument-Changes-to-DataObjects-and-Factories)
- [Remove `loader` property from `MockFluidDataStoreContext` class](#Remove-loader-property-from-MockFluidDataStoreContext-class)
- [maxMessageSize removed from IConnectionDetails and IDocumentDeltaConnection](#maxMessageSize-removed-from-IConnectionDetails-and-IDocumentDeltaConnection)
- [Remove `IntervalCollection.getView()` from sequence dds](#Remove-IntervalCollectiongetView-from-sequence-dds)
- [Moved `ICodeDetailsLoader` and `IFluidModuleWithDetails` interface to `@fluidframework/container-definitions`](#Moved-ICodeDetailsLoader-and-IFluidModuleWithDetails-interface-to-fluidframeworkcontainer-definitions)
- [Removed `errorMessage` property from `ISummaryNack` interface](#Removed-errorMessage-property-from-ISummaryNack-interface)
- [ISequencedDocumentMessage arg removed from SharedMap and SharedDirectory events](#ISequencedDocumentMessage-arg-removed-from-SharedMap-and-SharedDirectory-events)
- [Moved `@fluidframework/core-interface#fluidPackage.ts` to `@fluidframework/container-definition#fluidPackage.ts`](#Moved-fluidframeworkcore-interfacefluidPackagets-to-fluidframeworkcontainer-definitionfluidPackagets)
- [Deprecated `IFluidSerializer` in `IFluidDataStoreRuntime`](#Deprecated-IFluidSerializer-in-IFluidDataStoreRuntime)
- [Errors thrown to DDS event handlers](#Errors-thrown-to-DDS-event-handlers)

### `IContainer` interface updated to expose actively used `Container` public APIs
In order to have the `IContainer` interface be the active developer surface that is used when interacting with a `Container` instance, it has been updated to expose the APIs that are necessary for currently used behavior. The motivation here is to move away from using the `Container` class when only its type is required, and to use the `IContainer` interface instead.

The following values have been added (NOTE: some of these are marked with an @alpha tag and may be replaced in the future with a breaking change as the `IContainer` interface is finalized):
- `connectionState`
- `connected`
- `setAutoReconnect()` (**alpha**)
- `resume()` (**alpha**)
- `audience`
- `clientId` (**alpha**)
- `readOnlyInfo`
- `forceReadonly()` (**alpha**)

Additionally, `codeDetails` which was already deprecated before is now marked as optional and ready for removal after the next release.

### Remove `getLegacyInterval()` and `delete()` from sequence dds
`getLegacyInterval()` was only being used by the deprecated `IntervalCollection.delete()`. The alternative to `IntervalCollection.delete()` is `IntervalCollection.removeIntervalById()`.

### `readOnly` and `readOnlyPermissions` removed from `Container`
The `readOnly` and `readOnlyPermissions` properties from `Container` in `container-loader` was deprecated in 0.35, and has now been removed. To replace its functionality, use `readOnlyInfo` by accessing `readOnlyInfo.readonly` and `readOnlyInfo.permissions` respectively.

### Generic Argument Changes to DataObjects and Factories

DataObject and PureDataObject used to take 3 generic type parameters. This has been collasped to a single generic argument. This new format takes the same types, but allows for easier exclusion or inclusion of specific types, while also being more readable.

In general the existing data object generic parameters map to the new generic parameter as follow:
`DataObject<O,S,E>` maps to `DataObject<{OptionalProviders: O, InitialState: S, Events: E}>`

We would frequently see default values for generic paramaters, in order to set a following parameter. This is no longer necessary. If you see a generic parameter with a type of `{}`, `undefined`, `object`, `unknown`, `any`, `IEvent`, or `IFluidObject` is not needed, and can now be excluded.

Here are some examples:
 - `DataObject<{}, any, IEvent>` becomes `DataObject`
 - `DataObject<IFluidUserInformation>` becomes `DataObject<{OptionalProviders: IFluidUserInformation}>`
 - `DataObject<{}, RootDataObjectProps>` becomes `DataObject<{InitialState: RootDataObjectProps}>`
 - `DataObject<object, undefined, IClickerEvents>` becomes `DataObject<{Events: IClickerEvents}>`

Very similar changes have been made to DataObjectFactory and PureDataObjectFactory. Rather than 4 generic arguments it is reduced to 2. The first is still the same, and is the DataObject, the second is the same type the DataObject itself takes. However, this detail should not be important, as will this change has come improved type inference, so it should no longer be necessary to set any generic arguments on the factory.

here are some examples:
 - `new DataObjectFactory<SpacesStorage, undefined, undefined, IEvent>` becomes `new DataObjectFactory`
 - `DataObjectFactory<MockComponentFooProvider, object, undefined>` becomes `DataObjectFactory<MockComponentFooProvider>`

Above I've used DataObject, and DataObjectFactory however the same changes apply to PureDataObject and PureDataObjectFactory.

To ease transition we've also added LegacyDataObject, LegacyPureDataObject, LegacyDataObjectFactory, and LegacyPureDataObjectFactory. These types have the same generic parameters as the types before this change, and can be used as a drop in replacement, but please move away from these types asap, as they will be removed in a following release.

### Remove `loader` property from `MockFluidDataStoreContext` class
The `loader` property from `MockFluidDataStoreContext` class was deprecated in release 0.37 and is now removed. Refer the following deprecation warning: [Loader in data stores deprecated](#Loader-in-data-stores-deprecated)

### `maxMessageSize` removed from `IConnectionDetails` and `IDocumentDeltaConnection`
The `maxMessageSize` property from `IConnectionDetails` and `IDocumentDeltaConnection` was deprecated in 0.51, and has now been removed from the `container-definitions` and `driver-definitions` packages respectively. To replace its functionality, use `serviceConfiguration.maxMessageSize`.

### Remove `IntervalCollection.getView()` from sequence dds
The `IntervalCollection.getView()` was removed.  If you were calling this API, you should instead refer to the `IntervalCollection` itself directly in places where you were using the view.

### Moved `ICodeDetailsLoader` and `IFluidModuleWithDetails` interface to `@fluidframework/container-definitions`
The `ICodeDetailsLoader` and `IFluidModuleWithDetails` interface are deprecated in `@fluidframework/container-loader` and moved to `@fluidframework/container-definitions`. The `ICodeDetailsLoader` interface should be imported from `@fluidframework/container-definition` package. The `ICodeDetailsLoader` and `IFluidModuleWithDetails` from `@fluidframework/container-loader` will be removed from `@fluidframework/container-loader` in further releases.

### Removed `errorMessage` property from `ISummaryNack` interface
The `errorMessage` property from the `ISummaryNack` interface was deprecated in 0.43, and has now been removed from the `protocol-definitions` package. To replace its functionality, use the `message` property.

### `ISequencedDocumentMessage` arg removed from `SharedMap` and `SharedDirectory` events
The `ISequencedDocumentMessage` argument in events emitted from `SharedMap` and `SharedDirectory` (the `"valueChanged"` and `"clear"` events) has been removed.  It is not recommended to access the protocol layer directly.  Note that if you were leveraging the `this` argument of these events, you will need to update your event listeners due to the arity change.

### Moved `@fluidframework/core-interface#fluidPackage.ts` to `@fluidframework/container-definition#fluidPackage.ts`
Moved the following interfaces and const from `@fluidframework/core-interface` to `@fluidframework/container-definitions`:
- `IFluidPackageEnvironment`
- `IFluidPackage`
- `isFluidPackage`
- `IFluidCodeDetailsConfig`
- `IFluidCodeDetailsConfig`
- `IFluidCodeDetails`
- `IFluidCodeDetailsComparer`
- `IProvideFluidCodeDetailsComparer`
- `IFluidCodeDetailsComparer`

They are deprecated from `@fluidframework/core-interface` and would be removed in future release. Please import them from `@fluidframework/container-definitions`.

### Deprecated `IFluidSerializer` in `IFluidDataStoreRuntime`
`IFluidSerializer` should only be used by DDSes to serialize data and they should use the one created by `SharedObject`.

### Errors thrown to DDS event handlers
Before this release, exceptions thrown from DDS event handlers resulted in Fluid Framework reporting non-error telemetry event and moving forward as if nothing happened. Starting with this release, such exceptions will result in critical error, i.e. container will be closed with such error and hosting app will be notified via Container's "closed" event. This will either happen immediately (if exception was thrown while processing remote op), or on later usage (if exception was thrown on local change). DDS will go into "broken" state and will keep throwing error on amy attempt to make local changes.
This process is supposed to be a catch-call case for cases where listeners did not do due diligence or have no better way to handle their errors.
If possible, it's recommended for DDS event listeners to not throw exceptions, but rather handle them appropriately without involving DDS itself.
The purpose of this change to ensure that data model stays always synchronized with data projection that event listeners are building. If event listener is not able to fully / correctly process change event, that likely means data synchronization is broken and it's not safe to continue (and potentially, corrupt document).

## 0.52 Breaking changes
- [chaincodePackage removed from Container](#chaincodePackage-removed-from-Container)
- [`OdspDocumentInfo` type replaced with `OdspFluidDataStoreLocator` interface](#OdspDocumentInfo-type-replaced-with-OdspFluidDataStoreLocator-interface)
- [close() removed from IDocumentDeltaConnection](#close-removed-from-IDocumentDeltaConnection)
- [Replace `createCreateNewRequest` function with `createOdspCreateContainerRequest` function](#Replace-createCreateNewRequest-function-with-createOdspCreateContainerRequest-function)
- [Deprecate IFluidObject and introduce FluidObject](#Deprecate-IFluidObject-and-introduce-FluidObject)

### `chaincodePackage` removed from `Container`
The `chaincodePackage` property on `Container` was deprecated in 0.28, and has now been removed.  Two new APIs have been added to replace its functionality, `getSpecifiedCodeDetails()` and `getLoadedCodeDetails()`.  Use `getSpecifiedCodeDetails()` to get the code details currently specified for the `Container`, or `getLoadedCodeDetails()` to get the code details that were used to load the `Container`.

### `OdspDocumentInfo` type replaced with `OdspFluidDataStoreLocator` interface
The `OdspDocumentInfo` type is removed from `odsp-driver` package. It is removed from `packages\drivers\odsp-driver\src\contractsPublic.ts` and replaced with `OdspFluidDataStoreLocator` interface as parameter in `OdspDriverUrlResolverForShareLink.createDocumentUrl()`. If there are any instances of `OdspDocumentInfo` type used, it can be simply replaced with `OdspFluidDataStoreLocator` interface.

### Replace `createCreateNewRequest` function with `createOdspCreateContainerRequest` function
The `createCreateNewRequest()` is removed and replaced with `createOdspCreateContainerRequest()` in the `odsp-driver` package. If any instances of `createCreateNewRequest()` are used, replace them with `createOdspCreateContainerRequest()` by importing it from `@fluidframework/odsp-driver` package.

### Deprecate IFluidObject and introduce FluidObject
This release deprecates the interface `IFluidObject` and introduces the utility type [`FluidObject`](https://github.com/microsoft/FluidFramework/blob/main/common/lib/core-interfaces/src/provider.ts). The primary reason for this change is that the module augmentation used by `IFluidObject` creates excessive type coupling where a small breaking change in any type exposed off `IFluidObject` can lead to type error in all usages of `IFluidObject`.
On investigation we also found that the uber type `IFluidObject` wasn't generally necessary, as consumers generally only used a small number of specific types that they knew in advance.

Given these points, we've introduced [`FluidObject`](https://github.com/microsoft/FluidFramework/blob/main/common/lib/core-interfaces/src/provider.ts). `FluidObject` is a utility type that is used in both its generic and non-generic forms.

The non-generic `FluidObject` is returned or taken in cases where the specific functionally isn't known, or is different based on scenario. You'll see this usage for things like `scope` and the request pattern.

The non-generic `FluidObject` is a hint that the generic form of `FluidObject` should be used to inspect it. For example
``` typescript
    const provider: FluidObject<IFluidHTMLView> = requestFluidObject(container, "/");
    if(provider.IFluidHTMLView !== undefined){
        provider.IFluidHTMLView.render(div)
    }
```

If you want to inspect for multiple interfaces via `FluidObject`, you can use an intersection:
``` typescript
    const provider: FluidObject<IFluidHTMLView & IFluidMountableView> = requestFluidObject(container, "/");
```

Please begin reducing the usage of `IFluidObject` and moving to `FluidObject`.  If you find any cases that `FluidObject` doesn't support please file an issue.

## 0.51 Breaking changes
- [`maxMessageSize` property has been deprecated from IConnectionDetails and IDocumentDeltaConnection](#maxmessagesize-property-has-been-deprecated-from-iconnectiondetails-and-idocumentdeltaconnection)
- [_createDataStoreWithProps and IFluidDataStoreChannel](#createdatastorewithprops-and-ifluiddatastorechannel)
- [Deprecated `Loader._create` is removed](#deprecated-loadercreate-is-removed)
- [Stop exporting internal class `CollabWindowTracker` ](#stop-exporting-internal-class-collabwindowtracker)
- [base-host package removed](#base-host-package-removed)
- [Registers removed from sequence and merge-tree](#Registers-removed-from-sequence-and-merge-tree)
- [Token fetch errors have proper errorType](#token-fetch-errors-have-proper-errorType)

### `maxMessageSize` property has been deprecated from IConnectionDetails and IDocumentDeltaConnection
`maxMessageSize` is redundant and will be removed soon. Please use the `serviceConfiguration.maxMessageSize` property instead.

### _createDataStoreWithProps and IFluidDataStoreChannel
ContainerRuntime._createDataStoreWithProps() is made consistent with the rest of API (same API on IContainerRuntimeBase interface, all other create methods to create data store) and returns now only IFluidRouter. IFluidDataStoreChannel is internal communication mechanism between ContainerRuntime and data stores and should be used only for this purpose, by data store authors. It is not a public interface that should be exposed by data stores.
While casting IFluidRouter objects returned by various data store creation APIs to IFluidDataStoreChannel would continue to work in this release, this is not supported and will be taken away in next releases due to upcoming work in GC & named component creation space.

### Deprecated `Loader._create` is removed
Removing API `Loader._create` from `@fluidframework/container-loader`, which was an interim replacement of the Loader constructor API change in version 0.28.
Use the Loader constructor with the `ILoaderProps` instead.

### Stop exporting internal class `CollabWindowTracker`
`CollabWindowTracker` is an internal implementation for `@fluidframework/container-loader` and should never been exported.

### base-host package removed
The `@fluidframework/base-host` package has been removed.  See the [quick-start guide](https://fluidframework.com/docs/start/quick-start/) for recommended hosting practices.

If you were using the `UpgradeManager` utility from this package, external access to Quorum proposals is planned to be deprecated and so this is no longer recommended.  To upgrade code, instead use the `Container` API `proposeCodeDetails`.

### Registers removed from sequence and merge-tree
The `@fluidframework/sequence` and `@fluidframework/merge-tree` packages provided cut/copy/paste functionalities that built on a register concept.  These functionalities were never fully implemented and have been removed.

### Token fetch errors have proper errorType
If the tokenFetcher provided by the host thrown an error, this error will be propagated through the code with errorType "fetchTokenError".
Previously, the errorType was either empty, or recently and incorrectly, "dataProcessingError".

## 0.50 Breaking changes
- [OpProcessingController removed](#opprocessingcontroller-removed)
- [Expose isDirty flag in the FluidContainer](#expose-isdirty-flag-in-the-fluidcontainer)
- [get-container API changed](#get-container-api-changed)
- [SharedCell serialization](#sharedcell-serialization)
- [Expose saved and dirty events in FluidContainer](#expose-saved-and-dirty-events-in-fluidcontainer)
- [Deprecated bindToContext in IFluidDataStoreChannel](#Deprecated-bindToContext-in-IFluidDataStoreChannel)

### OpProcessingController removed
OpProcessingController has been deprecated for very long time. It's being removed in this release.
Please use LoaderContainerTracker instead (see https://github.com/microsoft/FluidFramework/pull/7784 as an example of changes required)
If you can't make this transition, you can always copy implementation of LoaderContainerTracker to your repo and maintain it. That said, it has bugs and tests using it are easily broken but subtle changes in reconnection logic, as evident from PRs #7753, #7393)

### Expose isDirty flag in the FluidContainer
The `isDirty` flag is exposed onto the FluidContainer. The property is already exposed on the Container and it is just piped up to the FluidContainer.

### get-container API changed
The signature of methods `getTinyliciousContainer` and `getFRSContainer` exported from the `get-container` package has been changed to accomodate the new container create flow. Both methods now return a tuple of the container instance and container ID associated with it. The `documentId` parameter is ignored when a new container is requested. Client applications need to use the ID returned by the API.
The `get-container` API is widely used in multiple sample applications across the repository. All samples were refactored to reflect the change in the API. External samples consuming these methods should be updated accordingly.

### SharedCell serialization
`SharedCell` serialization format has changed. Values stored from previous versions will be broken.

### Expose saved and dirty events in FluidContainer
The `saved` and `dirty` container events are exposed onto the FluidContainer. The events are emitted on the Container already.

### Deprecated bindToContext in IFluidDataStoreChannel
bindToContext in IFluidDataStoreChannel has been deprecated. This should not be used to explicitly bind data stores. Root data stores will automatically be bound to container. Non-root data stores will be bound when their handles are stored in an already bound DDS.

## 0.49 Breaking changes
- [Deprecated dirty document events and property removed from ContainerRuntime](#deprecated-dirty-document-events-and-property-removed-from-containerruntime)
- [Removed deltaManager.ts from @fluidframework/container-loader export](#deltamanager-removed-from-fluid-framework-export)
- [Container class protected function resumeInternal made private](#resumeinternal-made-private)
- [url removed from ICreateBlobResponsee](#url-removed-from-ICreateBlobResponse)
- [encoding type change](#encoding-type-change)
- [IContainer.connectionState yields finer-grained ConnectionState values](#icontainerconnectionstate-yields-finer-grained-connectionstate-values)

### Deprecated dirty document events and property removed from ContainerRuntime
The `isDocumentDirty()` method, `"dirtyDocument"` and `"savedDocument"` events that were deprecated in 0.35 have now been removed.  For more information on replacements, see [DirtyDocument events and property](#DirtyDocument-events-and-property).

### DeltaManager removed from fluid-framework export
The `DeltaManager` class, the `IConnectionArgs` interface, the `IDeltaManagerInternalEvents` interface, and the `ReconnectedMode` enum have been removed from `@fluidframework/container-loader` package exports. Instead of `DeltaManager`, `IDeltaManager` should be used where appropriate.

### resumeInternal made private
The `protected` function `resumeInternal` under the class `Container` has been made `private`.

### `url` removed from ICreateBlobResponse
The unused `url` property of `ICreateBlobResponse` in `@fluidframework/protocol-definitions` has been removed

### `encoding` type change
The `encoding` property of `IBlob` in `@fluidframework/protocol-definitions` has changed type from `string` to `"utf-8" | "base64"` to match the only supported values.

## 0.48 Breaking changes
- [client-api package removed](#client-api-package-removed)
- [SignalManager removed from fluid-framework export](#signalmanager-removed-from-fluid-framework-export)
- [MockLogger removed from @fluidframework/test-runtime-utils](#mocklogger-removed-from-fluidframeworktest-runtime-utils)
- [IProxyLoader interface to be removed](#IProxyLoader-interface-to-be-removed)

### client-api package removed
The `@fluid-internal/client-api` package was deprecated in 0.20 and has now been removed.  Usage of this package should be replaced with direct usage of the `Loader`, `FluidDataStoreRuntime`, `ContainerRuntime`, and other supported functionality.

### SignalManager removed from fluid-framework export
The `SignalManager` and `Signaler` classes have been removed from the `@fluid-framework/fluid-static` and `fluid-framework` package exports and moved to the `@fluid-experimental/data-objects` package.  This is because of its experimental state and the intentional omission of experimental features from `fluid-framework`.  Users should instead import the classes from the `@fluid-experimental/data-objects` package.

### MockLogger removed from @fluidframework/test-runtime-utils
MockLogger is only used internally, so it's removed from @fluidframework/test-runtime-utils.

### IContainer.connectionState yields finer-grained ConnectionState values
The `ConnectionState` types have been updated to include a new state which previously was
encompassed by the `Disconnected` state. The new state is `EstablishingConnection` and indicates that the container is
attempting to connect to the ordering service, but is not yet connected.

Any logic based on the `Disconnected` state (e.g. checking the value of `IContainer.connectionState`)
should be updated depending on how you want to treat this new `EstablishingConnection` state.

Additionally, please note that the `Connecting` state is being renamed to `CatchingUp`.
`ConnectionState.Connecting` is marked as deprecated, please use `ConnectionState.CatchingUp` instead.
`ConnectionState.Connecting` will be removed in the following major release.

### IProxyLoader interface to be removed
The `IProxyLoader` interface has been deprecated in 0.48 and will be removed in an upcoming release.

## 0.47 Breaking changes
- [Property removed from IFluidDataStoreContext](#Property-removed-from-IFluidDataStoreContext)
- [Changes to IFluidDataStoreFactory](#Changes-to-IFluidDataStoreFactory)
- [FlushMode enum values renamed](#FlushMode-enum-values-renamed)
- [name removed from ContainerSchema](#name-removed-from-ContainerSchema)
- [Anonymous return types for container calls in client packages](#Anonymous-return-types-for-container-calls-in-client-packages)
- [createContainer and getContainer response objects properties renamed](#createContainer-and-getContainer-response-objects-properties-renamed)
- [tinylicious and azure clients createContainer now detached](#tinylicious-and-azure-clients-createContainer-now-detached)
- [container id is returned from new attach() and not exposed on the container](#container-id-is-returned-from-new-attach-and-not-exposed-on-the-container)
- [AzureClient initialization as a singular config](#AzureClient-initialization-as-a-singular-config)

### Property removed from IFluidDataStoreContext
- the `existing` property from `IFluidDataStoreContext` (and `FluidDataStoreContext`) has been removed.

### Changes to IFluidDataStoreFactory
- The `existing` parameter from the `instantiateDataStore` function is now mandatory to differentiate creating vs loading.

### `FlushMode` enum values renamed
`FlushMode` enum values from `@fluidframework/runtime-definitions` have ben renamed as following:
- `FlushMode.Manual` to `FlushMode.TurnBased`
- `FlushMode.Automatic` to `FlushMode.Immediate`

### `name` removed from ContainerSchema
The `name` property on the ContainerSchema was used for multi-container scenarios but has not materialized to be a useful schema property. The feedback has been negative to neutral so it is being removed before it becomes formalized. Support for multi-container scenarios, if any is required, will be addressed as a future change.

### Anonymous return types for container calls in client packages
`createContainer` and `getContainer` in `@fluidframework/azure-client` and `@fluidframework/tinylicious-client` will no longer return typed objects but instead will return an anonymous type. This provide the flexibility that comes with tuple deconstruction with the strong typing of property names.

```javascript
// `@fluidframework/azure-client`
createContainer(containerSchema: ContainerSchema): Promise<{
    container: FluidContainer;
    services: AzureContainerServices;
}>;
getContainer(id: string, containerSchema: ContainerSchema): Promise<{
    container: FluidContainer;
    services: AzureContainerServices;
}>;

// `@fluidframework/tinylicious-client`
createContainer(containerSchema: ContainerSchema): Promise<{
    container: FluidContainer;
    services: TinyliciousContainerServices;
}>;
getContainer(id: string, containerSchema: ContainerSchema): Promise<{
    container: FluidContainer;
    services: TinyliciousContainerServices;
}>;
```

### createContainer and getContainer response objects properties renamed
For all `*-client` packages `createContainer` and `getContainer` would return an object with `fluidContainer` and `containerServices`. These have been renamed to the following for brevity.

- fluidContainer => container
- containerServices => services

```javascript
// old
const { fluidContainer, containerServices } = client.getContainer(...);

// new
const { container, services } = client.getContainer(...);
```

### tinylicious and azure clients createContainer now detached
Creating a new container now requires and explicit attach step. All changes made in between container creation, and attaching, will be persisted as part of creation and guaranteed to always be available to users. This allows developers to initialize `initialObjects` with state before the container is connected to the service. It also enables draft creation modes.

```javascript
// old
const { fluidContainer } = client.createContainer(...);

// new
const { container } = client.createContainer(...);
const id = container.attach();
```

### container id is returned from new attach() and not exposed on the container
Because we now have an explicit attach flow, the container id is part of that flow as well. The id is returned from the `attach()` call.

```javascript
// old
const { fluidContainer } = client.createContainer(...);
const containerId = fluidContainer.id;

// new
const { container } = client.createContainer(...);
const containerId = container.attach();
```

### AzureClient initialization as a singular config
AzureClient now takes a singular config instead of multiple parameters. This enables easier scaling of config properties as we introduce new functionality.

```js
// old
const connectionConfig = {...};
const logger = new MyLogger();
const client = new AzureClient(connectionConfig, logger);

// new
const config = {
    connection: {...},
    logger: new MyLogger(...)
}
const client = new AzureClient(config);
```

## 0.46 Breaking changes
- [@fluid-experimental/fluid-framework package name changed](#fluid-experimentalfluid-framework-package-name-changed)
- [FrsClient has been renamed to AzureClient and moved out of experimental state](#FrsClient-has-been-renamed-to-AzureClient-and-moved-out-of-experimental-state)
- [documentId removed from IFluidDataStoreRuntime and IFluidDataStoreContext](#documentId-removed-from-IFluidDataStoreRuntime-and-IFluidDataStoreContext)
- [@fluid-experimental/tinylicious-client package name changed](#fluid-experimentaltinylicious-client-package-name-changed)
- [@fluid-experimental/fluid-static package name changed](#fluid-experimentalfluid-static-package-name-changed)
- [TinyliciousClient and AzureClient container API changed](#tinyliciousclient-and-azureclient-container-api-changed)

### `@fluid-experimental/fluid-framework` package name changed
The `@fluid-experimental/fluid-framework` package has been renamed to now be `fluid-framework`. The scope has been removed.


### FrsClient has been renamed to AzureClient and moved out of experimental state
The `@fluid-experimental/frs-client` package for connecting with the Azure Fluid Relay service has been renamed to now be `@fluidframework/azure-client`. This also comes with the following name changes for the exported classes and interfaces from the package:
- `FrsClient` -> `AzureClient`
- `FrsAudience` -> `AzureAudience`
- `IFrsAudience` -> `IAzureAudience`
- `FrsMember` -> `AzureMember`
- `FrsConnectionConfig` -> `AzureConnectionConfig`
- `FrsContainerConfig` -> `AzureContainerConfig`
- `FrsResources` -> `AzureResources`
- `FrsAzFunctionTokenProvider` -> `AzureFunctionTokenProvider`
- `FrsUrlResolver` -> `AzureUrlResolver`

### documentId removed from IFluidDataStoreRuntime and IFluidDataStoreContext
- `documentId` property is removed from IFluidDataStoreRuntime and IFluidDataStoreContext. It is a document level concept and is no longer exposed from data store level.

### `@fluid-experimental/tinylicious-client` package name changed
The `@fluid-experimental/tinylicious-client` package has been renamed to now be `@fluidframework/tinylicious-client`.

### `@fluid-experimental/fluid-static` package name changed
The `@fluid-experimental/fluid-static` package has been renamed to now be `@fluidframework/fluid-static`.

### TinyliciousClient and AzureClient container API changed

Tinylicious and Azure client API changed to comply with the new container creation flow. From now on,
the new container ID will be generated by the framework. In addition to that, the `AzureContainerConfig`
parameter's got decommissioned and the logger's moved to the client's constructor.

```ts
// Create a client using connection settings and an optional logger
const client = new AzureClient(connectionConfig, logger);
// Create a new container
const { fluidContainer, containerServices } = await client.createContainer(containerSchema);
// Retrieve the new container ID
const containerId = fluidContainer.id;
// Access the existing container
const { fluidContainer, containerServices }= await client.getContainer(containerId, containerSchema);
```

## 0.45 Breaking changes
- [Changes to local testing in insecure environments and associated bundle size increase](#changes-to-local-testing-in-insecure-environments-and-associated-bundle-size-increase)
- [Property removed from IFluidDataStoreRuntime](#Property-removed-from-IFluidDataStoreRuntime)
- [Changes to client-api Document](#changes-to-client-api-Document)
- [Changes to PureDataObject](#changes-to-PureDataObject)
- [Changes to DataObject](#changes-to-DataObject)
- [Changes to PureDataObjectFactory](#changes-to-PureDataObjectFactory)
- [webpack-fluid-loader package name changed](#webpack-fluid-loader-package-name-changed)
- [Loggers without tag support now deprecated in ContainerContext](#loggers-without-tag-support-now-deprecated-in-containercontext)
- [Creating new containers with Container.load is no longer supported](#Creating-new-containers-with-Containerload-is-no-longer-supported)
- [getHashedDocumentId is now async](#gethasheddocumentid-is-now-async)
- [ContainerErrorType.clientSessionExpiredError added](#ContainerErrorType.clientSessionExpiredError-added)

### Changes to local testing in insecure environments and associated bundle size increase
Previously the `@fluidframework/common-utils` package exposed a `setInsecureContextHashFn` function so users could set an override when testing locally in insecure environments because the `crypto.subtle` library is not available.  This is now done automatically as a fallback and the function is removed.  The fallback exists as a dynamic import of our equivalent Node platform implementation, and will show as a chunk named "FluidFramework-HashFallback" and be up to ~25KB parsed in size.  It will not be served when running normally in a modern browser.

### Property removed from IFluidDataStoreRuntime
- the `existing` property from `IFluidDataStoreRuntime` (and `FluidDataStoreRuntime`) has been removed. There is no need for this property in the class, as the flag can be supplied as a parameter to `FluidDataStoreRuntime.load` or to the constructor of `FluidDataStoreRuntime`. The `IFluidDataStoreFactory.instantiateDataStore` function has an `existing` parameter which can be supplied to the `FluidDataStoreRuntime` when the latter is created.

### Changes to client-api Document
- The `existing` property from the `Document` class in `@fluid-internal/client-api` has been removed. It can be assumed that the property would have always been `true`.

### Changes to PureDataObject
- The `initializeInternal` and the `finishInitialization` functions have a mandatory `existing` parameter to differentiate creating vs loading.

### Changes to DataObject
- The `initializeInternal` function has a mandatory `existing` parameter to differentiate creating vs loading.

### Changes to PureDataObjectFactory
- The `createDataObject` in `PureDataObjectFactory` has a mandatory `existing` parameter to differentiate creating vs loading.

### `webpack-fluid-loader` package name changed
The `webpack-fluid-loader` utility was previously available from a package named `@fluidframework/webpack-fluid-loader`.  However, since it is a tool and should not be used in production, it is now available under the tools scope `@fluid-tools/webpack-fluid-loader`.

### Loggers without tag support now deprecated in ContainerContext
The `logger` property of `ContainerContext` has been marked deprecated. Loggers passed to ContainerContext will need to support tagged events.

### Creating new containers with Container.load is no longer supported
- See [Creating new containers with Container.load has been deprecated](#Creating-new-containers-with-Containerload-has-been-deprecated)
- The `createOnLoad` flag to inside `IContainerLoadOptions` has been removed.
- `LegacyCreateOnLoadEnvironmentKey` from `@fluidframework/container-loader` has been removed.

### getHashedDocumentId is now async
`@fluidframework/odsp-driver`'s `getHashedDocumentId` function is now async to take advantage of shared hashing functionality.  It drops its dependency on the `sha.js` package as a result, which contributed ~37KB to the parsed size of the `odsp-driver` bundle.

### ContainerErrorType.clientSessionExpiredError added
We have session expiry for GC purposes. Once the session has expired, we want to throw this new clientSessionExpiredError to clear out any stale in-memory data that may still be on the container.

## 0.44 Breaking changes
- [Property removed from ContainerRuntime class](#Property-removed-from-the-ContainerRuntime-class)
- [attach() should only be called once](#attach-should-only-be-called-once)
- [Loader access in data stores is removed](#loader-access-in-data-stores-is-removed)

### Property removed from the ContainerRuntime class
- the `existing` property from `ContainerRuntime` has been removed. Inspecting this property in order to decide whether or not to perform initialization operations should be replaced with extending the `RuntimeFactoryHelper` abstract class from `@fluidframework/runtime-utils` and overriding `instantiateFirstTime` and `instantiateFromExisting`. Alternatively, any class implementing `IRuntimeFactory` can supply an `existing` parameter to the `instantiateRuntime` method.

### attach() should only be called once
`Container.attach()` will now throw if called more than once. Once called, it is responsible for retrying on retriable errors or closing the container on non-retriable errors.

### Loader access in data stores is removed
Following the deprecation warning [Loader in data stores deprecated](#loader-in-data-stores-deprecated), the associated APIs have now been removed.  In addition to the original deprecation notes, users will automatically have an `ILoader` available on the container scope object as the `ILoader` property if the container was created through a `Loader`.

## 0.43 Breaking changes

- [TinyliciousClient and FrsClient are no longer static](#TinyliciousClient-and-FrsClient-are-no-longer-static)
- [Routerlicious Driver DeltaStorageService constructor changed](#Routerlicious-Driver-DeltaStorageService-constructor-changed)
- [addGlobalAgentSchedulerAndLeaderElection removed](#addGlobalAgentSchedulerAndLeaderElection-removed)
- [Property removed from the Container class](#Property-removed-from-the-Container-class)
- [Creating new containers with Container.load has been deprecated](#Creating-new-containers-with-Containerload-has-been-deprecated)
- [Changes to client-api](#changes-to-client-api)

### TinyliciousClient and FrsClient are no longer static
`TinyliciousClient` and `FrsClient` global static properties are removed. Instead, object instantiation is now required.

### Property removed from the Container class
- the `existing` property from `Container` has been removed. The caller should differentiate on how the container has been created (`Container.load` vs `Container.createDetached`). See also [Creating new containers with Container.load has been deprecated](#Creating-new-containers-with-Containerload-has-been-deprecated).

### Routerlicious Driver DeltaStorageService constructor changed
`DeltaStorageService` from `@fluidframework/routerlicious-driver` now takes a `RestWrapper` as the second constructor parameter, rather than a TokenProvider.

### addGlobalAgentSchedulerAndLeaderElection removed
In 0.38, the `IContainerRuntimeOptions` option `addGlobalAgentSchedulerAndLeaderElection` was added (on by default), which could be explicitly disabled to remove the built-in `AgentScheduler` and leader election functionality.  This flag was turned off by default in 0.40.  In 0.43 the flag (and the functionality it enabled) has been removed.

See [AgentScheduler-related deprecations](#AgentScheduler-related-deprecations) for more information on this deprecation and back-compat support, as well as recommendations on how to migrate away from the built-in.

### Creating new containers with Container.load has been deprecated
- `Container.load` with inexistent files will fail instead of creating a new container. Going forward, please use `Container.createDetached` for this scenario.
- To enable the legacy scenario, set the `createOnLoad` flag to true inside `IContainerLoadOptions`. `Loader.request` and `Loader.resolve` will enable the legacy scenario if the `IClientDetails.environment` property inside `IRequest.headers` contains the string `enable-legacy-create-on-load` (see `LegacyCreateOnLoadEnvironmentKey` from `@fluidframework/container-loader`).

### Changes to client-api
- The `load` function from `document.ts` will fail the container does not exist. Going forward, please use the `create` function to handle this scenario.

## 0.42 Breaking changes

- [Package renames](#0.42-package-renames)
- [IContainerRuntime property removed](#IContainerRuntime-property-removed)
- [IContainerRuntimeEvents changes](#IContainerRuntimeEvents-changes)
- [Removed IParsedUrl interface, parseUrl, getSnapshotTreeFromSerializedContainer and convertProtocolAndAppSummaryToSnapshotTree api from export](#Removed-IParsedUrl-interface,-parseUrl,-getSnapshotTreeFromSerializedContainer-and-convertProtocolAndAppSummaryToSnapshotTree-api-from-export)

### 0.42 package renames

We have renamed some packages to better reflect their status. See the [npm package
scopes](https://github.com/microsoft/FluidFramework/wiki/npm-package-scopes) page in the wiki for more information about
the npm scopes.

- `@fluidframework/react-inputs` is renamed to `@fluid-experimental/react-inputs`
- `@fluidframework/react` is renamed to `@fluid-experimental/react`

### IContainerRuntimeEvents changes
- `fluidDataStoreInstantiated` has been removed from the interface and will no longer be emitted by the `ContainerRuntime`.

### IContainerRuntime property removed
- the `existing` property from `IContainerRuntime` has been removed.

### Removed IParsedUrl interface, parseUrl, getSnapshotTreeFromSerializedContainer and convertProtocolAndAppSummaryToSnapshotTree api from export
These interface and apis are not supposed to be used outside the package. So stop exposing them.

## 0.41 Breaking changes

- [Package renames](#0.41-package-renames)
- [LoaderHeader.version could not be null](#LoaderHeader.version-could-not-be-null)
- [Leadership API surface removed](#Leadership-API-surface-removed)
- [IContainerContext and Container storage API return type changed](#IContainerContext-and-Container-storage-API-return-type-changed)

### 0.41 package renames

We have renamed some packages to better reflect their status. See the [npm package
scopes](https://github.com/microsoft/FluidFramework/wiki/npm-package-scopes) page in the wiki for more information about
the npm scopes.

- `@fluidframework/last-edited-experimental` is renamed to `@fluid-experimental/last-edited`

### LoaderHeader.version could not be null
`LoaderHeader.version` in ILoader can not be null as we always load from existing snapshot in `container.load()`;

### Leadership API surface removed
In 0.38, the leadership API surface was deprecated, and in 0.40 it was turned off by default.  In 0.41 it has now been removed.  If you still require leadership functionality, you can use a `TaskSubscription` in combination with an `AgentScheduler`.

See [AgentScheduler-related deprecations](#AgentScheduler-related-deprecations) for more information on how to use `TaskSubscription` to migrate away from leadership election.

### IContainerContext and Container storage API return type changed
IContainerContext and Container now will always have storage even in Detached mode, so its return type has changed and undefined is removed.

## 0.40 Breaking changes

- [AgentScheduler removed by default](#AgentScheduler-removed-by-default)
- [ITelemetryProperties may be tagged for privacy purposes](#itelemetryproperties-may-be-tagged-for-privacy-purposes)
- [IContainerRuntimeDirtyable removed](#IContainerRuntimeDirtyable-removed)
- [Most RouterliciousDocumentServiceFactory params removed](#Most-RouterliciousDocumentServiceFactory-params-removed)
- [IErrorBase.sequenceNumber removed](#IErrorBase.sequenceNumber-removed)
- [IContainerContext.logger deprecated](#IContainerContext.logger-deprecated)

### AgentScheduler removed by default
In 0.38, the `IContainerRuntimeOptions` option `addGlobalAgentSchedulerAndLeaderElection` was added (on by default), which could be explicitly disabled to remove the built-in `AgentScheduler` and leader election functionality.  This flag has now been turned off by default.  If you still depend on this functionality, you can re-enable it by setting the flag to `true`, though this option will be removed in a future release.

See [AgentScheduler-related deprecations](#AgentScheduler-related-deprecations) for more information on this deprecation and back-compat support, as well as recommendations on how to migrate away from the built-in.

### ITelemetryProperties may be tagged for privacy purposes
Telemetry properties on logs *can (but are **not** yet required to)* now be tagged. This is **not** a breaking change in 0.40, but users are strongly encouraged to add support for tags (see [UPCOMING.md](./UPCOMING.md) for more details).

_\[edit\]_

This actually was a breaking change in 0.40, in that the type of the `event` parameter of `ITelemetryBaseLogger.send` changed to
a more inclusive type which needs to be accounted for in implementations.  However, in releases 0.40 through 0.44,
_no tagged events are sent to any ITelemetryBaseLogger by the Fluid Framework_.  We are preparing to do so
soon, and will include an entry in BREAKING.md when we do.

### IContainerRuntimeDirtyable removed
The `IContainerRuntimeDirtyable` interface and `isMessageDirtyable()` method were deprecated in release 0.38.  They have now been removed in 0.40.  Please refer to the breaking change notice in 0.38 for instructions on migrating away from use of this interface.

### Most RouterliciousDocumentServiceFactory params removed

The `RouterliciousDocumentServiceFactory` constructor no longer accepts the following params: `useDocumentService2`, `disableCache`, `historianApi`, `gitCache`, and `credentials`. Please open an issue if these flags/params were important to your project so that they can be re-incorporated into the upcoming `IRouterliciousDriverPolicies` param.

### IErrorBase.sequenceNumber removed
This field was used for logging and this was probably not the right abstraction for it to live in.
But practically speaking, the only places it was set have been updated to log not just sequenceNumber
but a large number of useful properties off the offending message, via `CreateProcessingError`.

### IContainerContext.logger deprecated
Use `IContainerContext.taggedLogger` instead if present. If it's missing and you must use `logger`,
be sure to handle tagged data before sending events to it.
`logger` won't be removed for a very long time since old loaders could remain in production for quite some time.

## 0.39 Breaking changes
- [connect event removed from Container](#connect-event-removed-from-Container)
- [LoaderHeader.pause](#LoaderHeader.pause)
- [ODSP driver definitions](#ODSP-driver-definitions)
- [ITelemetryLogger Remove redundant methods](#ITelemetryLogger-Remove-redundant-methods)
- [fileOverwrittenInStorage](#fileOverwrittenInStorage)
- [absolutePath use in IFluidHandle is deprecated](#absolutepath-use-in-ifluidhandle-is-deprecated)

### connect event removed from Container
The `"connect"` event would previously fire on the `Container` after `connect_document_success` was received from the server (which likely happens before the client's own join message is processed).  This event does not represent a safe-to-use state, and has been removed.  To detect when the `Container` is fully connected, the `"connected"` event should be used instead.

### LoaderHeader.pause
LoaderHeader.pause has been removed. instead of
```typescript
[LoaderHeader.pause]: true
```
use
```typescript
[LoaderHeader.loadMode]: { deltaConnection: "none" }
```

### ODSP driver definitions
A lot of definitions have been moved from @fluidframework/odsp-driver to @fluidframework/odsp-driver-definitions. This change is required in preparation for driver to be dynamically loaded by host.
This new package contains all the dependencies of ODSP driver factory (like HostStoragePolicy, IPersistedCache, TokenFetcher) as well as outputs (OdspErrorType).
@fluidframework/odsp-driver will continue to have defintions for non-factory functionality (like URI resolver, helper functionality to deal with sharing links, URI parsing, etc.)

### ITelemetryLogger Remove redundant methods
Remove deprecated `shipAssert` `debugAssert` `logException` `logGenericError` in favor of `sendErrorEvent` as they provide the same behavior and semantics as `sendErrorEvent`and in general are relatively unused. These methods were deprecated in 0.36.

### fileOverwrittenInStorage
Please use `DriverErrorType.fileOverwrittenInStorage` instead of `OdspErrorType.epochVersionMismatch`

### absolutePath use in IFluidHandle is deprecated
Rather than retrieving the absolute path, ostensibly to be stored, one should instead store the handle itself. To load, first retrieve the handle and then call `get` on it to get the actual object. Note that it is assumed that the container is responsible both for mapping an external URI to an internal object and for requesting resolved objects with any remaining tail of the external URI. For example, if a container has some map that maps `/a --> <some handle>`, then a request like `request(/a/b/c)` should flow like `request(/a/b/c) --> <some handle> --> <object> -->  request(/b/c)`.

## 0.38 Breaking changes
- [IPersistedCache changes](#IPersistedCache-changes)
- [ODSP Driver Type Unification](#ODSP-Driver-Type-Unification)
- [ODSP Driver url resolver for share link parameter consolidation](#ODSP-Driver-url-resolver-for-share-link-parameter-consolidation)
- [AgentScheduler-related deprecations](#AgentScheduler-related-deprecations)
- [Removed containerUrl from IContainerLoadOptions and IContainerConfig](#Removed-containerUrl-from-IContainerLoadOptions-and-IContainerConfig)

### IPersistedCache changes
IPersistedCache implementation no longer needs to implement updateUsage() method (removed form interface).
Same goes for sequence number / maxOpCount arguments.
put() changed from fire-and-forget to promise, with intention of returning write errors back to caller. Driver could use this information to stop recording any data about given file if driver needs to follow all-or-nothing strategy in regards to info about a file.
Please note that format of data stored by driver changed. It will ignore cache entries recorded by previous versions of driver.

## ODSP Driver Type Unification
This change reuses existing contracts to reduce redundancy improve consistency.

The breaking portion of this change does rename some parameters to some helper functions, but the change are purely mechanical. In most cases you will likely find you are pulling properties off an object individually to pass them as params, whereas now you can just pass the object itself.

``` typescript
// before:
createOdspUrl(
    siteUrl,
    driveId,
    fileId,
    "/",
    containerPackageName,
);
fetchJoinSession(
    driveId,
    itemId,
    siteUrl,
    ...
)
getFileLink(
    getToken,
    something.driveId,
    something.itemId,
    something.siteUrl,
    ...
)

// After:
createOdspUrl({
    siteUrl,
    driveId,
    itemId: fileId,
    dataStorePath: "/",
    containerPackageName,
});

fetchJoinSession(
    {driveId, itemId, siteUrl},
    ...
);

getFileLink(
    getToken,
    something,
    ...
)
```

## ODSP Driver url resolver for share link parameter consolidation
OdspDriverUrlResolverForShareLink constructor signature has been changed to simplify instance
creation in case resolver is not supposed to generate share link. Instead of separately specifying
constructor parameters that are used to fetch share link there will be single parameter in shape of
object that consolidates all properties that are necessary to get share link.

``` typescript
// before:
new OdspDriverUrlResolverForShareLink(
    tokenFetcher,
    identityType,
    logger,
    appName,
);

// After:
new OdspDriverUrlResolverForShareLink(
    { tokenFetcher, identityType },
    logger,
    appName,
);
```

### AgentScheduler-related deprecations
`AgentScheduler` is currently a built-in part of `ContainerRuntime`, but will be removed in an upcoming release.  Correspondingly, the API surface of `ContainerRuntime` that relates to or relies on the `AgentScheduler` is deprecated.

#### Leadership deprecation
A `.leader` property and `"leader"`/`"notleader"` events are currently exposed on the `ContainerRuntime`, `FluidDataStoreContext`, and `FluidDataStoreRuntime`.  These are deprecated and will be removed in an upcoming release.

A `TaskSubscription` has been added to the `@fluidframework/agent-scheduler` package which can be used in conjunction with an `AgentScheduler` to get equivalent API surface:

```typescript
const leadershipTaskSubscription = new TaskSubscription(agentScheduler, "leader");
if (leadershipTaskSubscription.haveTask()) {
    // client is the leader
}
leadershipTaskSubscription.on("gotTask", () => {
    // client just became leader
});
leadershipTaskSubscription.on("lostTask", () => {
    // client is no longer leader
});
```

The `AgentScheduler` can be one of your choosing, or the built-in `AgentScheduler` can be retrieved for this purpose using `ContainerRuntime.getRootDataStore()` (however, as noted above this will be removed in an upcoming release):

```typescript
const agentScheduler = await requestFluidObject<IAgentScheduler>(
    await containerRuntime.getRootDataStore("_scheduler"),
    "",
);
```

#### IContainerRuntimeDirtyable deprecation
The `IContainerRuntimeDirtyable` interface provides the `isMessageDirtyable()` method, for use with last-edited functionality.  This is only used to differentiate messages for the built-in `AgentScheduler`.  With the deprecation of the `AgentScheduler`, this interface and method are no longer necessary and so are deprecated and will be removed in an upcoming release.  From the `ContainerRuntime`'s perspective all messages are considered dirtyable with this change.

If you continue to use the built-in `AgentScheduler` and want to replicate this filtering in your last-edited behavior, you can use the following in your `shouldDiscardMessage()` check:

```typescript
import { ContainerMessageType } from "@fluidframework/container-runtime";
import { IEnvelope, InboundAttachMessage } from "@fluidframework/runtime-definitions";

// In shouldDiscardMessage()...
if (type === ContainerMessageType.Attach) {
    const attachMessage = contents as InboundAttachMessage;
    if (attachMessage.id === "_scheduler") {
        return true;
    }
} else if (type === ContainerMessageType.FluidDataStoreOp) {
    const envelope = contents as IEnvelope;
    if (envelope.address === "_scheduler") {
        return true;
    }
}
// Otherwise, proceed with other discard logic...
```

#### Deprecation of AgentScheduler in the container registry and instantiation of the _scheduler
Finally, the automatic addition to the registry and creation of the `AgentScheduler` with ID `_scheduler` is deprecated and will also be removed in an upcoming release.  To prepare for this, you can proactively opt-out of the built-in by turning off the `IContainerRuntimeOptions` option `addGlobalAgentSchedulerAndLeaderElection` in your calls to `Container.load` or in the constructor of your `BaseContainerRuntimeFactory` or `ContainerRuntimeFactoryWithDefaultDataStore`.

For backwards compat with documents created prior to this change, you'll need to ensure the `AgentSchedulerFactory.registryEntry` is present in the container registry.  You can add it explicitly in your calls to `Container.load` or in the constructor of your `BaseContainerRuntimeFactory` or `ContainerRuntimeFactoryWithDefaultDataStore`.  The examples below show how to opt-out of the built-in while maintaining backward-compat with documents that were created with a built-in `AgentScheduler`.

```typescript
const runtime = await ContainerRuntime.load(
    context,
    [
        // Any other registry entries...
        AgentSchedulerFactory.registryEntry,
    ],
    requestHandler,
    // Opt-out of adding the AgentScheduler
    { addGlobalAgentSchedulerAndLeaderElection: false },
    scope);
```

```typescript
const SomeContainerRuntimeFactory = new ContainerRuntimeFactoryWithDefaultDataStore(
    DefaultFactory,
    new Map([
        // Any other registry entries...
        AgentSchedulerFactory.registryEntry,
    ]),
    providerEntries,
    requestHandlers,
    // Opt-out of adding the AgentScheduler
    { addGlobalAgentSchedulerAndLeaderElection: false },
);
```

If you use `AgentScheduler` functionality, it is recommended to instantiate this as a normal (non-root) data store (probably on your root data object).  But if you are not yet ready to migrate away from the root data store, you can instantiate it yourself on new containers (you should do this while the container is still detached):

```typescript
if (!context.existing) {
    await runtime.createRootDataStore(AgentSchedulerFactory.type, "_scheduler");
}
```

The option will be turned off by default in an upcoming release before being turned off permanently, so it is recommended to make these updates proactively.

### Removed containerUrl from IContainerLoadOptions and IContainerConfig
Removed containerUrl from IContainerLoadOptions and IContainerConfig. This is no longer needed to route request.

## 0.37 Breaking changes

-   [OpProcessingController marked for deprecation](#opprocessingcontroller-marked-for-deprecation)
-   [Loader in data stores deprecated](#Loader-in-data-stores-deprecated)
-   [TelemetryLogger Properties Format](#TelemetryLogger-Properties-Format)
-   [IContainerRuntimeOptions Format Change](#IContainerRuntimeOptions-Format-Change)
-   [AgentScheduler moves and renames](#AgentScheduler-moves-and-renames)

### OpProcessingController marked for deprecation

`OpProcessingController` is marked for deprecation and we be removed in 0.38.
`LoaderContainerTracker` is the replacement with better tracking. The API differs from `OpProcessingController` in the following ways:

-   Loader is added for tracking and any Container created/loaded will be automatically tracked
-   The op control APIs accept Container instead of DeltaManager

### Loader in data stores deprecated

The `loader` property on the `IContainerRuntime`, `IFluidDataStoreRuntime`, and `IFluidDataStoreContext` interfaces is now deprecated and will be removed in an upcoming release. Data store objects will no longer have access to an `ILoader` by default. To replicate the same behavior, existing users can make the `ILoader` used to create a `Container` available on the `scope` property of these interfaces instead by setting the `provideScopeLoader` `ILoaderOptions` flag when creating the loader.

```typescript
const loader = new Loader({
    urlResolver,
    documentServiceFactory,
    codeLoader,
    options: { provideScopeLoader: true },
});
```

```typescript
const loader: ILoader | undefined = this.context.scope.ILoader;
```

### TelemetryLogger Properties Format

The TelemetryLogger's properties format has been updated to support error only properties. This includes: `ChildLogger`, `MultiSinkLogger`,`DebugLogger`.
The previous format was just a property bag:
`ChildLogger.create(logger, undefined, { someProperty: uuid() });`
Whereas now it has nested property bags for error categories including `all` and `error`:
`ChildLogger.create(logger, undefined, {all:{ someProperty: uuid() }});`

### IContainerRuntimeOptions Format Change

The runtime options passed into `ContainerRuntime` have been subdivided into nested objects, because all of them fall under two categories currently:

-   `summaryOptions` - contains all summary/summarizer related options
    -   `generateSummaries`
    -   `initialSummarizerDelayMs`
    -   `summaryConfigOverrides`
    -   `disableIsolatedChannels`
-   `gcOptions` - contains all Garbage Collection related options
    -   `disableGC`
    -   `gcAllowed` (new)
    -   `runFullGC`

For a few versions we will keep supporting the old format, but the typings have already been updated.

### AgentScheduler moves and renames

`IAgentScheduler` and `IProvideAgentScheduler` have been moved to the `@fluidframework/agent-scheduler` package, and `taskSchedulerId` has been renamed to `agentSchedulerId`.

## 0.36 Breaking changes

-   [Some `ILoader` APIs moved to `IHostLoader`](#Some-ILoader-APIs-moved-to-IHostLoader)
-   [TaskManager removed](#TaskManager-removed)
-   [ContainerRuntime registerTasks removed](#ContainerRuntime-registerTasks-removed)
-   [getRootDataStore](#getRootDataStore)
-   [Share link generation no longer exposed externally](#Share-link-generation-no-longer-exposed-externally)
-   [ITelemetryLogger redundant method deprecation](#ITelemetryLogger-redundant-method-deprecation)

### Some `ILoader` APIs moved to `IHostLoader`

The `createDetachedContainer` and `rehydrateDetachedContainerFromSnapshot` APIs are removed from the `ILoader` interface, and have been moved to the new `IHostLoader` interface. The `Loader` class now implements `IHostLoader` instead, and consumers who need these methods should operate on an `IHostLoader` instead of an `ILoader`, such as by creating a `Loader`.

### TaskManager removed

The `TaskManager` has been removed, as well as methods to access it (e.g. the `.taskManager` member on `DataObject`). The `AgentScheduler` should be used instead for the time being and can be accessed via a request on the `ContainerRuntime` (e.g. `await this.context.containerRuntime.request({ url: "/_scheduler" })`), though we expect this will also be deprecated and removed in a future release when an alternative is made available (see #4413).

### ContainerRuntime registerTasks removed

The `registerTasks` method has been removed from `ContainerRuntime`. The `AgentScheduler` should be used instead for task scheduling.

### getRootDataStore

IContainerRuntime.getRootDataStore() used to have a backdoor allowing accessing any store, including non-root stores. This back door is removed - you can only access root data stores using this API.

### Share link generation no longer exposed externally

Share link generation implementation has been refactored to remove options for generating share links of various kinds.
Method for generating share link is no longer exported.
ShareLinkTokenFetchOptions has been removed and OdspDriverUrlResolverForShareLink constructor has been changed to accept tokenFetcher parameter which will pass OdspResourceTokenFetchOptions instead of ShareLin kTokenFetchOptions.

### ITelemetryLogger redundant method deprecation

Deprecate `shipAssert` `debugAssert` `logException` `logGenericError` in favor of `sendErrorEvent` as they provide the same behavior and semantics as `sendErrorEvent`and in general are relatively unused.

## 0.35 Breaking changes

-   [Removed some api implementations from odsp driver](#Removed-some-api-implemenations-from-odsp-driver)
-   [get-tinylicious-container and get-session-storage-container moved](#get-tinylicious-container-and-get-session-storage-container-moved)
-   [Moved parseAuthErrorClaims from @fluidframework/odsp-driver to @fluidframework/odsp-doclib-utils](#Moved-parseAuthErrorClaims-from-@fluidframework/odsp-driver-to-@fluidframework/odsp-doclib-utils)
-   [Refactored token fetcher types in odsp-driver](#refactored-token-fetcher-types-in-odsp-driver)
-   [DeltaManager `readonly` and `readOnlyPermissions` properties deprecated](#DeltaManager-`readonly`-and-`readOnlyPermissions`-properties-deprecated)
-   [DirtyDocument events and property](#DirtyDocument-events-and-property)
-   [Removed `createDocumentService` and `createDocumentService2` from r11s driver](#Removed-`createDocumentService`-and-`createDocumentService2`-from-r11s-driver)

### Removed-some-api-implementations-from-odsp-driver

Removed `authorizedFetchWithRetry`, `AuthorizedRequestTokenPolicy`, `AuthorizedFetchProps`, `asyncWithCache`, `asyncWithRetry`,
`fetchWithRetry` implementation from odspdriver.

### get-tinylicious-container and get-session-storage-container moved

The functionality from the packages `@fluidframework/get-tinylicious-container` and `@fluidframework/get-session-storage-container` has been moved to the package `@fluid-experimental/get-container`.

### Moved parseAuthErrorClaims from @fluidframework/odsp-driver to @fluidframework/odsp-doclib-utils

Moved `parseAuthErrorClaims` from `@fluidframework/odsp-driver` to `@fluidframework/odsp-doclib-utils`

### Refactored token fetcher types in odsp-driver

Streamlined interfaces and types used to facilitate access tokens needed by odsp-driver to call ODSP implementation of Fluid services.
Added support for passing siteUrl when fetching token that is used to establish co-authoring session for Fluid content stored in ODSP file which is hosted in external tenant. This token is used by ODSP ordering service implementation (aka ODSP Push service).

### DeltaManager `readonly` and `readOnlyPermissions` properties deprecated

`DeltaManager.readonly`/`Container.readonly` and `DeltaManager.readOnlyPermissions`/`Container.readOnlyPermissions` have been deprecated. Please use `DeltaManager.readOnlyInfo`/`Container.readOnlyInfo` instead, which exposes the same information.

### DirtyDocument events and property

The following 3 names have been deprecated - please use new names:
"dirtyDocument" event -> "dirty" event
"savedDocument" event -> "saved" event
isDocumentDirty property -> isDirty property

### Removed `createDocumentService` and `createDocumentService2` from r11s driver

Removed the deprecated methods `createDocumentService` and `createDocumentService2`. Please use `DocumentServiceFactory.createDocumentService` instead.

## 0.34 Breaking changes

-   [Aqueduct writeBlob() and BlobHandle implementation removed](#Aqueduct-writeBlob-and-BlobHandle-implementation-removed)
-   [Connected events raised on registration](#Connected-events-raised-on-registration)

### Aqueduct writeBlob() and BlobHandle implementation removed

`writeBlob()` and `BlobHandle` have been removed from aqueduct. Please use `FluidDataStoreRuntime.uploadBlob()` or `ContainerRuntime.uploadBlob()` instead.

### Connected events raised on registration

Connected / disconnected listeners are called on registration.
Please see [Connectivity events](packages/loader/container-loader/README.md#Connectivity-events) section of Loader readme.md for more details

## 0.33 Breaking changes

-   [Normalizing enum ContainerErrorType](#normalizing-enum-containererrortype)
-   [Map and Directory typing changes from enabling strictNullCheck](#map-and-directory-typing-changes-from-enabling-strictNullCheck)
-   [MergeTree's ReferencePosition.getTileLabels and ReferencePosition.getRangeLabels() return undefined if it doesn't exist](#mergetree-referenceposition-gettilelabels-getrangelabels-changes)
-   [Containers from Loader.request() are now cached by default](<#Containers-from-Loader.request()-are-now-cached-by-default>)

### Normalizing enum ContainerErrorType

In an effort to clarify error categorization, a name and value in this enumeration were changed.

### Map and Directory typing changes from enabling strictNullCheck

Typescript compile options `strictNullCheck` is enabled for the `@fluidframework/map` package. Some of the API signature is updated to include possibility of `undefined` and `null`, which can cause new typescript compile error when upgrading. Existing code may need to update to handle the possiblity of `undefined` or `null.

### MergeTree ReferencePosition getTileLabels getRangeLabels changes

This includes LocalReference and Marker. getTileLabels and getRangeLabels methods will return undefined instead of creating an empty if the properties for tile labels and range labels is not set.

### Containers from Loader.request() are now cached by default

Some loader request header options that previously prevented caching (`pause: true` and `reconnect: false`) no longer do. Callers must now explicitly spcify `cache: false` in the request header to prevent caching of the returned container. Containers are evicted from the cache in their `closed` event, and closed containers that are requested are not cached.

## 0.32 Breaking changes

-   [Node version 12.17 required](#Node-version-update)
-   [getAttachSnapshot removed IFluidDataStoreChannel](#getAttachSnapshot-removed-from-IFluidDataStoreChannel)
-   [resolveDataStore replaced](#resolveDataStore-replaced)

### Node version updated to 12.17

Due to changes in server packages and introduction of AsyncLocalStorage module which requires Node version 12.17 or above, you will need to update Node version to 12.17 or above.

### getAttachSnapshot removed from IFluidDataStoreChannel

`getAttachSnapshot()` has been removed from `IFluidDataStoreChannel`. It is replaced by `getAttachSummary()`.

### resolveDataStore replaced

The resolveDataStore method manually exported by the ODSP resolver has been replaced with checkUrl() from the same package.

## 0.30 Breaking Changes

-   [Branching removed](#Branching-removed)
-   [removeAllEntriesForDocId api name and signature change](#removeAllEntriesForDocId-api-name-and-signature-change)
-   [snapshot removed from IChannel and ISharedObject](#snapshot-removed-from-IChannel-and-ISharedObject)

### Branching removed

The branching feature has been removed. This includes all related members, methods, etc. such as `parentBranch`, `branchId`, `branch()`, etc.

### removeAllEntriesForDocId api name and signature change

`removeAllEntriesForDocId` api renamed to `removeEntries`. Now it takes `IFileEntry` as argument instead of just docId.

### snapshot removed from IChannel and ISharedObject

`snapshot` has been removed from `IChannel` and `ISharedObject`. It is replaced by `summarize` which should be used to get a summary of the channel / shared object.

## 0.29 Breaking Changes

-   [OdspDriverUrlResolver2 renamed to OdspDriverUrlResolverForShareLink](#OdspDriverUrlResolver2-renamed-to-OdspDriverUrlResolverForShareLink)
-   [removeAllEntriesForDocId api in host storage changed](#removeAllEntriesForDocId-api-in-host-storage-changed)
-   [IContainerRuntimeBase.IProvideFluidDataStoreRegistry](#IContainerRuntimeBase.IProvideFluidDataStoreRegistry)
-   [\_createDataStoreWithProps returns IFluidRouter](#_createDataStoreWithProps-returns-IFluidRouter)
-   [FluidDataStoreRuntime.registerRequestHandler deprecated](#FluidDataStoreRuntime.registerRequestHandler-deprecated)
-   [snapshot removed from IFluidDataStoreRuntime](#snapshot-removed-from-IFluidDataStoreRuntime)
-   [getAttachSnapshot deprecated in IFluidDataStoreChannel](#getAttachSnapshot-deprecated-in-IFluidDataStoreChannel)

### OdspDriverUrlResolver2 renamed to OdspDriverUrlResolverForShareLink

`OdspDriverUrlResolver2` renamed to `OdspDriverUrlResolverForShareLink`

### removeAllEntriesForDocId api in host storage changed

`removeAllEntriesForDocId` api in host storage is now an async api.

### IContainerRuntimeBase.IProvideFluidDataStoreRegistry

`IProvideFluidDataStoreRegistry` implementation moved from IContainerRuntimeBase to IContainerRuntime. Data stores and objects should not have access to global state in container.
`IProvideFluidDataStoreRegistry` is removed from IFluidDataStoreChannel - it has not been implemented there for a while (it moved to context).

### \_createDataStoreWithProps returns IFluidRouter

`IContainerRuntimeBase._createDataStoreWithProps` returns IFluidRouter instead of IFluidDataStoreChannel. This is done to be consistent with other APIs create data stores, and ensure we do not return internal interfaces. This likely to expose areas where IFluidDataStoreChannel.bindToContext() was called manually on data store. Such usage should be re-evaluate - lifetime management should be left up to runtime, storage of any handle form data store in attached DDS will result in automatic attachment of data store (and all of its objects) to container. If absolutely needed, and only for staging, casting can be done to implement old behavior.

### FluidDataStoreRuntime.registerRequestHandler deprecated

Please use mixinRequestHandler() as a way to create custom data store runtime factory/object and append request handling to existing implementation.

### snapshot removed from IFluidDataStoreRuntime

`snapshot` has been removed from `IFluidDataStoreRuntime`.

### getAttachSnapshot deprecated in IFluidDataStoreChannel

`getAttachSnapshot()` has been deprecated in `IFluidDataStoreChannel`. It is replaced by `getAttachSummary()`.

## 0.28 Breaking Changes

-   [FileName should contain extension for ODSP driver create new path](#FileName-should-contain-extension-for-ODSP-driver-create-new-path)
-   [ODSP Driver IPersistedCache changes](#ODSP-Driver-IPersistedCache-Changes)
-   [IFluidPackage Changes](#IFluidPackage-Changes)
-   [DataObject changes](#DataObject-changes)
-   [RequestParser](#RequestParser)
-   [IFluidLodable.url is removed](#IFluidLodable.url-is-removed)
-   [Loader Constructor Changes](#Loader-Constructor-Changes)
-   [Moving DriverHeader and merge with CreateNewHeader](#moving-driverheader-and-merge-with-createnewheader)
-   [ODSP status codes moved from odsp-driver to odsp-doclib-utils](#ODSP-status-codes-moved-modules-from-odsp-driver-to-odsp-doclib-utils)

### FileName should contain extension for ODSP driver create new path

Now the ODSP driver expects file extension in the file name while creating a new detached container.

### ODSP Driver IPersistedCache-Changes

Added api `removeAllEntriesForDocId` which allows removal of all entries for a given document id. Also the schema for entries stored inside odsp `IPersistedCache` has changed.
It now stores/expect values as `IPersistedCacheValueWithEpoch`. So host needs to clear its cached entries in this version.

### IFluidPackage Changes

-   Moving IFluidPackage and IFluidCodeDetails from "@fluidframework/container-definitions" to '@fluidframework/core-interfaces'
-   Remove npm specific IPackage interface
-   Simplify the IFluidPackage by removing browser and npm specific properties
-   Add new interface IFluidBrowserPackage, and isFluidBrowserPackage which defines browser specific properties
-   Added resolveFluidPackageEnvironment helper for resolving a package environment

### DataObject changes

DataObject are now always created when Data Store is created. Full initialization for existing objects (in file) continues to happen to be on demand, i.e. when request() is processed. Full DataObject initialization does happen for newly created (detached) DataObjects.
The impact of that change is that all changed objects would get loaded by summarizer container, but would not get initialized. Before this change, summarizer would not be loading any DataObjects.
This change

1. Ensures that initial summary generated for when data store attaches to container has fully initialized object, with all DDSes created. Before this change this initial snapshot was empty in most cases.
2. Allows DataObjects to modify FluidDataStoreRuntime behavior before it gets registered and used by the rest of the system, including setting various hooks.

But it also puts more constraints on DataObject - its constructor should be light and not do any expensive work (all such work should be done in corresponding initialize methods), or access any data store runtime functionality that requires fully initialized runtime (like loading DDSes will not work in this state)

### RequestParser

RequestParser's ctor is made protected. Please replace this code

```
    const a = new RequestParser(request);
```

with this one:

```
    const a = RequestParser.create(request);
```

### IFluidLodable.url is removed

`url` property is removed. If you need a path to an object (in a container), you can use IFluidLoadable.handle.absolutePath instead.

### Loader Constructor Changes

The loader constructor has changed to now take a props object, rather than a series of paramaters. This should make it easier to construct loaders as the optional services can be easily excluded.

Before:

```typescript
const loader = new Loader(
    urlResolver,
    documentServiceFactory,
    codeLoader,
    { blockUpdateMarkers: true },
    {},
    new Map()
);
```

After:

```typescript
const loader = new Loader({
    urlResolver,
    documentServiceFactory,
    codeLoader,
});
```

if for some reason this change causes you problems, we've added a deprecated `Loader._create` method that has the same parameters as the previous constructor which can be used in the interim.

### Moving DriverHeader and merge with CreateNewHeader

Compile time only API breaking change between runtime and driver. Only impacts driver implementer.
No back-compat or mix version impact.

DriverHeader is a driver concept, so move from core-interface to driver-definitions. CreateNewHeader is also a kind of driver header, merged it into DriverHeader.

### ODSP status codes moved modules from odsp-driver to odsp-doclib-utils

Error/status codes like `offlineFetchFailureStatusCode` which used to be imported like `import { offlineFetchFailureStatusCode } from '@fluidframework/@odsp-driver';` have been moved to `odspErrorUtils.ts` in `odsp-doclib-utils`.

## 0.27 Breaking Changes

-   [Local Web Host Removed](#Local-Web-Host-Removed)

### Local Web Host Removed

Local Web host is removed. Users who are using the local web host can use examples/utils/get-session-storage-container which provides the same functionality with the detached container flow.

## 0.25 Breaking Changes

-   [External Component Loader and IComponentDefaultFactoryName removed](#External-Component-Loader-and-IComponentDefaultFactoryName-removed)
-   [MockFluidDataStoreRuntime api rename](#MockFluidDataStoreRuntime-api-rename)
-   [Local Web Host API change](#Local-Web-Host-API-change)
-   [Container runtime event changes](#Container-runtime-event-changes)
-   [Component is removed from telemetry event names](#Component-is-removed-from-telemetry-event-names)
-   [IComponentContextLegacy is removed](#IComponentContextLegacy-is-removed)
-   [~~IContainerRuntimeBase.\_createDataStoreWithProps() is removed~~](#IContainerRuntimeBase._createDataStoreWithProps-is-removed)
-   [\_createDataStore() APIs are removed](#_createDataStore-APIs-are-removed)
-   [createDataStoreWithRealizationFn() APIs are removed](<#createDataStoreWithRealizationFn()-APIs-are-removed>)
-   [getDataStore() APIs is removed](<#getDataStore()-APIs-is-removed>)
-   [Package Renames](#package-renames)
-   [IComponent and IComponent Interfaces Removed](#IComponent-and-IComponent-Interfaces-Removed)
-   [@fluidframework/odsp-utils - Minor renames and signature changes](#odsp-utils-Changes)
-   [LastEditedTrackerComponent renamed to LastEditedTrackerDataObject](#lasteditedtrackercomponent-renamed)
-   [ComponentProvider renamed to FluidObjectProvider in @fluidframework/synthesize](#componentProvider-renamed-to-fluidobjectPpovider)

### External Component Loader and IComponentDefaultFactoryName removed

The @fluidframework/external-component-loader package has been removed from the repo. In addition to this, the IFluidExportDefaultFactoryName and the corresponding IProvideFluidExportDefaultFactoryName interfaces have also been dropped.

### MockFluidDataStoreRuntime api rename

Runtime Test Utils's MockFluidDataStoreRuntime now has "requestDataStore" instead of "requestComponent"

### Local Web Host API change

The renderDefaultComponent function has been updated to be renderDefaultFluidObject

### Container runtime event changes

Container runtime now emits the event "fluidDataStoreInstantiated" instead of "componentInstantiated"

### Component is removed from telemetry event names

The following telemetry event names have been updated to drop references to the term component:

ComponentRuntimeDisposeError -> ChannelDisposeError
ComponentContextDisposeError -> FluidDataStoreContextDisposeError
SignalComponentNotFound -> SignalFluidDataStoreNotFound

### IComponentContextLegacy is removed

Deprecated in 0.18, removed.

### IContainerRuntimeBase.\_createDataStoreWithProps is removed

**Note: This change has been reverted for 0.25 and will be pushed to a later release.**

`IContainerRuntimeBase._createDataStoreWithProps()` has been removed. Please use `IContainerRuntimeBase.createDataStore()` (returns IFluidRouter).
If you need to pass props to data store, either use request() route to pass initial props directly, or to query Fluid object to interact with it (pass props / call methods to configure object).

### \_createDataStore APIs are removed

`IFluidDataStoreContext._createDataStore()` & `IContainerRuntimeBase._createDataStore()` are removed
Please switch to using one of the following APIs:

1. `IContainerRuntime.createRootDataStore()` - data store created that way is automatically bound to container. It will immediately be visible to remote clients (when/if container is attached). Such data stores are never garbage collected. Note that this API is on `IContainerRuntime` interface, which is not directly accessible to data stores. The intention is that only container owners are creating roots.
2. `IContainerRuntimeBase.createDataStore()` - creates data store that is not bound to container. In order for this store to be bound to container (and thus be observable on remote clients), ensure that handle to it (or any of its objects / DDS) is stored into any other DDS that is already bound to container. In other words, newly created data store has to be reachable (there has to be a path) from some root data store in container. If, in future, such data store becomes unreachable from one of the roots, it will be garbage collected (implementation pending).

### createDataStoreWithRealizationFn() APIs are removed

Removed from IFluidDataStoreContext & IContainerRuntime.
Consider using (Pure)DataObject(Factory) for your objects - they support passing initial args.
Otherwise consider implementing similar flow of exposing interface from your Fluid object that is used to initialize object after creation.

## getDataStore() APIs is removed

IContainerRuntime.getDataStore() is removed. Only IContainerRuntime.getRootDataStore() is available to retrieve root data stores.
For couple versions we will allow retrieving non-root data stores using this API, but this functionality is temporary and will be removed soon.
You can use handleFromLegacyUri() for creating handles from container-internal URIs (i.e., in format `/${dataStoreId}`) and resolving those containers to get to non-root data stores. Please note that this functionality is strictly added for legacy files! In future, not using handles to refer to content (and storing handles in DDSes) will result in such data stores not being reachable from roots, and thus garbage collected (deleted) from file.

### Package Renames

As a follow up to the changes in 0.24 we are updating a number of package names

-   `@fluidframework/component-core-interfaces` is renamed to `@fluidframework/core-interfaces`
-   `@fluidframework/component-runtime-definitions` is renamed to `@fluidframework/datastore-definitions`
-   `@fluidframework/component-runtime` is renamed to `@fluidframework/datastore`
-   `@fluidframework/webpack-component-loader` is renamed to `@fluidframework/webpack-fluid-loader`

### IComponent and IComponent Interfaces Removed

In 0.24 IComponent and IComponent interfaces were deprecated, they are being removed in this build. Please move to IFluidObject and IFluidObject interfaces.

### odsp-utils Changes

To support additional authentication scenarios, the signature and/or name of a few auth-related functions was modified.

### LastEditedTrackerComponent renamed

It is renamed to LastEditedTrackerDataObject

### ComponentProvider renamed to FluidObjectProvider

In the package @fluidframework/synthesize, these types are renamed:

ComponentKey -> FluidObjectKey
ComponentSymbolProvider -> FluidObjectProvider
AsyncRequiredcomponentProvider -> AsyncRequiredFluidObjectProvider
AsyncOptionalComponentProvider -> AsyncOptionalFluidObjectProvider
AsyncComponentProvider -> AsyncFluidObjectProvider
NonNullableComponent -> NonNullableFluidObject

## 0.24 Breaking Changes

This release only contains renames. There are no functional changes in this release. You should ensure you have integrated and validated up to release 0.23 before integrating this release.

This is a followup to the forward compat added in release 0.22: [Forward Compat For Loader IComponent Interfaces](#Forward-Compat-For-Loader-IComponent-Interfaces)

You should ensure all container and components hosts are running at least 0.22 before integrating this release.

The below json describes all the renames done in this release. If you have a large typescript code base, we have automation that may help. Please contact us if that is the case.

All renames are 1-1, and global case senstive and whole word find replace for all should be safe. For IComponent Interfaces, both the type and property name were re-named.

```json
{
    "dataStore": {
        "types": {
            "IComponentRuntimeChannel": "IFluidDataStoreChannel",
            "IComponentAttributes": "IFluidDataStoretAttributes",

            "IComponentContext": "IFluidDataStoreContext",
            "ComponentContext": "FluidDataStoreContext",
            "LocalComponentContext": "LocalFluidDataStoreContext",
            "RemotedComponentContext": "RemotedFluidDataStoreContext ",

            "IComponentRuntime": "IFluidDataStoreRuntime",
            "ComponentRuntime": "FluidDataStoreRuntime",
            "MockComponentRuntime": "MockFluidDataStoreRuntime"
        },
        "methods": {
            "createComponent": "_createDataStore",
            "createComponentContext": "createDataStoreContext",
            "createComponentWithProps": "createDataStoreWithProps",
            "_createComponentWithProps": "_createDataStoreWithProps",
            "createComponentWithRealizationFn": "createDataStoreWithRealizationFn",
            "getComponentRuntime": "getDataStore",
            "notifyComponentInstantiated": "notifyDataStoreInstantiated"
        }
    },

    "aquaduct": {
        "IComponentInterfaces": {
            "IProvideComponentDefaultFactoryName": "IProvideFluidExportDefaultFactoryName",
            "IComponentDefaultFactoryName": "IFluidExportDefaultFactoryName"
        },
        "types": {
            "SharedComponentFactory": "PureDataObjectFactory",
            "SharedComponent": "PureDataObject",

            "PrimedComponentFactory": "DataObjectFactory",
            "PrimedComponent": "DataObject",

            "ContainerRuntimeFactoryWithDefaultComponent": "ContainerRuntimeFactoryWithDefaultDataStore",

            "defaultComponentRuntimeRequestHandler": "defaultRouteRequestHandler"
        },
        "methods": {
            "getComponent": "requestFluidObject",
            "asComponent": "asFluidObject",
            "createAndAttachComponent": "createAndAttachDataStore",
            "getComponentFromDirectory": "getFluidObjectFromDirectory",
            "getComponent_UNSAFE": "requestFluidObject_UNSAFE",
            "componentInitializingFirstTime": "initializingFirstTime",
            "componentInitializingFromExisting": "initializingFromExisting",
            "componentHasInitialized": "hasInitialized"
        }
    },

    "fluidObject": {
        "IComponentInterfaces": {
            "IProvideComponentRouter": "IProvideFluidRouter",
            "IComponentRouter": "IFluidRouter",

            "IProvideComponentLoadable": "IProvideFluidLoadable",
            "IComponentLoadable": "IFluidLoadable",

            "IProvideComponentHandle": "IProvideFluidHandle",
            "IComponentHandle": "IFluidHandle",

            "IProvideComponentHandleContext": "IProvideFluidHandleContext",
            "IComponentHandleContext": "IFluidHandleContext",

            "IProvideComponentSerializer": "IProvideFluidSerializer",
            "IComponentSerializer": "IFluidSerializer",

            "IProvideComponentRunnable": "IProvideFluidRunnable",
            "IComponentRunnable": "IFluidRunnable",

            "IProvideComponentConfiguration": "IProvideFluidConfiguration",
            "IComponentConfiguration": "IFluidConfiguration",

            "IProvideComponentHTMLView": "IProvideFluidHTMLView",
            "IComponentHTMLView": "IFluidHTMLView",
            "IComponentHTMLOptions": "IFluidHTMLOptions",

            "IProvideComponentMountableView": "IProvideFluidMountableView",
            "IComponentMountableViewClass": "IFluidMountableViewClass",
            "IComponentMountableView": "IFluidMountableView",

            "IProvideComponentLastEditedTracker": "IProvideFluidLastEditedTracker",
            "IComponentLastEditedTracker": "IFluidLastEditedTracker",

            "IProvideComponentRegistry": "IProvideFluidDataStoreRegistry",
            "IComponentRegistry": "IFluidDataStoreRegistry",

            "IProvideComponentFactory": "IProvideFluidDataStoreFactory",
            "IComponentFactory": "IFluidDataStoreFactory",

            "IProvideComponentCollection": "IProvideFluidObjectCollection",
            "IComponentCollection": "IFluidObjectCollection",

            "IProvideComponentDependencySynthesizer": "IProvideFluidDependencySynthesizer",
            "IComponentDependencySynthesizer": "IFluidDependencySynthesizer",

            "IProvideComponentTokenProvider": "IProvideFluidTokenProvider",
            "IComponentTokenProvider": "IFluidTokenProvider"
        },
        "types": {
            "IComponent": "IFluidObject",
            "fluid/component": "fluid/object",

            "SharedObjectComponentHandle": "SharedObjectHandle",
            "RemoteComponentHandle": "RemoteFluidObjectHandle",
            "ComponentHandle": "FluidObjectHandle",
            "ComponentSerializer": "FluidSerializer",

            "ComponentHandleContext": "FluidHandleContext",

            "ComponentRegistryEntry": "FluidDataStoreRegistryEntry",
            "NamedComponentRegistryEntry": "NamedFluidDataStoreRegistryEntry",
            "NamedComponentRegistryEntries": "NamedFluidDataStoreRegistryEntries",
            "ComponentRegistry": "FluidDataStoreRegistry",
            "ContainerRuntimeComponentRegistry": "ContainerRuntimeDataStoreRegistry"
        },
        "methods": {
            "instantiateComponent": "instantiateDataStore"
        }
    }
}
```

## 0.23 Breaking Changes

-   [Removed `collaborating` event on IComponentRuntime](#Removed-`collaborating`-event-on-IComponentRuntime)
-   [ISharedObjectFactory rename](#ISharedObjectFactory)
-   [LocalSessionStorageDbFactory moved to @fluidframework/local-driver](LocalSessionStorageDbFactory-moved-to-@fluidframework/local-driver)

### Removed `collaborating` event on IComponentRuntime

Component Runtime no longer fires the collaborating event on attaching. Now it fires `attaching` event.

### ISharedObjectFactory

`ISharedObjectFactory` renamed to `IChannelFactory` and moved from `@fluidframework/shared-object-base` to `@fluidframework/datastore-definitions`

### LocalSessionStorageDbFactory moved to @fluidframework/local-driver

Previously, `LocalSessionStorageDbFactory` was part of the `@fluidframework/webpack-component-loader` package. It has been moved to the `@fluidframework/local-driver` package.

## 0.22 Breaking Changes

-   [Deprecated `path` from `IComponentHandleContext`](#Deprecated-`path`-from-`IComponentHandleContext`)
-   [Dynamically loaded components compiled against older versions of runtime](#Dynamically-loaded-components)
-   [ContainerRuntime.load Request Handler Changes](#ContainerRuntime.load-Request-Handler-Changes)
-   [IComponentHTMLVisual removed](#IComponentHTMLVisual-removed)
-   [IComponentReactViewable deprecated](#IComponentReactViewable-deprecated)
-   [Forward Compat For Loader IComponent Interfaces](#Forward-Compat-For-Loader-IComponent-Interfaces)
-   [Add Undefined to getAbsoluteUrl return type](#Add-Undefined-to-getAbsoluteUrl-return-type)
-   [Renamed TestDeltaStorageService, TestDocumentDeltaConnection, TestDocumentService, TestDocumentServiceFactory and TestResolver](#Renamed-TestDeltaStorageService,-TestDocumentDeltaConnection,-TestDocumentService,-TestDocumentServiceFactory-and-TestResolver)
-   [DocumentDeltaEventManager has been renamed and moved to "@fluidframework/test-utils"](#DocumentDeltaEventManager-has-been-renamed-and-moved-to-"@fluidframework/test-utils")
-   [`isAttached` replaced with `attachState` property](#`isAttached`-replaced-with-`attachState`-property)

### Deprecated `path` from `IComponentHandleContext`

Deprecated the `path` field from the interface `IComponentHandleContext`. This means that `IComponentHandle` will not have this going forward as well.

Added an `absolutePath` field to `IComponentHandleContext` which is the absolute path to reach it from the container runtime.

### Dynamically loaded components

Components that were compiled against Fluid Framework <= 0.19.x releases will fail to load. A bunch of APIs has been deprecated in 0.20 & 0.21 and back compat support is being removed in 0.22. Some of the key APIs are:

-   IComponentRuntime.attach
-   ContainerContext.isAttached
-   ContainerContext.isLocal
    Such components needs to be compiled against >= 0.21 runtime and can be used in container that is built using >= 0.21 runtime as well.

### ContainerRuntime.load Request Handler Changes

ContainerRuntime.load no longer accepts an array of RuntimeRequestHandlers. It has been changed to a single function parameter with a compatible signature:
`requestHandler?: (request: IRequest, runtime: IContainerRuntime) => Promise<IResponse>`

To continue to use RuntimeRequestHandlers you can used the `RuntimeRequestHandlerBuilder` in the package `@fluidframework/request-handler`

example:

```typescript
const builder = new RuntimeRequestHandlerBuilder();
builder.pushHandler(...this.requestHandlers);
builder.pushHandler(defaultRouteRequestHandler("defaultComponent"));
builder.pushHandler(innerRequestHandler());

const runtime = await ContainerRuntime.load(
    context,
    this.registryEntries,
    async (req, rt) => builder.handleRequest(req, rt),
    undefined,
    scope
);
```

Additionally the class `RequestParser` has been moved to the `@fluidframework/runtime-utils` package

This will allow consumers of our ContainerRuntime to substitute other routing frameworks more easily.

### IComponentHTMLVisual removed

The `IComponentHTMLVisual` interface was deprecated in 0.21, and is now removed in 0.22. To support multiview scenarios, consider split view/model patterns like those demonstrated in the multiview sample.

### IComponentReactViewable deprecated

The `IComponentReactViewable` interface is deprecated and will be removed in an upcoming release. For multiview scenarios, instead use a pattern like the one demonstrated in the sample in /components/experimental/multiview. This sample demonstrates how to create multiple views for a component.

### Forward Compat For Loader IComponent Interfaces

As part of the Fluid Data Library (FDL) and Fluid Component Library (FCL) split we will be renaming a significant number of out interfaces. Some of these interfaces are used across the loader -> runtime boundary. For these interfaces we have introduced the newly renamed interfaces in this release. This will allow Host's to implment forward compatbitiy for these interfaces, so they are not broken when the implementations themselves are renamed.

-   `IComponentLastEditedTracker` will become `IFluidLastEditedTracker`
-   `IComponentHTMLView` will become `IFluidHTMLView`
-   `IComponentMountableViewClass` will become `IFluidMountableViewClass`
-   `IComponentLoadable` will become `IFluidLoadable`
-   `IComponentRunnable` will become `IFluidRunnable`
-   `IComponentConfiguration` will become `IFluidConfiguration`
-   `IComponentRouter` will become `IFluidRouter`
-   `IComponentHandleContext` will become `IFluidHandleContext`
-   `IComponentHandle` will become `IFluidHandle`
-   `IComponentSerializer `will become `IFluidSerializer`
-   `IComponentTokenProvider` will become `IFluidTokenProvider`

`IComponent` will also become `IFluidObject`, and the mime type for for requests will change from `fluid/component` to `fluid/object`

To ensure forward compatability when accessing the above interfaces outside the context of a container e.g. from the host, you should use the nullish coalesing operator (??).

For example

```typescript
        if (response.status !== 200 ||
            !(
                response.mimeType === "fluid/component" ||
                response.mimeType === "fluid/object"
            )) {
            return undefined;
        }

        const fluidObject = response.value as IComponent & IFluidObject;
        return fluidObject.IComponentHTMLView ?? fluidObject.IFluidHTMLView.

```

### Add Undefined to getAbsoluteUrl return type

getAbsoluteUrl on the container runtime and component context now returns `string | undefined`. `undefined` will be returned if the container or component is not attached. You can determine if a component is attached and get its url with the below snippit:

```typescript
import { waitForAttach } from "@fluidframework/aqueduct";


protected async hasInitialized() {
        waitForAttach(this.runtime)
            .then(async () => {
                const url = await this.context.getAbsoluteUrl(this.url);
                this._absoluteUrl = url;
                this.emit("stateChanged");
            })
            .catch(console.error);
}
```

### Renamed TestDeltaStorageService, TestDocumentDeltaConnection, TestDocumentService, TestDocumentServiceFactory and TestResolver

Renamed the following in "@fluidframework/local-driver" since these are used beyond testing:

-   `TestDeltaStorageService` -> `LocalDeltaStorageService`
-   `TestDocumentDeltaConnection` -> `LocalDocumentDeltaConnection`
-   `TestDocumentService` -> `LocalDocumentService`
-   `TestDocumentServiceFactory` -> `LocalDocumentServiceFactory`
-   `TestResolver` -> `LocalResolver`

### DocumentDeltaEventManager has been renamed and moved to "@fluidframework/test-utils"

`DocumentDeltaEventManager` has moved to "@fluidframework/test-utils" and renamed to `OpProcessingController`.

The `registerDocuments` method has been renamed to `addDeltaManagers` and should be called with a list of delta managers. Similarly, all the other methods have been updated to be called with delta managers.

So, the usage has now changed to pass in the deltaManager from the object that was passed earlier. For example:

```typescript
// Old usage
containerDeltaEventManager = new DocumentDeltaEventManager(
    deltaConnectionServer
);
containerDeltaEventManager.registerDocuments(
    component1.runtime,
    component2.runtime
);

// New usage
opProcessingController = new OpProcessingController(deltaConnectionServer);
opProcessingController.addDeltaManagers(
    component1.runtime.deltaManager,
    component2.runtime.deltaManager
);
```

### `isAttached` replaced with `attachState` property

`isAttached` is replaced with `attachState` property on `IContainerContext`, `IContainerRuntime` and `IComponentContext`.
`isAttached` returned true when the entity was either attaching or attached to the storage.
So if `attachState` is `AttachState.Attaching` or `AttachState.Attached` then `isAttached` would have returned true.
Attaching is introduced in regards to Detached container where there is a time where state is neither AttachState.Detached nor AttachState.Attached.

## 0.21 Breaking Changes

-   [Removed `@fluidframework/local-test-utils`](#removed-`@fluidframework/local-test-utils`)
-   [IComponentHTMLVisual deprecated](#IComponentHTMLVisual-deprecated)
-   [createValueType removed from SharedMap and SharedDirectory](#createValueType-removed-from-SharedMap-and-SharedDirectory)
-   [Sequence snapshot format change](#Sequence-snapshot-format-change)
-   [isLocal api removed](#isLocal-api-removed)
-   [register/attach api renames on handles, components and dds](#register/attach-api-rename-on-handles,-components-and-dds)
-   [Error handling changes](#Error-handling-changes)
-   [ITelemetryBaseLogger.supportsTags deleted](#ITelemetryBaseLogger.supportstags-deleted)

### Removed `@fluidframework/local-test-utils`

Removed this package so classes like `TestHost` are no longer supported. Please contact us if there were dependencies on this or if any assistance in required to get rid of it.

### IComponentHTMLVisual deprecated

The `IComponentHTMLVisual` interface is deprecated and will be removed in an upcoming release. For multiview scenarios, instead use a pattern like the one demonstrated in the sample in /components/experimental/multiview. This sample demonstrates how to create multiple views for a component.

### createValueType removed from SharedMap and SharedDirectory

The `createValueType()` method on `SharedMap` and `SharedDirectory` was deprecated in 0.20, and is now removed in 0.21. If `Counter` functionality is required, the `@fluidframework/counter` DDS can be used for counter functionality.

### isLocal api removed

isLocal api is removed from the repo. It is now replaced with isAttached which tells that the entity is attached or getting attached to storage. So its meaning is opposite to isLocal.

### register/attach api renames on handles, components and dds

Register on dds and attach on data store runtime is renamed to bindToContext(). attach on handles is renamed to attachGraph().

### Error handling changes

ErrorType enum has been broken into 3 distinct enums / layers:

1. [ContainerErrorType](./packages/loader/container-definitions/src/error.ts) - errors & warnings raised at loader level
2. [OdspErrorType](./packages/drivers/odsp-driver/src/odspError.ts) and [R11sErrorType](./packages/drivers/routerlicious-driver/src/documentDeltaConnection.ts) - errors raised by ODSP and R11S drivers.
3. Runtime errors, like `"summarizingError"`, `"dataCorruptionError"`. This class of errors it not pre-determined and depends on type of container loaded.

[ICriticalContainerError.errorType](./packages/loader/container-definitions/src/error.ts) is now a string, not enum, as loader has no visibility into full set of errors that can be potentially raised. Hosting application may package different drivers and open different types of containers, thus making errors list raised at container level dynamic.

### Sequence snapshot format change

Due to a change in the sequence's snapshot format clients running a version less than 0.19 will not be able to load snapshots generated in 0.21. This will affect all sequence types includes shared string, and sparse matrix. If you need to support pre-0.19 clients please contact us for mitigations.

### ITelemetryBaseLogger.supportsTags deleted

Proper support for tagged events will be assumed going forward. Only at the loader-runtime boundary do we retain
a concession for backwards compatibility, but that's done outside of this interface.

## 0.20 Breaking Changes

-   [Value types deprecated on SharedMap and SharedDirectory](#Value-types-deprecated-on-sharedmap-and-shareddirectory)
-   [rename @fluidframework/aqueduct-react to @fluidframework/react-inputs](#rename-@fluidframework/aqueduct-react-to-@fluidframework/react-inputs)

### Value types deprecated on SharedMap and SharedDirectory

The `Counter` value type and `createValueType()` method on `SharedMap` and `SharedDirectory` are now deprecated and will be removed in an upcoming release. Instead, the `@fluidframework/counter` DDS can be used for counter functionality.

### rename @fluidframework/aqueduct-react to @fluidframework/react-inputs

aqueduct-react is actually just a react library and renamed it to reflect such.

## 0.19 Breaking Changes

-   [Container's "error" event](#Container-Error-Event)
-   [IUrlResolver change from requestUrl to getAbsoluteUrl](#IUrlResolver-change-from-requestUrl-to-getAbsoluteUrl)
-   [Package rename from `@microsoft/fluid-*` to `@fluidframework/*`](#package-rename)

### Package rename

Package with the prefix "@microsoft/fluid-" is renamed to "@fluidframework/" to take advanage a separate namespace for Fluid Framework SDK packages.

### Container Error Event

"error" event is gone. All critical errors are raised on "closed" event via optiona error object.
"warning" event is added to expose warnings. Currently it contains summarizer errors and throttling errors.

### IUrlResolver change from requestUrl to getAbsoluteUrl

As we continue to refine our API around detached containers, and component urls, we've renamed IUrlResolver from requestUrl to getAbsoluteUrl

## 0.18 Breaking Changes

-   [App Id removed as a parameter to OdspDocumentServiceFactory](#App-Id-removed-as-a-parameter-to-OdspDocumentServiceFactory)
-   [ConsensusRegisterCollection now supports storing handles](#ConsensusRegisterCollection-now-supports-storing-handles)
-   [Summarizing errors on parent container](#Summarizing-errors-on-parent-container)
-   [OdspDocumentServiceFactory no longer requires a logger]
    (#OdspDocumentServiceFactory-no-longer-requires-a-logger)

### `App Id` removed as a parameter to OdspDocumentServiceFactory

`@microsoft/fluid-odsp-driver` no longer requires consumers to pass in an app id as an input. Consumers should simply remove this parameter from the OdspDocumentServiceFactory/OdspDocumentServiceFactoryWithCodeSplit constructor.

### ConsensusRegisterCollection now supports storing handles

ConsensusRegisterCollection will properly serialize/deserialize handles added as values.

### Summarizing errors on parent container

The parent container of the summarizing container will now raise "error" events related to summarization problems. These will be of type `ISummarizingError` and will have a description indicating either a problem creating the summarizing container, a problem generating a summary, or a nack or ack wait timeout from the server.

### OdspDocumentServiceFactory no longer requires a logger

The logger will be passed in on createDocumentService or createContainer, no need to pass in one on construction of OdspDocumentServiceFactory.

## 0.17 and earlier Breaking Changes

For older versions' breaking changes, go [here](https://github.com/microsoft/FluidFramework/blob/release/0.17.x/BREAKING.md)<|MERGE_RESOLUTION|>--- conflicted
+++ resolved
@@ -15,9 +15,130 @@
 - Avoid using code formatting in the title (it's fine to use in the body).
 - To explain the benefit of your change, use the [What's New](https://fluidframework.com/docs/updates/v1.0.0/) section on FluidFramework.com.
 
+# 2.0.0
+
+## 3.0.0 Upcoming changes
+- [Signature from  `ISummarizerInternalsProvider.refreshLatestSummaryAck` interface has changed](#Change-ISummarizerInternalsProvider.refreshLatestSummaryAck-interface)
+- [Move `TelemetryNullLogger` and `BaseTelemetryNullLogger` to telemetry-utils package](#Move-`TelemetryNullLogger`-and-`BaseTelemetryNullLogger`-to-telemetry-utils-package)
+- [Minor event naming correction on IFluidContainerEvents](#IFluidContainerEvents-event-naming-correction)
+
+### Change-ISummarizerInternalsProvider.refreshLatestSummaryAck-interface
+`ISummarizerInternalsProvider.refreshLatestSummaryAck` interface has been updated to now accept `IRefreshSummaryAckOptions` property instead.
+```diff
+    async refreshLatestSummaryAck(
+-       proposalHandle: string | undefined,
+-       ackHandle: string,
+-       summaryRefSeq: number,
+-       summaryLogger: ITelemetryLogger,
++       options: IRefreshSummaryAckOptions,
+    ):
+```
+
+### Move `TelemetryNullLogger` and `BaseTelemetryNullLogger` to telemetry-utils package
+The utility classes `TelemetryNullLogger` and `BaseTelemetryNullLogger` are deprecated in the `@fluidframework/common-utils` package and have been moved to the `@fluidframework/telemetry-utils` package.  Please update your imports to take these from the new location.
+
+### IFluidContainerEvents event naming correction
+Renamed **dispose** to **disposed** to better communicate the state and align with currently emitted event.
+It's not a breaking change, but worth noting: we are now also exposing optional error (ICriticalContainerError) field with **disposed** event.
+
+## 3.0.0 Breaking changes
+- [Remove ISummaryConfigurationHeuristics.idleTime](#Remove-ISummaryConfigurationHeuristicsidleTime)
+- [Remove `IContainerRuntime.flush`](#remove-icontainerruntimeflush)
+- [Remove `ScheduleManager` and `DeltaScheduler`](#remove-schedulemanager-and-deltascheduler)
+
+### Remove ISummaryConfigurationHeuristics.idleTime
+`ISummaryConfigurationHeuristics.idleTime` has been removed. See [#10008](https://github.com/microsoft/FluidFramework/issues/10008)
+Please move all usage to the new `minIdleTime` and `maxIdleTime` properties in `ISummaryConfigurationHeuristics`.
+
+### Remove `IContainerRuntime.flush`
+`IContainerRuntime.flush` has been removed. If a more manual/ensured flushing process is needed, move all usage to `IContainerRuntimeBase.orderSequentially` if possible.
+
+### Remove `ScheduleManager` and `DeltaScheduler`
+`ScheduleManager` and `DeltaScheduler` have been removed from the `@fluidframework/container-runtime` package as they are Fluid internal classes which should not be used.
+
+# 2.0.0
+
+## 2.0.0 Breaking changes
+- [IntervalCollection event semantics changed](#IntervalCollection-event-semantics-changed)
+- [Remove IFluidDataStoreChannel.
+bindToContext and related types](#remove-ifluiddatastorechannelbindtocontext-and-related-types)
+- [MergeTree class no longer exported](#MergeTree-class-no-longer-exported)
+- [Marker.toString simplified](#markertostring-simplified)
+- [Remove `IContainerRuntimeBase.setFlushMode`](#remove-icontainerruntimebasesetflushmode)
+- [`getTextAndMarkers` changed to be a free function](#gettextandmarkers-changed-to-be-a-free-function)
+- [waitIntervalCollection removed](#waitintervalcollection-removed)
+- [OldestClientObserver moved to @fluid-experimental/oldest-client-observer](#oldestclientobserver-moved-to-@fluid-experimental/oldest-client-observer)
+- [Remove deprecated data structures from `@fluidframework/sequence`](#remove-deprecated-data-structures-from-fluidframeworksequence)
+- [Renamed lockTask to volunteerForTask from @fluid-experimental/task-manager](renamed-lockTask-to-volunteerForTask-from-@fluid-experimental/task-manager)
+- [Renamed haveTaskLock to assigned from @fluid-experimental/task-manager](renamed-haveTaskLock-to-assigned-from-@fluid-experimental/task-manager)
+
+###  Update to React 17
+The following packages use React and thus were impacted:
+- @fluidframework/view-adapters
+- @fluid-tools/webpack-fluid-loader
+- @fluid-experimental/react-inputs
+- @fluid-experimental/property-inspector-table
+
+Users of these packages may need to update to React 17, and/or take other action to ensure compatibility.
+
+### Remove `documentId` field from `MockFluidDataStoreContext`
+This field has been deprecated and will be removed in a future breaking change.
+
+### IntervalCollection event semantics changed
+
+The semantics of events emitted by IntervalCollection were changed to be more consistent:
+
+- propertyChanged events receive the same "isLocal" and op information that other events received
+- changeInterval events will no longer take place for changes that impact an interval's properties only. Clients that need to perform work on such changes should listen to "propertyChanged" events instead.
+- For local changes, changeInterval events will only be emitted on initial application of the change (as opposed to the
+  previous behavior, which fired an event on the local application of a change as well as on server ack of that change))
+- changeInterval events now receive information about the interval's previous position.
+- addInterval and deleteInterval event handler now properly reflects that the `op` argument can be undefined. This was true
+  before, but not reflected in the type system.
+
+More details can be found on `IIntervalCollectionEvent`'s doc comment.
+
+### Remove IFluidDataStoreChannel.bindToContext and related types
+`bindToContext` has been removed from `IFluidDataStoreChannel`, along with enum `BindState` and the interface `IDataStoreWithBindToContext_Deprecated`.
+See previous ["Upcoming" change notice](#bindToContext-to-be-removed-from-IFluidDataStoreChannel) for info on how this removal was staged.
+
+### MergeTree class no longer exported
+    The MergeTree class was deprecated and is no longer be exported. This should not affect usage as MergeTree is an internal class, and the public API exists on the Client class, which will continue to be exported and supported.
+
+### Marker.toString simplified
+
+In merge-tree, Marker's string representation returned by `toString` was simplified.
+This new representation is used in the return value of `SharedString.getTextRangeWithMarkers`.
+The previous logic was moved to the public export `debugMarkerToString`.
+
+### Remove `IContainerRuntimeBase.setFlushMode`
+The `setFlushMode` has been removed from `IContainerRuntimeBase`. FlushMode is now an immutable property for the container runtime, optionally provided at creation time via the `IContainerRuntimeOptions` interface. Instead, batching when in `FlushMode.Immediate` should be done through usage of the `IContainerRuntimeBase.orderSequentially`. See [#9480](https://github.com/microsoft/FluidFramework/issues/9480#issuecomment-1084790977).
+
+### `getTextAndMarkers` changed to be a free function
+
+`SharedString.getTextAndMarkers` involves a sizeable amount of model-specific logic.
+To improve bundle size, it will be converted to a free function so that this logic is tree-shakeable.
+The corresponding method on `IMergeTreeTexHelper` will also be removed.
+
+### `waitIntervalCollection` removed
+
+`SharedSegmentSequence.waitIntervalCollection` has been removed.
+Use `getIntervalCollection` instead, which has the same semantics but is synchronous.
+
+### OldestClientObserver moved to @fluid-experimental/oldest-client-observer
+The `OldestClientObserver` class and its associated interfaces have been removed from @fluid-experimental/task-manager and moved to the new package @fluid-experimental/oldest-client-observer. Please migrate all imports to @fluid-experimental/oldest-client-observer.
+
+### Remove deprecated data structures from `@fluidframework/sequence`
+`SharedNumberSequence`, `SharedObjectSequence`, and `SharedMatrix` have been removed from `@fluidframework/sequence`. They are currently still available in `@fluid-experimental/sequence-deprecated.
+
+### Renamed lockTask to volunteerForTask from @fluid-experimental/task-manager
+`TaskManager.lockTask()` has been renamed `volunteerForTask()` and now returns a `Promise<boolean>` instead of a `Promise<void>`. Please update all usages accordingly.
+
+### Renamed haveTaskLock to assigned from @fluid-experimental/task-manager
+`TaskManager.haveTaskLock()` has been renamed `assigned()`. Please update all usages accordingly.
+
 # 2.0.0-internal.1.3.0
 
-<<<<<<< HEAD
 ## 2.0.0-internal.1.3.0 Upcoming changes
 - [Add fluidInvalidSchema errorType to DriverErrorType enum](#Add-fluidInvalidSchema-errorType-to-DriverErrorType-enum)
 - [iframe-driver removed](#iframe-driver-removed)
@@ -33,18 +154,17 @@
 # 2.0.0-internal.1.1.0
 
 ## 2.0.0-internal.1.1.0 Upcoming changes
-=======
-## 3.0.0 Upcoming changes
-- [Remove `type` field from `ShareLinkInfoType`](#Remove-type-field-from-ShareLinkInfoType)
-- [Remove `ShareLinkTypes` interface](#Remove-ShareLinkTypes-interface)
-- [Remove `enableShareLinkWithCreate` from `HostStoragePolicy`](#Remove-enableShareLinkWithCreate-from-HostStoragePolicy)
-- [Signature from  `ISummarizerInternalsProvider.refreshLatestSummaryAck` interface has changed](#Change-ISummarizerInternalsProvider.refreshLatestSummaryAck-interface)
-- [Move `TelemetryNullLogger` and `BaseTelemetryNullLogger` to telemetry-utils package](#Move-`TelemetryNullLogger`-and-`BaseTelemetryNullLogger`-to-telemetry-utils-package)
-- [Minor event naming correction on IFluidContainerEvents](#IFluidContainerEvents-event-naming-correction)
->>>>>>> bd49ac31
 - [Add assertion that prevents sending op while processing another op](#add-assertion-that-prevents-sending-op-while-processing-another-op)
-
-### Remove `type` field from `ShareLinkInfoType`
+- [Remove type field from ShareLinkInfoType](#Remove-type-field-from-ShareLinkInfoType)
+- [Remove ShareLinkTypes interface](#Remove-ShareLinkTypes-interface)
+- [Remove enableShareLinkWithCreate from HostStoragePolicy](#Remove-enableShareLinkWithCreate-from-HostStoragePolicy)
+- [Various return types in @fluidframework/sequence have been widened to include undefined](#various-return-types-in-fluidframeworksequence-have-been-widened-to-include-undefined)
+
+
+### Add assertion that prevents sending op while processing another op
+`preventConcurrentOpSend` has been added and enabled by default. This will run an assertion that closes the container if attempting to send an op while processing another op. This is meant to prevent non-deterministic outcomes due to concurrent op processing.
+
+### Remove type field from ShareLinkInfoType
 This field has been deprecated and will be removed in a future breaking change. You should be able to get the kind of sharing link from `shareLinkInfo.createLink.link` property bag.
 
 ### Remove ShareLinkTypes interface
@@ -59,150 +179,19 @@
 +       createShareLinkType?: ShareLinkTypes | ISharingLinkKind,
     ):
 ```
-
-### Remove `enableShareLinkWithCreate` from `HostStoragePolicy`
+### Remove enableShareLinkWithCreate from HostStoragePolicy
 `enableShareLinkWithCreate` feature gate has been deprecated and will be removed in a future breaking change. If you wish to enable creation of a sharing link along with the creation of Fluid file, you will need to provide `createShareLinkType:ISharingLinkKind` input to the `createOdspCreateContainerRequest` function and enable the feature using `enableSingleRequestForShareLinkWithCreate` in `HostStoragePolicy`
 
-### Add assertion that prevents sending op while processing another op
-`preventConcurrentOpSend` has been added and enabled by default. This will run an assertion that closes the container if attempting to send an op while processing another op. This is meant to prevent non-deterministic outcomes due to concurrent op processing.
-
-# 2.0.0
-
-### Change-ISummarizerInternalsProvider.refreshLatestSummaryAck-interface
-`ISummarizerInternalsProvider.refreshLatestSummaryAck` interface has been updated to now accept `IRefreshSummaryAckOptions` property instead.
-```diff
-    async refreshLatestSummaryAck(
--       proposalHandle: string | undefined,
--       ackHandle: string,
--       summaryRefSeq: number,
--       summaryLogger: ITelemetryLogger,
-+       options: IRefreshSummaryAckOptions,
-    ):
-```
-
-### Move `TelemetryNullLogger` and `BaseTelemetryNullLogger` to telemetry-utils package
-The utility classes `TelemetryNullLogger` and `BaseTelemetryNullLogger` are deprecated in the `@fluidframework/common-utils` package and have been moved to the `@fluidframework/telemetry-utils` package.  Please update your imports to take these from the new location.
-
-### IFluidContainerEvents event naming correction
-Renamed **dispose** to **disposed** to better communicate the state and align with currently emitted event.
-It's not a breaking change, but worth noting: we are now also exposing optional error (ICriticalContainerError) field with **disposed** event.
-
-## 3.0.0 Breaking changes
-- [Remove ISummaryConfigurationHeuristics.idleTime](#Remove-ISummaryConfigurationHeuristicsidleTime)
-- [Remove `IContainerRuntime.flush`](#remove-icontainerruntimeflush)
-- [Remove `ScheduleManager` and `DeltaScheduler`](#remove-schedulemanager-and-deltascheduler)
-
-### Remove ISummaryConfigurationHeuristics.idleTime
-`ISummaryConfigurationHeuristics.idleTime` has been removed. See [#10008](https://github.com/microsoft/FluidFramework/issues/10008)
-Please move all usage to the new `minIdleTime` and `maxIdleTime` properties in `ISummaryConfigurationHeuristics`.
-
-### Remove `IContainerRuntime.flush`
-`IContainerRuntime.flush` has been removed. If a more manual/ensured flushing process is needed, move all usage to `IContainerRuntimeBase.orderSequentially` if possible.
-
-### Remove `ScheduleManager` and `DeltaScheduler`
-`ScheduleManager` and `DeltaScheduler` have been removed from the `@fluidframework/container-runtime` package as they are Fluid internal classes which should not be used.
-
-# 2.0.0
-
-## 2.0.0 Upcoming changes
-- [Remove `ConnectionState.Connecting`](#remove-connectionstateconnecting)
-- [`IContainerRuntime.flush` is deprecated](#icontainerruntimeflush-is-deprecated)
-
-### Remove `ConnectionState.Connecting`
-`ConnectionState.Connecting` will be removed. Migrate all usage to `ConnectionState.CatchingUp`.
-
-### `IContainerRuntime.flush` is deprecated
-`IContainerRuntime.flush` is deprecated and will be removed in a future release. If a more manual flushing process is needed, move all usage to `IContainerRuntimeBase.orderSequentially` if possible.
-
-## 2.0.0 Breaking changes
+# 2.0.0-internal.1.0.0
+
+## 2.0.0-internal.1.0.0 Upcoming changes
 - [Deprecate ISummaryConfigurationHeuristics.idleTime](#Deprecate-ISummaryConfigurationHeuristicsidleTime)
-- [LocalReference class and method deprecations removed](#LocalReference-class-and-method-deprecations-removed)
-- [IntervalCollection event semantics changed](#IntervalCollection-event-semantics-changed)
-- [Remove TelemetryDataTag.PackageData](#Remove-TelemetryDataTagPackageData)
-- [Remove ICodeLoader from @fluidframework/container-definitions](#Remove-ICodeLoader-from-@fluidframework/container-definitions)
 - [Deprecate ISummaryRuntimeOptions.disableIsolatedChannels](#Deprecate-ISummaryRuntimeOptionsdisableIsolatedChannels)
-- [Remove `documentId` field from `MockFluidDataStoreContext`](#Remove-documentId-field-from-MockFluidDataStoreContext)
-- [Narrow type of `clientId` field on `MockFluidDataStoreRuntime`](#Narrow-type-of-clientId-field-on-MockFluidDataStoreRuntime)
+- [IContainerRuntime.flush is deprecated](#icontainerruntimeflush-is-deprecated)
+- [MergeTree class is deprecated](#MergeTree-class-is-deprecated)
+- [Remove documentId field from `MockFluidDataStoreContext`](#Remove-documentId-field-from-MockFluidDataStoreContext)
 - [Remove ConnectionState.Connecting](#Remove-ConnectionState.Connecting)
-- [Remove ISummaryAuthor and ISummaryCommitter](#Remove-ISummaryAuthor-and-ISummaryCommitter)
-- [Remove IFluidDataStoreChannel.
-bindToContext and related types](#remove-ifluiddatastorechannelbindtocontext-and-related-types)
-- [Remove `aliasing` return value from `AliasResult`](#remove-aliasing-return-value-from-aliasresult)
-- [Various return types in `@fluidframework/sequence` have been widened to include `undefined`](#various-return-types-in-fluidframeworksequence-have-been-widened-to-include-undefined)
-- [MergeTree class no longer exported](#MergeTree-class-no-longer-exported)
-- [Marker.toString simplified](#markertostring-simplified)
-- [Remove `IContainerRuntimeBase.setFlushMode`](#remove-icontainerruntimebasesetflushmode)
-- [`getTextAndMarkers` changed to be a free function](#gettextandmarkers-changed-to-be-a-free-function)
-- [waitIntervalCollection removed](#waitintervalcollection-removed)
-- [OldestClientObserver moved to @fluid-experimental/oldest-client-observer](#oldestclientobserver-moved-to-@fluid-experimental/oldest-client-observer)
-- [Creating root datastores using `IContainerRuntime.CreateRootDataStore` and `IContainerRuntimeBase._createDataStoreWithProps` is no longer supported](#Creating-root-datastores-using-IContainerRuntimeCreateRootDataStore-and-IContainerRuntimeBase_createDataStoreWithProps-is-no-longer-supported)
-- [Remove deprecated data structures from `@fluidframework/sequence`](#remove-deprecated-data-structures-from-fluidframeworksequence)
-- [Renamed lockTask to volunteerForTask from @fluid-experimental/task-manager](renamed-lockTask-to-volunteerForTask-from-@fluid-experimental/task-manager)
-- [Renamed haveTaskLock to assigned from @fluid-experimental/task-manager](renamed-haveTaskLock-to-assigned-from-@fluid-experimental/task-manager)
-
-###  Update to React 17
-The following packages use React and thus were impacted:
-- @fluidframework/view-adapters
-- @fluid-tools/webpack-fluid-loader
-- @fluid-experimental/react-inputs
-- @fluid-experimental/property-inspector-table
-
-Users of these packages may need to update to React 17, and/or take other action to ensure compatibility.
-
-### Remove `documentId` field from `MockFluidDataStoreContext`
-This field has been deprecated and will be removed in a future breaking change.
-
-### Narrow type of `clientId` field on `MockFluidDataStoreRuntime`
-`clientId` can only ever be of type `string`, so it is superfluous for the type
-to be `string | undefined`.
-
-### Deprecate ISummaryConfigurationHeuristics.idleTime
-`ISummaryConfigurationHeuristics.idleTime` has been deprecated and will be removed in a future release. See [#10008](https://github.com/microsoft/FluidFramework/issues/10008)
-Please migrate all usage to the new `minIdleTime` and `maxIdleTime` properties in `ISummaryConfigurationHeuristics`.
-
-### Deprecate-ISummaryRuntimeOptionsdisableIsolatedChannels
-`ISummaryRuntimeOptions.disableIsolatedChannels` has been deprecated and will be removed in a future release.
-There will be no replacement for this property.
-
-### LocalReference class and method deprecations removed
-In 0.59.0 the [LocalReference class and it's related methods were deprecated](#LocalReference-class-and-method-deprecations)
-
-The deprecated and now removed LocalReference class is replaced with LocalReferencePosition.
-The following deprecated methods are  now removed from sequence and merge-tree. Their replacements should be used instead.
- - createPositionReference to createLocalReferencePosition
- - addLocalReference to createLocalReferencePosition
- - localRefToPos to localReferencePositionToPosition
- - removeLocalReference to removeLocalReferencePosition
-
-### IntervalCollection event semantics changed
-
-The semantics of events emitted by IntervalCollection were changed to be more consistent:
-
-- propertyChanged events receive the same "isLocal" and op information that other events received
-- changeInterval events will no longer take place for changes that impact an interval's properties only. Clients that need to perform work on such changes should listen to "propertyChanged" events instead.
-- For local changes, changeInterval events will only be emitted on initial application of the change (as opposed to the
-  previous behavior, which fired an event on the local application of a change as well as on server ack of that change))
-- changeInterval events now receive information about the interval's previous position.
-- addInterval and deleteInterval event handler now properly reflects that the `op` argument can be undefined. This was true
-  before, but not reflected in the type system.
-
-More details can be found on `IIntervalCollectionEvent`'s doc comment.
-
-### Remove TelemetryDataTag.PackageData
-`TelemetryDataTag.PackageData` has been removed. Migrate all usage to `TelemetryDataTag.CodeArtifact` instead.
-
-### Remove ConnectionState.Connecting
-`ConnectionState.Connecting` has been removed. Migrate all usage to `ConnectionState.CatchingUp` instead.
-
-### Remove ISummaryAuthor and ISummaryCommitter
-`ISummaryAuthor` and`ISummaryCommitter` have been removed in this release. See [#10456](https://github.com/microsoft/FluidFramework/issues/10456) for details.
-
-### Remove IFluidDataStoreChannel.bindToContext and related types
-`bindToContext` has been removed from `IFluidDataStoreChannel`, along with enum `BindState` and the interface `IDataStoreWithBindToContext_Deprecated`.
-See previous ["Upcoming" change notice](#bindToContext-to-be-removed-from-IFluidDataStoreChannel) for info on how this removal was staged.
-
-### Remove `aliasing` return value from `AliasResult`
-The `aliasing` return value from `AliasResult` has been removed from `@fluidframework/runtime-definitions`, as it's no longer returned by the API. Instead of `aliasing`, the API will return the promise of the ongoing aliasing operation.
+- [getTextAndMarkers changed to be a free function](#gettextandmarkers-changed-to-be-a-free-function)
 
 ### Deprecate ISummaryConfigurationHeuristics.idleTime
 `ISummaryConfigurationHeuristics.idleTime` has been deprecated and will be removed in a future release. See [#10008](https://github.com/microsoft/FluidFramework/issues/10008)
@@ -257,43 +246,55 @@
  - `SubSequence.createSplitSegmentAt`
  - `SubSequence.fromJSONObject`
 
-### MergeTree class no longer exported
-    The MergeTree class was deprecated and is no longer be exported. This should not affect usage as MergeTree is an internal class, and the public API exists on the Client class, which will continue to be exported and supported.
-
-### Marker.toString simplified
-
-In merge-tree, Marker's string representation returned by `toString` was simplified.
-This new representation is used in the return value of `SharedString.getTextRangeWithMarkers`.
-The previous logic was moved to the public export `debugMarkerToString`.
-
-### Remove `IContainerRuntimeBase.setFlushMode`
-The `setFlushMode` has been removed from `IContainerRuntimeBase`. FlushMode is now an immutable property for the container runtime, optionally provided at creation time via the `IContainerRuntimeOptions` interface. Instead, batching when in `FlushMode.Immediate` should be done through usage of the `IContainerRuntimeBase.orderSequentially`. See [#9480](https://github.com/microsoft/FluidFramework/issues/9480#issuecomment-1084790977).
-
-### `getTextAndMarkers` changed to be a free function
-
-`SharedString.getTextAndMarkers` involves a sizeable amount of model-specific logic.
-To improve bundle size, it will be converted to a free function so that this logic is tree-shakeable.
-The corresponding method on `IMergeTreeTexHelper` will also be removed.
-
-### `waitIntervalCollection` removed
-
-`SharedSegmentSequence.waitIntervalCollection` has been removed.
-Use `getIntervalCollection` instead, which has the same semantics but is synchronous.
-
-### OldestClientObserver moved to @fluid-experimental/oldest-client-observer
-The `OldestClientObserver` class and its associated interfaces have been removed from @fluid-experimental/task-manager and moved to the new package @fluid-experimental/oldest-client-observer. Please migrate all imports to @fluid-experimental/oldest-client-observer.
+
+## 2.0.0-internal.1.0.0 Breaking changes
+- [LocalReference class and method deprecations removed](#LocalReference-class-and-method-deprecations-removed)
+- [Remove TelemetryDataTag.PackageData](#Remove-TelemetryDataTagPackageData)
+- [Remove ICodeLoader from @fluidframework/container-definitions](#Remove-ICodeLoader-from-@fluidframework/container-definitions)
+- [Narrow type of clientId field on MockFluidDataStoreRuntime](#Narrow-type-of-clientId-field-on-MockFluidDataStoreRuntime)
+- [Remove ISummaryAuthor and ISummaryCommitter](#Remove-ISummaryAuthor-and-ISummaryCommitter)
+- [REVERTED: ~~Remove IFluidDataStoreChannel.bindToContext and related types~~](#remove-ifluiddatastorechannelbindtocontext-and-related-types)
+- [Remove aliasing return value from AliasResult](#remove-aliasing-return-value-from-aliasresult)
+- [Creating root datastores using IContainerRuntime.CreateRootDataStore and IContainerRuntimeBase._createDataStoreWithProps is no longer supported](#Creating-root-datastores-using-IContainerRuntimeCreateRootDataStore-and-IContainerRuntimeBase_createDataStoreWithProps-is-no-longer-supported)
+
+
+### LocalReference class and method deprecations removed
+In 0.59.0 the [LocalReference class and it's related methods were deprecated](#LocalReference-class-and-method-deprecations)
+
+The deprecated and now removed LocalReference class is replaced with LocalReferencePosition.
+The following deprecated methods are  now removed from sequence and merge-tree. Their replacements should be used instead.
+ - createPositionReference to createLocalReferencePosition
+ - addLocalReference to createLocalReferencePosition
+ - localRefToPos to localReferencePositionToPosition
+ - removeLocalReference to removeLocalReferencePosition
+
+### Remove TelemetryDataTag.PackageData
+`TelemetryDataTag.PackageData` has been removed. Migrate all usage to `TelemetryDataTag.CodeArtifact` instead.
+
+### Remove ConnectionState.Connecting
+`ConnectionState.Connecting` has been removed. Migrate all usage to `ConnectionState.CatchingUp` instead.
+
+### Remove ICodeLoader from @fluidframework/container-definitions
+`ICodeLoader` in `@fluidframework/container-definitions` was deprecated since 0.40.0 and is now removed. Use `ICodeDetailsLoader` from `@fluidframework/container-loader` instead.
+
+### Remove ISummaryAuthor and ISummaryCommitter
+`ISummaryAuthor` and`ISummaryCommitter` have been removed in this release. See [#10456](https://github.com/microsoft/FluidFramework/issues/10456) for details.
+
+### Narrow type of clientId field on MockFluidDataStoreRuntime
+`clientId` can only ever be of type `string`, so it is superfluous for the type
+to be `string | undefined`.
+
+### Remove IFluidDataStoreChannel.bindToContext and related types
+**THIS BREAKING CHANGE IS REVERTED AS OF 2.0.0-internal.1.1.3**
+
+~~`bindToContext` has been removed from `IFluidDataStoreChannel`, along with enum `BindState` and the interface `IDataStoreWithBindToContext_Deprecated`.
+See previous ["Upcoming" change notice](#bindToContext-to-be-removed-from-IFluidDataStoreChannel) for info on how this removal was staged.~~
+
+### Remove aliasing return value from AliasResult
+The `aliasing` return value from `AliasResult` has been removed from `@fluidframework/runtime-definitions`, as it's no longer returned by the API. Instead of `aliasing`, the API will return the promise of the ongoing aliasing operation.
 
 ### Creating root datastores using IContainerRuntime.CreateRootDataStore and IContainerRuntimeBase._createDataStoreWithProps is no longer supported
 The `IContainerRuntime.CreateRootDataStore` method has been removed. Please use aliasing instead. See [IContainerRuntime.createRootDataStore is deprecated](#icontainerruntimecreaterootdatastore-is-deprecated). The `isRoot` parameter from `IContainerRuntimeBase._createDataStoreWithProps` has also been removed. Additionally, the feature gate which would switch to using aliasing behind the aforementioned deleted APIs, `Fluid.ContainerRuntime.UseDataStoreAliasing` will no longer be observed by the runtime. As aliasing is the default behavior for creating such datastores, the `useDataStoreAliasing` property from `IContainerRuntimeOptions` has been removed.
-
-### Remove deprecated data structures from `@fluidframework/sequence`
-`SharedNumberSequence`, `SharedObjectSequence`, and `SharedMatrix` have been removed from `@fluidframework/sequence`. They are currently still available in `@fluid-experimental/sequence-deprecated.
-
-### Renamed lockTask to volunteerForTask from @fluid-experimental/task-manager
-`TaskManager.lockTask()` has been renamed `volunteerForTask()` and now returns a `Promise<boolean>` instead of a `Promise<void>`. Please update all usages accordingly.
-
-### Renamed haveTaskLock to assigned from @fluid-experimental/task-manager
-`TaskManager.haveTaskLock()` has been renamed `assigned()`. Please update all usages accordingly.
 
 # 1.2.0
 
