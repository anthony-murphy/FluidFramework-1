{
  "name": "@fluid-example/diceroller",
  "version": "2.0.0-internal.1.1.0",
  "private": true,
  "description": "Minimal Fluid Container & Object sample to implement a collaborative dice roller.",
  "homepage": "https://fluidframework.com",
  "repository": {
    "type": "git",
    "url": "https://github.com/microsoft/FluidFramework.git",
    "directory": "examples/data-objects/diceroller"
  },
  "license": "MIT",
  "author": "Microsoft and contributors",
  "main": "dist/index.js",
  "module": "lib/index.js",
  "types": "dist/index.d.ts",
  "scripts": {
    "build": "concurrently npm:build:compile npm:lint",
    "build:compile": "concurrently npm:tsc npm:build:esnext",
    "build:esnext": "tsc --project ./tsconfig.esnext.json",
    "build:full": "concurrently npm:build npm:webpack",
    "build:full:compile": "concurrently npm:build:compile npm:webpack",
    "clean": "rimraf dist lib *.tsbuildinfo *.build.log",
    "eslint": "eslint --format stylish src",
    "eslint:fix": "eslint --format stylish src --fix --fix-type problem,suggestion,layout",
    "lint": "npm run eslint",
    "lint:fix": "npm run eslint:fix",
    "prepack": "npm run webpack",
    "start": "webpack serve --config webpack.config.js --env mode=local",
    "start:docker": "webpack serve --config webpack.config.js --env mode=docker",
    "start:r11s": "webpack serve --config webpack.config.js --env mode=r11s",
    "start:spo": "webpack serve --config webpack.config.js --env mode=spo",
    "start:spo-df": "webpack serve --config webpack.config.js --env mode=spo-df",
    "start:tinylicious": "webpack serve --config webpack.config.js --env mode=tinylicious",
    "test": "npm run test:jest",
    "test:jest": "jest",
    "test:jest:verbose": "cross-env FLUID_TEST_VERBOSE=1 jest",
    "tsc": "tsc",
    "tsfmt": "tsfmt --verify",
    "tsfmt:fix": "tsfmt --replace",
    "webpack": "webpack --env production",
    "webpack:dev": "webpack --env development"
  },
  "dependencies": {
    "@fluid-example/example-utils": ">=2.0.0-internal.1.1.0 <2.0.0-internal.2.0.0",
    "@fluidframework/aqueduct": ">=2.0.0-internal.1.1.0 <2.0.0-internal.2.0.0",
    "@fluidframework/common-definitions": "^0.20.1",
<<<<<<< HEAD
    "@fluidframework/map": ">=2.0.0-internal.1.1.0 <2.0.0-internal.2.0.0",
    "@fluidframework/view-interfaces": ">=2.0.0-internal.1.1.0 <2.0.0-internal.2.0.0",
    "react": "^16.10.2"
=======
    "@fluidframework/map": ">=2.0.0-internal.1.0.0 <2.0.0-internal.2.0.0",
    "@fluidframework/view-interfaces": ">=2.0.0-internal.1.0.0 <2.0.0-internal.2.0.0",
    "react": "^17.0.1"
>>>>>>> 744c0d6a
  },
  "devDependencies": {
    "@fluid-tools/webpack-fluid-loader": ">=2.0.0-internal.1.1.0 <2.0.0-internal.2.0.0",
    "@fluidframework/build-common": "^0.24.0",
    "@fluidframework/eslint-config-fluid": "^0.28.2000",
    "@fluidframework/test-tools": "^0.2.3074",
    "@rushstack/eslint-config": "^2.5.1",
    "@types/expect-puppeteer": "2.2.1",
    "@types/jest": "22.2.3",
    "@types/jest-environment-puppeteer": "2.2.0",
    "@types/node": "^14.18.0",
    "@types/puppeteer": "1.3.0",
    "@types/react": "^17.0.1",
    "concurrently": "^6.2.0",
    "cross-env": "^7.0.2",
    "eslint": "~8.6.0",
    "jest": "^26.6.3",
    "jest-junit": "^10.0.0",
    "jest-puppeteer": "^4.3.0",
    "puppeteer": "^1.20.0",
    "rimraf": "^2.6.2",
    "ts-jest": "^26.4.4",
    "ts-loader": "^9.3.0",
    "typescript": "~4.5.5",
    "typescript-formatter": "7.1.0",
    "webpack": "^5.72.0",
    "webpack-cli": "^4.9.2",
    "webpack-dev-server": "~4.6.0",
    "webpack-merge": "^5.8.0"
  },
  "fluid": {
    "browser": {
      "umd": {
        "files": [
          "dist/main.bundle.js"
        ],
        "library": "main"
      }
    }
  },
  "jest-junit": {
    "outputDirectory": "nyc",
    "outputName": "jest-junit-report.xml"
  }
}<|MERGE_RESOLUTION|>--- conflicted
+++ resolved
@@ -45,15 +45,9 @@
     "@fluid-example/example-utils": ">=2.0.0-internal.1.1.0 <2.0.0-internal.2.0.0",
     "@fluidframework/aqueduct": ">=2.0.0-internal.1.1.0 <2.0.0-internal.2.0.0",
     "@fluidframework/common-definitions": "^0.20.1",
-<<<<<<< HEAD
     "@fluidframework/map": ">=2.0.0-internal.1.1.0 <2.0.0-internal.2.0.0",
     "@fluidframework/view-interfaces": ">=2.0.0-internal.1.1.0 <2.0.0-internal.2.0.0",
-    "react": "^16.10.2"
-=======
-    "@fluidframework/map": ">=2.0.0-internal.1.0.0 <2.0.0-internal.2.0.0",
-    "@fluidframework/view-interfaces": ">=2.0.0-internal.1.0.0 <2.0.0-internal.2.0.0",
     "react": "^17.0.1"
->>>>>>> 744c0d6a
   },
   "devDependencies": {
     "@fluid-tools/webpack-fluid-loader": ">=2.0.0-internal.1.1.0 <2.0.0-internal.2.0.0",
