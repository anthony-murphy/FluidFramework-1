{
  "name": "@fluid-example/codemirror",
  "version": "2.0.0",
  "private": true,
  "description": "Simple markdown editor",
  "homepage": "https://fluidframework.com",
  "repository": {
    "type": "git",
    "url": "https://github.com/microsoft/FluidFramework.git",
    "directory": "examples/data-objects/codemirror"
  },
  "license": "MIT",
  "author": "Microsoft and contributors",
  "main": "dist/index.js",
  "module": "lib/index.js",
  "types": "dist/index.d.ts",
  "scripts": {
    "build": "concurrently npm:build:compile npm:lint",
    "build:compile": "concurrently npm:tsc npm:build:copy",
    "build:copy": "copyfiles -u 1 \"src/**/*.css\" dist/",
    "build:full": "concurrently npm:build npm:webpack",
    "build:full:compile": "concurrently npm:build:compile npm:webpack",
    "clean": "rimraf dist lib *.tsbuildinfo *.build.log",
    "dev": "npm run webpack:dev",
    "eslint": "eslint --format stylish src",
    "eslint:fix": "eslint --format stylish src --fix --fix-type problem,suggestion,layout",
    "lint": "npm run eslint",
    "lint:fix": "npm run eslint:fix",
    "prepack": "npm run webpack",
    "start": "webpack serve --config webpack.config.js",
    "start:docker": "webpack serve --config webpack.config.js --env mode=docker",
    "start:r11s": "webpack serve --config webpack.config.js --env mode=r11s",
    "start:spo": "webpack serve --config webpack.config.js --env mode=spo",
    "start:spo-df": "webpack serve --config webpack.config.js --env mode=spo-df",
    "start:tinylicious": "webpack serve --config webpack.config.js --env mode=tinylicious",
    "tsc": "tsc",
    "tsfmt": "tsfmt --verify",
    "tsfmt:fix": "tsfmt --replace",
    "webpack": "webpack --env=\"production\"",
    "webpack:dev": "webpack --env=\"development\""
  },
  "dependencies": {
    "@fluidframework/aqueduct": "^2.0.0",
    "@fluidframework/container-definitions": "^2.0.0",
    "@fluidframework/container-runtime": "^2.0.0",
    "@fluidframework/container-runtime-definitions": "^2.0.0",
    "@fluidframework/core-interfaces": "^2.0.0",
    "@fluidframework/datastore": "^2.0.0",
    "@fluidframework/datastore-definitions": "^2.0.0",
    "@fluidframework/map": "^2.0.0",
    "@fluidframework/merge-tree": "^2.0.0",
    "@fluidframework/request-handler": "^2.0.0",
    "@fluidframework/runtime-definitions": "^2.0.0",
    "@fluidframework/runtime-utils": "^2.0.0",
    "@fluidframework/sequence": "^2.0.0",
    "@fluidframework/view-adapters": "^2.0.0",
    "@fluidframework/view-interfaces": "^2.0.0",
    "@types/codemirror": "0.0.76",
    "codemirror": "^5.48.4"
  },
  "devDependencies": {
<<<<<<< HEAD
    "@fluid-tools/webpack-fluid-loader": "^1.1.0",
    "@fluidframework/build-common": "^0.24.0-0",
=======
    "@fluid-tools/webpack-fluid-loader": "^2.0.0",
    "@fluidframework/build-common": "^0.23.0",
>>>>>>> 7257de2d
    "@fluidframework/eslint-config-fluid": "^0.28.2000",
    "@rushstack/eslint-config": "^2.5.1",
    "@types/node": "^14.18.0",
    "concurrently": "^6.2.0",
    "copyfiles": "^2.1.0",
    "css-loader": "^1.0.0",
    "eslint": "~8.6.0",
    "rimraf": "^2.6.2",
    "style-loader": "^1.0.0",
    "ts-loader": "^9.3.0",
    "typescript": "~4.5.5",
    "typescript-formatter": "7.1.0",
    "webpack": "^5.72.0",
    "webpack-cli": "^4.9.2",
    "webpack-dev-server": "~4.6.0",
    "webpack-merge": "^5.8.0"
  },
  "fluid": {
    "browser": {
      "umd": {
        "files": [
          "dist/main.bundle.js"
        ],
        "library": "main"
      }
    }
  }
}<|MERGE_RESOLUTION|>--- conflicted
+++ resolved
@@ -59,13 +59,8 @@
     "codemirror": "^5.48.4"
   },
   "devDependencies": {
-<<<<<<< HEAD
-    "@fluid-tools/webpack-fluid-loader": "^1.1.0",
+    "@fluid-tools/webpack-fluid-loader": "^2.0.0",
     "@fluidframework/build-common": "^0.24.0-0",
-=======
-    "@fluid-tools/webpack-fluid-loader": "^2.0.0",
-    "@fluidframework/build-common": "^0.23.0",
->>>>>>> 7257de2d
     "@fluidframework/eslint-config-fluid": "^0.28.2000",
     "@rushstack/eslint-config": "^2.5.1",
     "@types/node": "^14.18.0",
