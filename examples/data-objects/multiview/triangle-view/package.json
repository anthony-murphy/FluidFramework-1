{
  "name": "@fluid-example/multiview-triangle-view",
<<<<<<< HEAD
  "version": "2.0.0-internal.2.2.0",
=======
  "version": "2.0.0-internal.3.0.0",
>>>>>>> 2a9c8894
  "private": true,
  "description": "View for multiview sample",
  "homepage": "https://fluidframework.com",
  "repository": {
    "type": "git",
    "url": "https://github.com/microsoft/FluidFramework.git",
    "directory": "examples/data-objects/multiview/triangle-view"
  },
  "license": "MIT",
  "author": "Microsoft and contributors",
  "main": "dist/index.js",
  "module": "dist/index.js",
  "types": "dist/index.d.ts",
  "scripts": {
    "build": "concurrently npm:build:compile npm:lint",
    "build:compile": "concurrently npm:tsc npm:build:copy",
    "build:copy": "copyfiles -u 1 \"src/**/*.css\" dist/",
    "build:full": "concurrently npm:build npm:webpack",
    "build:full:compile": "concurrently npm:build:compile npm:webpack",
    "clean": "rimraf dist lib *.tsbuildinfo *.build.log",
    "eslint": "eslint --format stylish src",
    "eslint:fix": "eslint --format stylish src --fix --fix-type problem,suggestion,layout",
    "lint": "npm run eslint",
    "lint:fix": "npm run eslint:fix",
    "prepack": "npm run webpack",
    "start": "webpack serve --config webpack.config.js --env mode=local",
    "start:docker": "webpack serve --config webpack.config.js --env mode=docker",
    "start:r11s": "webpack serve --config webpack.config.js --env mode=r11s",
    "start:spo": "webpack serve --config webpack.config.js --env mode=spo",
    "start:spo-df": "webpack serve --config webpack.config.js --env mode=spo-df",
    "start:tinylicious": "webpack serve --config webpack.config.js --env mode=tinylicious",
    "test": "npm run test:jest",
    "test:jest": "jest",
    "test:jest:verbose": "cross-env FLUID_TEST_VERBOSE=1 jest",
    "tsc": "tsc",
    "webpack": "webpack --env production",
    "webpack:dev": "webpack --env development"
  },
  "dependencies": {
<<<<<<< HEAD
    "@fluid-example/multiview-coordinate-interface": ">=2.0.0-internal.2.2.0 <2.0.0-internal.3.0.0",
    "react": "^17.0.1"
  },
  "devDependencies": {
    "@fluid-tools/webpack-fluid-loader": ">=2.0.0-internal.2.2.0 <2.0.0-internal.3.0.0",
=======
    "@fluid-example/multiview-coordinate-interface": ">=2.0.0-internal.3.0.0 <2.0.0-internal.4.0.0",
    "react": "^17.0.1"
  },
  "devDependencies": {
    "@fluid-tools/webpack-fluid-loader": ">=2.0.0-internal.3.0.0 <2.0.0-internal.4.0.0",
>>>>>>> 2a9c8894
    "@fluidframework/build-common": "^1.1.0",
    "@fluidframework/eslint-config-fluid": "^1.1.0",
    "@fluidframework/test-tools": "^0.2.3074",
    "@rushstack/eslint-config": "^2.5.1",
    "@types/expect-puppeteer": "2.2.1",
    "@types/jest": "22.2.3",
    "@types/jest-environment-puppeteer": "2.2.0",
    "@types/node": "^14.18.0",
    "@types/puppeteer": "1.3.0",
    "@types/react": "^17.0.1",
    "@types/react-dom": "^17.0.1",
    "concurrently": "^6.2.0",
    "copyfiles": "^2.4.1",
    "cross-env": "^7.0.2",
    "css-loader": "^1.0.0",
    "eslint": "~8.6.0",
    "jest": "^26.6.3",
    "jest-junit": "^10.0.0",
    "jest-puppeteer": "^4.3.0",
    "puppeteer": "^1.20.0",
    "rimraf": "^2.6.2",
    "style-loader": "^1.0.0",
    "ts-jest": "^26.4.4",
    "ts-loader": "^9.3.0",
    "typescript": "~4.5.5",
    "webpack": "^5.72.0",
    "webpack-cli": "^4.9.2",
    "webpack-dev-server": "~4.6.0",
    "webpack-merge": "^5.8.0"
  },
  "fluid": {
    "browser": {
      "umd": {
        "files": [
          "dist/main.bundle.js"
        ],
        "library": "main"
      }
    }
  },
  "jest-junit": {
    "outputDirectory": "nyc",
    "outputName": "jest-junit-report.xml"
  }
}<|MERGE_RESOLUTION|>--- conflicted
+++ resolved
@@ -1,10 +1,6 @@
 {
   "name": "@fluid-example/multiview-triangle-view",
-<<<<<<< HEAD
-  "version": "2.0.0-internal.2.2.0",
-=======
   "version": "2.0.0-internal.3.0.0",
->>>>>>> 2a9c8894
   "private": true,
   "description": "View for multiview sample",
   "homepage": "https://fluidframework.com",
@@ -44,19 +40,11 @@
     "webpack:dev": "webpack --env development"
   },
   "dependencies": {
-<<<<<<< HEAD
-    "@fluid-example/multiview-coordinate-interface": ">=2.0.0-internal.2.2.0 <2.0.0-internal.3.0.0",
-    "react": "^17.0.1"
-  },
-  "devDependencies": {
-    "@fluid-tools/webpack-fluid-loader": ">=2.0.0-internal.2.2.0 <2.0.0-internal.3.0.0",
-=======
     "@fluid-example/multiview-coordinate-interface": ">=2.0.0-internal.3.0.0 <2.0.0-internal.4.0.0",
     "react": "^17.0.1"
   },
   "devDependencies": {
     "@fluid-tools/webpack-fluid-loader": ">=2.0.0-internal.3.0.0 <2.0.0-internal.4.0.0",
->>>>>>> 2a9c8894
     "@fluidframework/build-common": "^1.1.0",
     "@fluidframework/eslint-config-fluid": "^1.1.0",
     "@fluidframework/test-tools": "^0.2.3074",
