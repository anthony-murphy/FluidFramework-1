--- conflicted
+++ resolved
@@ -107,21 +107,6 @@
   "typeValidation": {
     "version": "2.0.0",
     "broken": {
-<<<<<<< HEAD
-      "ClassDeclaration_IntervalCollection": {"backCompat": false},
-      "ClassDeclaration_SequenceInterval": {"backCompat": false, "forwardCompat": false},
-      "InterfaceDeclaration_ISharedString": {"backCompat": false},
-      "ClassDeclaration_SequenceEvent": {"backCompat": false},
-      "ClassDeclaration_SequenceDeltaEvent": {"backCompat": false},
-      "ClassDeclaration_SequenceMaintenanceEvent": {"backCompat": false},
-      "ClassDeclaration_SharedNumberSequence": {"backCompat": false},
-      "ClassDeclaration_SharedObjectSequence": {"backCompat": false},
-      "ClassDeclaration_SharedSegmentSequence": {"backCompat": false},
-      "ClassDeclaration_SharedSequence": {"backCompat": false},
-      "ClassDeclaration_SharedString": {"backCompat": false},
-      "TypeAliasDeclaration_SharedStringSegment": {"backCompat": false},
-      "ClassDeclaration_SparseMatrix": {"backCompat": false}
-=======
       "ClassDeclaration_IntervalCollection": {
         "backCompat": false
       },
@@ -161,7 +146,6 @@
       "ClassDeclaration_SparseMatrix": {
         "backCompat": false
       }
->>>>>>> 17ace6eb
     }
   }
 }