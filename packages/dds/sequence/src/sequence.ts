--- conflicted
+++ resolved
@@ -424,7 +424,11 @@
         return this.client.getCurrentSeq();
     }
 
-<<<<<<< HEAD
+    /**
+     * Inserts a segment directly before a `ReferencePosition`.
+     * @param refPos - The reference position to insert the segment at
+     * @param segment - The segment to insert
+     */
     public insertAtReferencePosition(
         pos: LocalReferencePosition, segment: T, localSlideFilter?: (lref: LocalReferencePosition) => boolean,
     ) {
@@ -440,15 +444,6 @@
     private thing(segmentSpec: IJSONSegment, position: number): ISegment {
         const segment = this.segmentFromSpec(segmentSpec);
         const insertOp = this.client.insertSegmentLocal(position, segment);
-=======
-    /**
-     * Inserts a segment directly before a `ReferencePosition`.
-     * @param refPos - The reference position to insert the segment at
-     * @param segment - The segment to insert
-     */
-    public insertAtReferencePosition(pos: ReferencePosition, segment: T) {
-        const insertOp = this.client.insertAtReferencePositionLocal(pos, segment);
->>>>>>> 181bad9a
         if (insertOp) {
             this.submitSequenceMessage(insertOp);
         }
