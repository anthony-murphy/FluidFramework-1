{
  "name": "@fluidframework/ink",
<<<<<<< HEAD
  "version": "2.0.0-internal.3.1.0",
=======
  "version": "2.0.0-internal.4.0.0",
>>>>>>> b4567669
  "description": "Ink DDS",
  "homepage": "https://fluidframework.com",
  "repository": {
    "type": "git",
    "url": "https://github.com/microsoft/FluidFramework.git",
    "directory": "packages/dds/ink"
  },
  "license": "MIT",
  "author": "Microsoft and contributors",
  "sideEffects": false,
  "main": "dist/index.js",
  "module": "lib/index.js",
  "types": "dist/index.d.ts",
  "scripts": {
    "build": "npm run build:genver && concurrently npm:build:compile npm:lint && npm run build:docs",
    "build:commonjs": "npm run tsc && npm run typetests:gen && npm run build:test",
    "build:compile": "concurrently npm:build:commonjs npm:build:esnext",
    "build:docs": "api-extractor run --local --typescript-compiler-folder ../../../node_modules/typescript && copyfiles -u 1 ./_api-extractor-temp/doc-models/* ../../../_api-extractor-temp/",
    "build:esnext": "tsc --project ./tsconfig.esnext.json",
    "build:full": "npm run build",
    "build:full:compile": "npm run build:compile",
    "build:genver": "gen-version",
    "build:test": "tsc --project ./src/test/tsconfig.json",
    "ci:build:docs": "api-extractor run --typescript-compiler-folder ../../../node_modules/typescript && copyfiles -u 1 ./_api-extractor-temp/* ../../../_api-extractor-temp/",
    "clean": "rimraf dist lib *.tsbuildinfo *.build.log",
    "eslint": "eslint --format stylish src",
    "eslint:fix": "eslint --format stylish src --fix --fix-type problem,suggestion,layout",
    "format": "npm run prettier:fix",
    "lint": "npm run prettier && npm run eslint",
    "lint:fix": "npm run prettier:fix && npm run eslint:fix",
    "prettier": "prettier --check . --ignore-path ../../../.prettierignore",
    "prettier:fix": "prettier --write . --ignore-path ../../../.prettierignore",
    "test": "npm run test:mocha",
    "test:coverage": "nyc npm test -- --reporter xunit --reporter-option output=nyc/junit-report.xml",
    "test:mocha": "mocha --ignore 'dist/test/types/*' --recursive dist/test -r node_modules/@fluidframework/mocha-test-setup --unhandled-rejections=strict",
    "test:mocha:verbose": "cross-env FLUID_TEST_VERBOSE=1 npm run test:mocha",
    "tsc": "tsc",
    "typetests:gen": "flub generate typetests --generate --dir .",
    "typetests:prepare": "flub generate typetests --prepare --dir . --pin"
  },
  "nyc": {
    "all": true,
    "cache-dir": "nyc/.cache",
    "exclude": [
      "src/test/**/*.ts",
      "dist/test/**/*.js"
    ],
    "exclude-after-remap": false,
    "include": [
      "src/**/*.ts",
      "dist/**/*.js"
    ],
    "report-dir": "nyc/report",
    "reporter": [
      "cobertura",
      "html",
      "text"
    ],
    "temp-directory": "nyc/.nyc_output"
  },
  "dependencies": {
    "@fluidframework/common-utils": "^1.0.0",
<<<<<<< HEAD
    "@fluidframework/core-interfaces": ">=2.0.0-internal.3.1.0 <2.0.0-internal.4.0.0",
    "@fluidframework/datastore-definitions": ">=2.0.0-internal.3.1.0 <2.0.0-internal.4.0.0",
    "@fluidframework/driver-utils": ">=2.0.0-internal.3.1.0 <2.0.0-internal.4.0.0",
    "@fluidframework/protocol-definitions": "^1.1.0",
    "@fluidframework/runtime-definitions": ">=2.0.0-internal.3.1.0 <2.0.0-internal.4.0.0",
    "@fluidframework/shared-object-base": ">=2.0.0-internal.3.1.0 <2.0.0-internal.4.0.0",
=======
    "@fluidframework/core-interfaces": ">=2.0.0-internal.4.0.0 <2.0.0-internal.5.0.0",
    "@fluidframework/datastore-definitions": ">=2.0.0-internal.4.0.0 <2.0.0-internal.5.0.0",
    "@fluidframework/driver-utils": ">=2.0.0-internal.4.0.0 <2.0.0-internal.5.0.0",
    "@fluidframework/protocol-definitions": "^1.1.0",
    "@fluidframework/runtime-definitions": ">=2.0.0-internal.4.0.0 <2.0.0-internal.5.0.0",
    "@fluidframework/shared-object-base": ">=2.0.0-internal.4.0.0 <2.0.0-internal.5.0.0",
>>>>>>> b4567669
    "uuid": "^8.3.1"
  },
  "devDependencies": {
    "@fluid-tools/build-cli": "^0.8.0",
    "@fluidframework/build-common": "^1.1.0",
    "@fluidframework/build-tools": "^0.8.0",
    "@fluidframework/eslint-config-fluid": "^2.0.0",
    "@fluidframework/ink-previous": "npm:@fluidframework/ink@2.0.0-internal.3.0.0",
<<<<<<< HEAD
    "@fluidframework/mocha-test-setup": ">=2.0.0-internal.3.1.0 <2.0.0-internal.4.0.0",
    "@fluidframework/test-runtime-utils": ">=2.0.0-internal.3.1.0 <2.0.0-internal.4.0.0",
=======
    "@fluidframework/mocha-test-setup": ">=2.0.0-internal.4.0.0 <2.0.0-internal.5.0.0",
    "@fluidframework/test-runtime-utils": ">=2.0.0-internal.4.0.0 <2.0.0-internal.5.0.0",
>>>>>>> b4567669
    "@microsoft/api-extractor": "^7.22.2",
    "@rushstack/eslint-config": "^2.5.1",
    "@types/mocha": "^9.1.1",
    "concurrently": "^6.2.0",
    "copyfiles": "^2.4.1",
    "cross-env": "^7.0.2",
    "eslint": "~8.6.0",
    "mocha": "^10.0.0",
    "nyc": "^15.0.0",
    "prettier": "~2.6.2",
    "rimraf": "^2.6.2",
    "typescript": "~4.5.5"
  },
  "typeValidation": {
<<<<<<< HEAD
    "version": "2.0.0-internal.3.1.0",
    "previousVersionStyle": "~previousMinor",
    "baselineRange": ">=2.0.0-internal.3.0.0 <2.0.0-internal.3.1.0",
=======
    "version": "2.0.0-internal.4.0.0",
    "previousVersionStyle": "^previousMajor",
    "baselineRange": ">=2.0.0-internal.3.0.0 <2.0.0-internal.4.0.0",
>>>>>>> b4567669
    "baselineVersion": "2.0.0-internal.3.0.0",
    "broken": {}
  }
}<|MERGE_RESOLUTION|>--- conflicted
+++ resolved
@@ -1,10 +1,6 @@
 {
   "name": "@fluidframework/ink",
-<<<<<<< HEAD
-  "version": "2.0.0-internal.3.1.0",
-=======
   "version": "2.0.0-internal.4.0.0",
->>>>>>> b4567669
   "description": "Ink DDS",
   "homepage": "https://fluidframework.com",
   "repository": {
@@ -67,21 +63,12 @@
   },
   "dependencies": {
     "@fluidframework/common-utils": "^1.0.0",
-<<<<<<< HEAD
-    "@fluidframework/core-interfaces": ">=2.0.0-internal.3.1.0 <2.0.0-internal.4.0.0",
-    "@fluidframework/datastore-definitions": ">=2.0.0-internal.3.1.0 <2.0.0-internal.4.0.0",
-    "@fluidframework/driver-utils": ">=2.0.0-internal.3.1.0 <2.0.0-internal.4.0.0",
-    "@fluidframework/protocol-definitions": "^1.1.0",
-    "@fluidframework/runtime-definitions": ">=2.0.0-internal.3.1.0 <2.0.0-internal.4.0.0",
-    "@fluidframework/shared-object-base": ">=2.0.0-internal.3.1.0 <2.0.0-internal.4.0.0",
-=======
     "@fluidframework/core-interfaces": ">=2.0.0-internal.4.0.0 <2.0.0-internal.5.0.0",
     "@fluidframework/datastore-definitions": ">=2.0.0-internal.4.0.0 <2.0.0-internal.5.0.0",
     "@fluidframework/driver-utils": ">=2.0.0-internal.4.0.0 <2.0.0-internal.5.0.0",
     "@fluidframework/protocol-definitions": "^1.1.0",
     "@fluidframework/runtime-definitions": ">=2.0.0-internal.4.0.0 <2.0.0-internal.5.0.0",
     "@fluidframework/shared-object-base": ">=2.0.0-internal.4.0.0 <2.0.0-internal.5.0.0",
->>>>>>> b4567669
     "uuid": "^8.3.1"
   },
   "devDependencies": {
@@ -90,13 +77,8 @@
     "@fluidframework/build-tools": "^0.8.0",
     "@fluidframework/eslint-config-fluid": "^2.0.0",
     "@fluidframework/ink-previous": "npm:@fluidframework/ink@2.0.0-internal.3.0.0",
-<<<<<<< HEAD
-    "@fluidframework/mocha-test-setup": ">=2.0.0-internal.3.1.0 <2.0.0-internal.4.0.0",
-    "@fluidframework/test-runtime-utils": ">=2.0.0-internal.3.1.0 <2.0.0-internal.4.0.0",
-=======
     "@fluidframework/mocha-test-setup": ">=2.0.0-internal.4.0.0 <2.0.0-internal.5.0.0",
     "@fluidframework/test-runtime-utils": ">=2.0.0-internal.4.0.0 <2.0.0-internal.5.0.0",
->>>>>>> b4567669
     "@microsoft/api-extractor": "^7.22.2",
     "@rushstack/eslint-config": "^2.5.1",
     "@types/mocha": "^9.1.1",
@@ -111,15 +93,9 @@
     "typescript": "~4.5.5"
   },
   "typeValidation": {
-<<<<<<< HEAD
-    "version": "2.0.0-internal.3.1.0",
-    "previousVersionStyle": "~previousMinor",
-    "baselineRange": ">=2.0.0-internal.3.0.0 <2.0.0-internal.3.1.0",
-=======
     "version": "2.0.0-internal.4.0.0",
     "previousVersionStyle": "^previousMajor",
     "baselineRange": ">=2.0.0-internal.3.0.0 <2.0.0-internal.4.0.0",
->>>>>>> b4567669
     "baselineVersion": "2.0.0-internal.3.0.0",
     "broken": {}
   }
