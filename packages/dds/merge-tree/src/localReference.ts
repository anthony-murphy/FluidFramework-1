/*!
 * Copyright (c) Microsoft Corporation and contributors. All rights reserved.
 * Licensed under the MIT License.
 */

import { assert } from "@fluidframework/common-utils";
import { UsageError } from "@fluidframework/container-utils";
import { List, ListNode, walkList } from "./collections";
import {
    ISegment,
} from "./mergeTreeNodes";
import { TrackingGroup, TrackingGroupCollection } from "./mergeTreeTracking";
import { ICombiningOp, ReferenceType } from "./ops";
import { addProperties, PropertySet } from "./properties";
import {
    refHasTileLabels,
    refHasRangeLabels,
    ReferencePosition,
    refTypeIncludesFlag,
} from "./referencePositions";

/**
 * @internal
 */
function _validateReferenceType(refType: ReferenceType) {
    let exclusiveCount = 0;
    if (refTypeIncludesFlag(refType, ReferenceType.Transient)) {
        ++exclusiveCount;
    }
    if (refTypeIncludesFlag(refType, ReferenceType.SlideOnRemove)) {
        ++exclusiveCount;
    }
    if (refTypeIncludesFlag(refType, ReferenceType.StayOnRemove)) {
        ++exclusiveCount;
    }
    if (exclusiveCount > 1) {
        throw new UsageError(
            "Reference types can only be one of Transient, SlideOnRemove, and StayOnRemove");
    }
}
/**
 * @sealed
 */
export interface LocalReferencePosition extends ReferencePosition {
    callbacks?: Partial<Record<"beforeSlide" | "afterSlide", () => void>>;
    readonly trackingCollection: TrackingGroupCollection;
}

/**
 * @privateRemarks This should not be exported outside merge tree.
 * @internal
 */
class LocalReference implements LocalReferencePosition {
    public properties: PropertySet | undefined;

    private segment: ISegment | undefined;
    private offset: number = 0;
    private listNode: ListNode<LocalReference> | undefined;

    public callbacks?: Partial<Record<"beforeSlide" | "afterSlide", () => void>> | undefined;
    private _trackingCollection?: TrackingGroupCollection;
    public get trackingCollection(): TrackingGroupCollection {
        return (this._trackingCollection ??= new TrackingGroupCollection(this));
    }

    constructor(
        initSegment: ISegment | undefined,
        initOffset: number,
        public refType = ReferenceType.Simple,
        properties?: PropertySet,
    ) {
        _validateReferenceType(refType);
        this.segment = initSegment;
        this.offset = initOffset;
        this.properties = properties;
    }

    public link(segment: ISegment | undefined, offset: number, listNode: ListNode<LocalReference> | undefined) {
        if (listNode !== this.listNode && this.listNode !== undefined) {
            this.segment?.localRefs?.removeLocalRef(this);
        }
        this.listNode = listNode;

        if (segment !== this.segment) {
            const groups: TrackingGroup[] = [];
            this.trackingCollection.trackingGroups.forEach(
                (tg) => {
                    tg.unlink(this);
                    groups.push(tg);
                });

            this.segment = segment;

            groups.forEach((tg) => tg.link(this));
        }
        this.offset = offset;
    }

    public isLeaf() {
        return false;
    }

    public addProperties(newProps: PropertySet, op?: ICombiningOp) {
        this.properties = addProperties(this.properties, newProps, op);
    }

    public getSegment() {
        return this.segment;
    }

    public getOffset() {
        return this.offset;
    }

    public getListNode() {
        return this.listNode;
    }

    public getProperties() {
        return this.properties;
    }
}

export function createDetachedLocalReferencePosition(refType?: ReferenceType): LocalReferencePosition {
    return new LocalReference(undefined, 0, refType, undefined);
}

interface IRefsAtOffset {
    before?: List<LocalReference>;
    at?: List<LocalReference>;
    after?: List<LocalReference>;
}

function assertLocalReferences(
    lref: any,
): asserts lref is LocalReference {
    assert(lref instanceof LocalReference, 0x2e0 /* "lref not a Local Reference" */);
}

/**
 * Represents a collection of {@link LocalReferencePosition}s associated with one segment in a merge-tree.
 */
export class LocalReferenceCollection {
    public static append(seg1: ISegment, seg2: ISegment) {
        if (seg2.localRefs && !seg2.localRefs.empty) {
            if (!seg1.localRefs) {
                seg1.localRefs = new LocalReferenceCollection(seg1);
            }
            assert(seg1.localRefs.refsByOffset.length === seg1.cachedLength,
                0x2be /* "LocalReferences array contains a gap" */);
            seg1.localRefs.append(seg2.localRefs);
        } else if (seg1.localRefs) {
            // Since creating the LocalReferenceCollection, we may have appended
            // segments that had no local references. Account for them now by padding the array.
            seg1.localRefs.refsByOffset.length += seg2.cachedLength;
        }
    }

    /**
     * @remarks This method should only be called by mergeTree.
     * @internal
     */
    public hierRefCount: number = 0;
    private readonly refsByOffset: (IRefsAtOffset | undefined)[];
    private refCount: number = 0;

    /**
     *
     * @internal
     */
    constructor(
        /** Segment this `LocalReferenceCollection` is associated to. */
        private readonly segment: ISegment,
        initialRefsByfOffset = new Array<IRefsAtOffset | undefined>(segment.cachedLength)) {
        // Since javascript arrays are sparse the above won't populate any of the
        // indices, but it will ensure the length property of the array matches
        // the length of the segment.
        this.refsByOffset = initialRefsByfOffset;
    }

    /**
     * @remarks This method should only be called by mergeTree.
     * @internal
     */
    public [Symbol.iterator]() {
        const subiterators: IterableIterator<ListNode<LocalReference>>[] = [];
        for (const refs of this.refsByOffset) {
            if (refs) {
                if (refs.before) {
                    subiterators.push(refs.before[Symbol.iterator]());
                }
                if (refs.at) {
                    subiterators.push(refs.at[Symbol.iterator]());
                }
                if (refs.after) {
                    subiterators.push(refs.after[Symbol.iterator]());
                }
            }
        }

        const iterator = {
            next(): IteratorResult<LocalReferencePosition> {
                while (subiterators.length > 0) {
                    const next = subiterators[0].next();
                    if (next.done === true) {
                        subiterators.shift();
                    } else {
                        return { done: next.done, value: next.value.data };
                    }
                }

                return { value: undefined, done: true };
            },
            [Symbol.iterator]() {
                return this;
            },
        };
        return iterator;
    }

    /**
     * @remarks This method should only be called by mergeTree.
     * @internal
     */
    public clear() {
        this.refCount = 0;
        this.hierRefCount = 0;
        const detachSegments = (refs: List<LocalReference> | undefined) => {
            if (refs) {
                for (const r of refs) {
                    this.removeLocalRef(r.data);
                }
            }
        };
        for (let i = 0; i < this.refsByOffset.length; i++) {
            const refsAtOffset = this.refsByOffset[i];
            if (refsAtOffset) {
                detachSegments(refsAtOffset.before);
                detachSegments(refsAtOffset.at);
                detachSegments(refsAtOffset.after);
                this.refsByOffset[i] = undefined;
            }
        }
    }

    /**
     * @remarks This method should only be called by mergeTree.
     * @internal
     */
    public get empty() {
        return this.refCount === 0;
    }

    /**
     * @remarks This method should only be called by mergeTree.
     * @internal
     */
    public createLocalRef(
        offset: number,
        refType: ReferenceType,
        properties: PropertySet | undefined): LocalReferencePosition {
        const ref = new LocalReference(
            this.segment,
            offset,
            refType,
            properties,
        );
        if (!refTypeIncludesFlag(ref, ReferenceType.Transient)) {
            this.addLocalRef(ref, offset);
        }
        return ref;
    }

    /**
     * @remarks This method should only be called by mergeTree.
     * @internal
     */
    public addLocalRef(lref: LocalReferencePosition, offset: number) {
        assertLocalReferences(lref);
        assert(offset < this.segment.cachedLength, 0x348 /* offset cannot be beyond segment length */);

        if (refTypeIncludesFlag(lref, ReferenceType.Transient)) {
            lref.link(this.segment, offset, undefined);
        } else {
            const refsAtOffset = this.refsByOffset[offset] =
                this.refsByOffset[offset]
                ?? { at: new List() };
            const atRefs = refsAtOffset.at =
                refsAtOffset.at
                ?? new List();
<<<<<<< HEAD

            lref.link(this.segment, offset, atRefs.push(lref).last);

=======

            lref.link(this.segment, offset, atRefs.push(lref).last);

>>>>>>> 181bad9a
            if (refHasRangeLabels(lref) || refHasTileLabels(lref)) {
                this.hierRefCount++;
            }
            this.refCount++;
        }
    }

    /**
     * @remarks This method should only be called by mergeTree.
     * @internal
     */
    public removeLocalRef(lref: LocalReferencePosition): LocalReferencePosition | undefined {
        if (this.has(lref)) {
            assertLocalReferences(lref);

            const node = lref.getListNode();
            node?.list?.remove(node);

            lref.link(
                undefined,
                lref.getOffset(),
                undefined);
            if (refHasRangeLabels(lref) || refHasTileLabels(lref)) {
                this.hierRefCount--;
            }
            this.refCount--;
            return lref;
        }
    }

    /**
     *
     * Called by 'append()' implementations to append local refs from the given 'other' segment to the
     * end of 'this' segment.
     *
     * Note: This method should be invoked after the caller has ensured that segments can be merged,
     * but before 'this' segment's cachedLength has changed, or the adjustment to the local refs
     * will be incorrect.
     *
     * @remarks This method should only be called by mergeTree.
     * @internal
     */
    public append(other: LocalReferenceCollection) {
        if (!other || other.empty) {
            return;
        }
        this.hierRefCount += other.hierRefCount;
        this.refCount += other.refCount;
        other.hierRefCount = 0;
        other.refCount = 0;
        for (const lref of other) {
            assertLocalReferences(lref);
            lref.link(
                this.segment,
                lref.getOffset() + this.refsByOffset.length,
                lref.getListNode());
        }

        this.refsByOffset.push(...other.refsByOffset);
    }
    /**
     * Returns true of the local reference is in the collection, otherwise false.
     *
     * @remarks This method should only be called by mergeTree.
     * @internal
     */
    public has(lref: ReferencePosition): boolean {
        if (!(lref instanceof LocalReference)
            || refTypeIncludesFlag(lref, ReferenceType.Transient)) {
            return false;
        }
        if (lref.getSegment() !== this.segment) {
            return false;
        }
        // we should be able to optimize finding the
        // list head
        const listNode = lref.getListNode();
        if (listNode === undefined) {
            return false;
        }
        const offset = lref.getOffset();
        const refsAtOffset = this.refsByOffset[offset];
        if (refsAtOffset?.before?.includes(listNode)
            || refsAtOffset?.at?.includes(listNode)
            || refsAtOffset?.after?.includes(listNode)) {
                return true;
            }
        return false;
    }

    /**
     * Splits this `LocalReferenceCollection` into the intervals [0, offset) and [offset, originalLength).
     * Local references in the former half of this split will remain associated with the segment used on construction.
     * Local references in the latter half of this split will be transferred to `splitSeg`,
     * and its `localRefs` field will be set.
     * @param offset - Offset into the original segment at which the collection should be split
     * @param splitSeg - Split segment which originally corresponded to the indices [offset, originalLength)
     * before splitting.
     *
     * @remarks This method should only be called by mergeTree.
     * @internal
     */
    public split(offset: number, splitSeg: ISegment) {
        if (!this.empty) {
            const localRefs =
                new LocalReferenceCollection(
                    splitSeg,
                    this.refsByOffset.splice(offset, this.refsByOffset.length - offset));

            splitSeg.localRefs = localRefs;
            for (const lref of localRefs) {
                assertLocalReferences(lref);
                lref.link(
                    splitSeg,
                    lref.getOffset() - offset,
                    lref.getListNode());
                if (refHasRangeLabels(lref) || refHasTileLabels(lref)) {
                    this.hierRefCount--;
                    localRefs.hierRefCount++;
                }
                this.refCount--;
                localRefs.refCount++;
            }
        } else {
            // shrink the offset array when empty and splitting
            this.refsByOffset.length = offset;
        }
    }

    /**
    * @remarks This method should only be called by mergeTree.
    * @internal
    */
    public addBeforeTombstones(refs: Iterable<LocalReferencePosition>) {
        const firstOffset = 0;
        const beforeRefs = this.refsByOffset[firstOffset]?.before ?? new List<LocalReference>();
        if (this.refsByOffset[firstOffset]?.before === undefined) {
            // ensure offset initialized
            const refsAtOffset = this.refsByOffset[firstOffset] ??= { before: beforeRefs };
            // ensure before initialized
            refsAtOffset.before ??= beforeRefs;
        }
        let precedingRef: ListNode<LocalReference> | undefined;
        for (const lref of refs) {
            assertLocalReferences(lref);
            if (refTypeIncludesFlag(lref, ReferenceType.SlideOnRemove)) {
                if (precedingRef === undefined) {
                    precedingRef = beforeRefs.unshift(lref)?.first;
                } else {
                    precedingRef = beforeRefs.insertAfter(precedingRef, lref)?.first;
                }
                lref.link(
                    this.segment,
                    firstOffset,
                    precedingRef);
                if (refHasRangeLabels(lref) || refHasTileLabels(lref)) {
                    this.hierRefCount++;
                }
                this.refCount++;
            } else {
                lref.getSegment()?.localRefs?.removeLocalRef(lref);
            }
        }
    }
    /**
    * @remarks This method should only be called by mergeTree.
    * @internal
    */
    public addAfterTombstones(refs: Iterable<LocalReferencePosition>) {
        const lastOffset = this.refsByOffset.length - 1;
        const afterRefs =
            this.refsByOffset[lastOffset]?.after ?? new List<LocalReference>();
            if (this.refsByOffset[lastOffset]?.after === undefined) {
                // ensure offset initialized
                const refsAtOffset = this.refsByOffset[lastOffset] ??= { after: afterRefs };
                // ensure after refs initialized
                refsAtOffset.after ??= afterRefs;
            }

        for (const lref of refs) {
            assertLocalReferences(lref);
            if (refTypeIncludesFlag(lref, ReferenceType.SlideOnRemove)) {
                lref.link(
                    this.segment,
                    lastOffset,
                    afterRefs.push(lref)?.first);
                if (refHasRangeLabels(lref) || refHasTileLabels(lref)) {
                    this.hierRefCount++;
                }
                this.refCount++;
            } else {
                lref.getSegment()?.localRefs?.removeLocalRef(lref);
            }
        }
    }

    /**
    * @remarks This method should only be called by mergeTree.
    * @internal
    */
    public isAfterTombstone(lref: LocalReferencePosition) {
        assertLocalReferences(lref);
        return this.refsByOffset[lref.getOffset()]?.after === lref.getListNode()?.list;
    }

    /**
    * @remarks This method should only be called by mergeTree.
    * @internal
    */
    public walkReferences(
        visitor: (lref: LocalReferencePosition) => boolean | void | undefined,
        start?: LocalReferencePosition,
        forward: boolean = true) {
        if (start !== undefined) {
            assertLocalReferences(start);
        }
        let offset = start?.getOffset() ?? (forward
            ? 0
            : this.segment.cachedLength - 1);

        const offsetPositions: [IRefsAtOffset["before"], IRefsAtOffset["at"], IRefsAtOffset["after"]] =
            [this.refsByOffset[offset]?.before, this.refsByOffset[offset]?.at, this.refsByOffset[offset]?.after];

        const startNode = start?.getListNode();
        const startList = startNode?.list;

        if (startList !== undefined) {
            const index = offsetPositions.indexOf(startList);
            if (forward) {
                for (let i = 0; i < index; i++) {
                    offsetPositions[i] = undefined;
                }
            } else {
                for (let i = index + 1; i < offsetPositions.length; i++) {
                    offsetPositions[i] = undefined;
                }
            }
        }

        const listWalker = (pos: List<LocalReference>) => {
            return walkList(
                pos,
                (node) => visitor(node.data),
                startList === pos ? startNode : undefined,
                forward,
            );
        };

        while (offset >= 0 && offset < this.refsByOffset.length) {
            while (offsetPositions.length > 0) {
                const offsetPos = forward
                    ? offsetPositions.shift()
                    : offsetPositions.pop();
                if (offsetPos !== undefined) {
                    if (listWalker(offsetPos) === false) {
                        return false;
                    }
                }
           }
            offset += forward ? 1 : -1;
            offsetPositions.push(
                this.refsByOffset[offset]?.before, this.refsByOffset[offset]?.at, this.refsByOffset[offset]?.after);
        }
        return true;
    }
}<|MERGE_RESOLUTION|>--- conflicted
+++ resolved
@@ -288,15 +288,9 @@
             const atRefs = refsAtOffset.at =
                 refsAtOffset.at
                 ?? new List();
-<<<<<<< HEAD
 
             lref.link(this.segment, offset, atRefs.push(lref).last);
 
-=======
-
-            lref.link(this.segment, offset, atRefs.push(lref).last);
-
->>>>>>> 181bad9a
             if (refHasRangeLabels(lref) || refHasTileLabels(lref)) {
                 this.hierRefCount++;
             }
