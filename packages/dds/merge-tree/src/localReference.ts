/*!
 * Copyright (c) Microsoft Corporation and contributors. All rights reserved.
 * Licensed under the MIT License.
 */

import { assert } from "@fluidframework/common-utils";
import { UsageError } from "@fluidframework/container-utils";
import { List, ListNode, walkList } from "./collections";
import {
    ISegment, Marker,
} from "./mergeTreeNodes";
<<<<<<< HEAD
import { TrackingGroup, TrackingGroupCollection } from "./mergeTreeTracking";
=======
import { TrackingGroupCollection } from "./mergeTreeTracking";
>>>>>>> 3d8f66f8
import { ICombiningOp, ReferenceType } from "./ops";
import { addProperties, PropertySet } from "./properties";
import {
    refHasTileLabels,
    refHasRangeLabels,
    ReferencePosition,
    refTypeIncludesFlag,
} from "./referencePositions";

/**
 * @internal
 */
function _validateReferenceType(refType: ReferenceType) {
    let exclusiveCount = 0;
    if (refTypeIncludesFlag(refType, ReferenceType.Transient)) {
        ++exclusiveCount;
    }
    if (refTypeIncludesFlag(refType, ReferenceType.SlideOnRemove)) {
        ++exclusiveCount;
    }
    if (refTypeIncludesFlag(refType, ReferenceType.StayOnRemove)) {
        ++exclusiveCount;
    }
    if (exclusiveCount > 1) {
        throw new UsageError(
            "Reference types can only be one of Transient, SlideOnRemove, and StayOnRemove");
    }
}
<<<<<<< HEAD

export interface LocalReferencePosition {
    callbacks?: Partial<Record<"beforeSlide" | "afterSlide", () => void>>;
    readonly trackingCollection: TrackingGroupCollection;
    properties?: PropertySet;
    refType: ReferenceType;
    getSegment(): ISegment;
    getOffset(): number;
    addProperties(newProps: PropertySet, op?: ICombiningOp): void;
    isLeaf(): this is ISegment;
=======
/**
 * @sealed
 */
export interface LocalReferencePosition extends ReferencePosition {
    callbacks?: Partial<Record<"beforeSlide" | "afterSlide", () => void>>;
    readonly trackingCollection: TrackingGroupCollection;
>>>>>>> 3d8f66f8
}

/**
 * @privateRemarks This should not be exported outside merge tree.
 * @internal
 */
class LocalReference implements LocalReferencePosition {
    public properties: PropertySet | undefined;

    private segment: ISegment;
    private offset: number = 0;
    private listNode: ListNode<LocalReference> | undefined;

    public callbacks?: Partial<Record<"beforeSlide" | "afterSlide", () => void>> | undefined;
<<<<<<< HEAD
    public readonly trackingCollection: TrackingGroupCollection = new TrackingGroupCollection(this);
=======
    private _trackingCollection?: TrackingGroupCollection;
    public get trackingCollection(): TrackingGroupCollection {
        return (this._trackingCollection ??= new TrackingGroupCollection(this));
    }
>>>>>>> 3d8f66f8

    constructor(
        initSegment: ISegment,
        initOffset: number,
        public refType = ReferenceType.Simple,
        properties?: PropertySet,
    ) {
        _validateReferenceType(refType);
        this.segment = initSegment;
        this.offset = initOffset;
        this.properties = properties;
    }

    public link(segment: ISegment, offset: number, listNode: ListNode<LocalReference> | undefined) {
        if (listNode !== this.listNode) {
            this.segment.localRefs?.removeLocalRef(this);
            this.listNode = listNode;
        }

        this.offset = offset;

        if (segment !== this.segment) {
            const groups: TrackingGroup[] = [];
            // this might be costly, need a better solution
            this.trackingCollection.trackingGroups.forEach(
                (tg) => {
                    tg.unlink(this);
                    groups.push(tg);
                });
            this.segment = segment;

            groups.forEach((tg) => tg.link(this));
        }
    }

    public isLeaf() {
        return false;
    }

    public addProperties(newProps: PropertySet, op?: ICombiningOp) {
        this.properties = addProperties(this.properties, newProps, op);
    }

    public getSegment() {
        return this.segment;
    }

    public getOffset() {
        return this.offset;
    }

    public getListNode() {
        return this.listNode;
    }

    public getProperties() {
        return this.properties;
    }
}

export function createDetachedLocalReferencePosition(refType?: ReferenceType): LocalReferencePosition {
    return new LocalReference(Marker.make(refType ?? ReferenceType.Simple), 0, refType, undefined);
}

interface IRefsAtOffset {
    before?: List<LocalReference>;
    at?: List<LocalReference>;
    after?: List<LocalReference>;
}

function assertLocalReferences(
    lref: any,
): asserts lref is LocalReference {
    assert(lref instanceof LocalReference, 0x2e0 /* "lref not a Local Reference" */);
}

/**
 * Represents a collection of {@link LocalReferencePosition}s associated with one segment in a merge-tree.
 */
export class LocalReferenceCollection {
    public static append(seg1: ISegment, seg2: ISegment) {
        if (seg2.localRefs && !seg2.localRefs.empty) {
            if (!seg1.localRefs) {
                seg1.localRefs = new LocalReferenceCollection(seg1);
            }
            assert(seg1.localRefs.refsByOffset.length === seg1.cachedLength,
                0x2be /* "LocalReferences array contains a gap" */);
            seg1.localRefs.append(seg2.localRefs);
        } else if (seg1.localRefs) {
            // Since creating the LocalReferenceCollection, we may have appended
            // segments that had no local references. Account for them now by padding the array.
            seg1.localRefs.refsByOffset.length += seg2.cachedLength;
        }
    }

    /**
     * @remarks This method should only be called by mergeTree.
     * @internal
     */
    public hierRefCount: number = 0;
    private readonly refsByOffset: (IRefsAtOffset | undefined)[];
    private refCount: number = 0;

    /**
     *
     * @internal
     */
    constructor(
        /** Segment this `LocalReferenceCollection` is associated to. */
        private readonly segment: ISegment,
        initialRefsByfOffset = new Array<IRefsAtOffset | undefined>(segment.cachedLength)) {
        // Since javascript arrays are sparse the above won't populate any of the
        // indices, but it will ensure the length property of the array matches
        // the length of the segment.
        this.refsByOffset = initialRefsByfOffset;
    }

    /**
     * @remarks This method should only be called by mergeTree.
     * @internal
     */
    public [Symbol.iterator]() {
        const subiterators: IterableIterator<ListNode<LocalReference>>[] = [];
        for (const refs of this.refsByOffset) {
            if (refs) {
                if (refs.before) {
                    subiterators.push(refs.before[Symbol.iterator]());
                }
                if (refs.at) {
                    subiterators.push(refs.at[Symbol.iterator]());
                }
                if (refs.after) {
                    subiterators.push(refs.after[Symbol.iterator]());
                }
            }
        }

        const iterator = {
            next(): IteratorResult<LocalReferencePosition> {
                while (subiterators.length > 0) {
                    const next = subiterators[0].next();
                    if (next.done === true) {
                        subiterators.shift();
                    } else {
                        return { done: next.done, value: next.value.data };
                    }
                }

                return { value: undefined, done: true };
            },
            [Symbol.iterator]() {
                return this;
            },
        };
        return iterator;
    }

    /**
     * @remarks This method should only be called by mergeTree.
     * @internal
     */
    public clear() {
        this.refCount = 0;
        this.hierRefCount = 0;
        const detachSegments = (refs: List<LocalReference> | undefined) => {
            if (refs) {
                for (const r of refs) {
                    this.removeLocalRef(r.data);
                }
            }
        };
        for (let i = 0; i < this.refsByOffset.length; i++) {
            const refsAtOffset = this.refsByOffset[i];
            if (refsAtOffset) {
                detachSegments(refsAtOffset.before);
                detachSegments(refsAtOffset.at);
                detachSegments(refsAtOffset.after);
                this.refsByOffset[i] = undefined;
            }
        }
    }

    /**
     * @remarks This method should only be called by mergeTree.
     * @internal
     */
    public get empty() {
        return this.refCount === 0;
    }

    /**
     * @remarks This method should only be called by mergeTree.
     * @internal
     */
    public createLocalRef(
        offset: number,
        refType: ReferenceType,
        properties: PropertySet | undefined): LocalReferencePosition {
        const ref = new LocalReference(
            this.segment,
            offset,
            refType,
            properties,
        );
        if (!refTypeIncludesFlag(ref, ReferenceType.Transient)) {
            this.addLocalRef(ref, offset);
        }
        return ref;
    }

    /**
     * @remarks This method should only be called by mergeTree.
     * @internal
     */
    public addLocalRef(lref: LocalReferencePosition, offset: number) {
        assert(
            !refTypeIncludesFlag(lref, ReferenceType.Transient),
            0x2df /* "transient references cannot be bound to segments" */);
        assertLocalReferences(lref);
        assert(offset < this.segment.cachedLength, 0x348 /* offset cannot be beyond segment length */);
        const refsAtOffset = this.refsByOffset[offset] =
            this.refsByOffset[offset]
            ?? { at: new List() };
        const atRefs = refsAtOffset.at =
            refsAtOffset.at
            ?? new List();

        lref.link(this.segment, offset, atRefs.push(lref).last);

        if (refHasRangeLabels(lref) || refHasTileLabels(lref)) {
            this.hierRefCount++;
        }
        this.refCount++;
    }

    /**
     * @remarks This method should only be called by mergeTree.
     * @internal
     */
     public removeLocalRef(lref: LocalReferencePosition): LocalReferencePosition | undefined {
        if (this.has(lref)) {
            assertLocalReferences(lref);

            const node = lref.getListNode();
            node?.list?.remove(node);

            lref.link(
                lref.getSegment(),
                lref.getOffset(),
                undefined);
            if (refHasRangeLabels(lref) || refHasTileLabels(lref)) {
                this.hierRefCount--;
            }
            this.refCount--;
            return lref;
        }
    }

    /**
     *
     * Called by 'append()' implementations to append local refs from the given 'other' segment to the
     * end of 'this' segment.
     *
     * Note: This method should be invoked after the caller has ensured that segments can be merged,
     * but before 'this' segment's cachedLength has changed, or the adjustment to the local refs
     * will be incorrect.
     *
     * @remarks This method should only be called by mergeTree.
     * @internal
     */
    public append(other: LocalReferenceCollection) {
        if (!other || other.empty) {
            return;
        }
        this.hierRefCount += other.hierRefCount;
        this.refCount += other.refCount;
        other.hierRefCount = 0;
        other.refCount = 0;
        for (const lref of other) {
            assertLocalReferences(lref);
            lref.link(
                this.segment,
                lref.getOffset() + this.refsByOffset.length,
                lref.getListNode());
        }

        this.refsByOffset.push(...other.refsByOffset);
    }
    /**
     * Returns true of the local reference is in the collection, otherwise false.
     *
     * @remarks This method should only be called by mergeTree.
     * @internal
     */
    public has(lref: ReferencePosition): boolean {
        if (!(lref instanceof LocalReference)
            || refTypeIncludesFlag(lref, ReferenceType.Transient)) {
            return false;
        }
        if (lref.getSegment() !== this.segment) {
            return false;
        }
        // we should be able to optimize finding the
        // list head
        const listNode = lref.getListNode();
        if (listNode === undefined) {
            return false;
        }
        const offset = lref.getOffset();
        const refsAtOffset = this.refsByOffset[offset];
        if (refsAtOffset?.before?.includes(listNode)
            || refsAtOffset?.at?.includes(listNode)
            || refsAtOffset?.after?.includes(listNode)) {
                return true;
            }
        return false;
    }

    /**
     * Splits this `LocalReferenceCollection` into the intervals [0, offset) and [offset, originalLength).
     * Local references in the former half of this split will remain associated with the segment used on construction.
     * Local references in the latter half of this split will be transferred to `splitSeg`,
     * and its `localRefs` field will be set.
     * @param offset - Offset into the original segment at which the collection should be split
     * @param splitSeg - Split segment which originally corresponded to the indices [offset, originalLength)
     * before splitting.
     *
     * @remarks This method should only be called by mergeTree.
     * @internal
     */
    public split(offset: number, splitSeg: ISegment) {
        if (!this.empty) {
            const localRefs =
                new LocalReferenceCollection(
                    splitSeg,
                    this.refsByOffset.splice(offset, this.refsByOffset.length - offset));

            splitSeg.localRefs = localRefs;
            for (const lref of localRefs) {
                assertLocalReferences(lref);
                lref.link(
                    splitSeg,
                    lref.getOffset() - offset,
                    lref.getListNode());
                if (refHasRangeLabels(lref) || refHasTileLabels(lref)) {
                    this.hierRefCount--;
                    localRefs.hierRefCount++;
                }
                this.refCount--;
                localRefs.refCount++;
            }
        } else {
            // shrink the offset array when empty and splitting
            this.refsByOffset.length = offset;
        }
    }

    /**
    * @remarks This method should only be called by mergeTree.
    * @internal
    */
    public addBeforeTombstones(refs: Iterable<LocalReferencePosition>) {
        const firstOffset = 0;
        const beforeRefs = this.refsByOffset[firstOffset]?.before ?? new List<LocalReference>();
        if (this.refsByOffset[firstOffset]?.before === undefined) {
            // ensure offset initialized
            const refsAtOffset = this.refsByOffset[firstOffset] ??= { before: beforeRefs };
            // ensure before initialized
            refsAtOffset.before ??= beforeRefs;
        }
        let precedingRef: ListNode<LocalReference> | undefined;
        for (const lref of refs) {
            assertLocalReferences(lref);
            if (refTypeIncludesFlag(lref, ReferenceType.SlideOnRemove)) {
                if (precedingRef === undefined) {
                    precedingRef = beforeRefs.unshift(lref)?.first;
                } else {
                    precedingRef = beforeRefs.insertAfter(precedingRef, lref)?.first;
                }
                lref.link(
                    this.segment,
                    firstOffset,
                    precedingRef);
                if (refHasRangeLabels(lref) || refHasTileLabels(lref)) {
                    this.hierRefCount++;
                }
                this.refCount++;
            } else {
                lref.getSegment().localRefs?.removeLocalRef(lref);
            }
        }
    }
    /**
    * @remarks This method should only be called by mergeTree.
    * @internal
    */
    public addAfterTombstones(refs: Iterable<LocalReferencePosition>) {
        const lastOffset = this.refsByOffset.length - 1;
        const afterRefs =
            this.refsByOffset[lastOffset]?.after ?? new List<LocalReference>();
            if (this.refsByOffset[lastOffset]?.after === undefined) {
                // ensure offset initialized
                const refsAtOffset = this.refsByOffset[lastOffset] ??= { after: afterRefs };
                // ensure after refs initialized
                refsAtOffset.after ??= afterRefs;
            }

        for (const lref of refs) {
            assertLocalReferences(lref);
            if (refTypeIncludesFlag(lref, ReferenceType.SlideOnRemove)) {
                lref.link(
                    this.segment,
                    lastOffset,
                    afterRefs.push(lref)?.first);
                if (refHasRangeLabels(lref) || refHasTileLabels(lref)) {
                    this.hierRefCount++;
                }
                this.refCount++;
            } else {
                lref.getSegment().localRefs?.removeLocalRef(lref);
            }
        }
    }

    /**
    * @remarks This method should only be called by mergeTree.
    * @internal
    */
    public isAfterTombstone(lref: LocalReferencePosition) {
        assertLocalReferences(lref);
        return this.refsByOffset[lref.getOffset()]?.after === lref.getListNode()?.list;
    }

    /**
    * @remarks This method should only be called by mergeTree.
    * @internal
    */
    public walkReferences(
        visitor: (lref: LocalReferencePosition) => boolean | void | undefined,
        start?: LocalReferencePosition,
        forward: boolean = true) {
        if (start !== undefined) {
            assertLocalReferences(start);
        }
        let offset = start?.getOffset() ?? (forward
            ? 0
            : this.segment.cachedLength - 1);

        const offsetPositions: [IRefsAtOffset["before"], IRefsAtOffset["at"], IRefsAtOffset["after"]] =
            [this.refsByOffset[offset]?.before, this.refsByOffset[offset]?.at, this.refsByOffset[offset]?.after];

        const startNode = start?.getListNode();
        const startList = startNode?.list;

        if (startList !== undefined) {
            const index = offsetPositions.indexOf(startList);
            if (forward) {
                for (let i = 0; i < index; i++) {
                    offsetPositions[i] = undefined;
                }
            } else {
                for (let i = index + 1; i < offsetPositions.length; i++) {
                    offsetPositions[i] = undefined;
                }
            }
        }

        const listWalker = (pos: List<LocalReference>) => {
            return walkList(
                pos,
                (node) => visitor(node.data),
                startList === pos ? startNode : undefined,
                forward,
            );
        };

        while (offset >= 0 && offset < this.refsByOffset.length) {
            while (offsetPositions.length > 0) {
                const offsetPos = forward
                    ? offsetPositions.shift()
                    : offsetPositions.pop();
                if (offsetPos !== undefined) {
                    if (listWalker(offsetPos) === false) {
                        return false;
                    }
                }
           }
            offset += forward ? 1 : -1;
            offsetPositions.push(
                this.refsByOffset[offset]?.before, this.refsByOffset[offset]?.at, this.refsByOffset[offset]?.after);
        }
        return true;
    }
}<|MERGE_RESOLUTION|>--- conflicted
+++ resolved
@@ -9,11 +9,7 @@
 import {
     ISegment, Marker,
 } from "./mergeTreeNodes";
-<<<<<<< HEAD
 import { TrackingGroup, TrackingGroupCollection } from "./mergeTreeTracking";
-=======
-import { TrackingGroupCollection } from "./mergeTreeTracking";
->>>>>>> 3d8f66f8
 import { ICombiningOp, ReferenceType } from "./ops";
 import { addProperties, PropertySet } from "./properties";
 import {
@@ -42,25 +38,12 @@
             "Reference types can only be one of Transient, SlideOnRemove, and StayOnRemove");
     }
 }
-<<<<<<< HEAD
-
-export interface LocalReferencePosition {
-    callbacks?: Partial<Record<"beforeSlide" | "afterSlide", () => void>>;
-    readonly trackingCollection: TrackingGroupCollection;
-    properties?: PropertySet;
-    refType: ReferenceType;
-    getSegment(): ISegment;
-    getOffset(): number;
-    addProperties(newProps: PropertySet, op?: ICombiningOp): void;
-    isLeaf(): this is ISegment;
-=======
 /**
  * @sealed
  */
 export interface LocalReferencePosition extends ReferencePosition {
     callbacks?: Partial<Record<"beforeSlide" | "afterSlide", () => void>>;
     readonly trackingCollection: TrackingGroupCollection;
->>>>>>> 3d8f66f8
 }
 
 /**
@@ -75,14 +58,10 @@
     private listNode: ListNode<LocalReference> | undefined;
 
     public callbacks?: Partial<Record<"beforeSlide" | "afterSlide", () => void>> | undefined;
-<<<<<<< HEAD
-    public readonly trackingCollection: TrackingGroupCollection = new TrackingGroupCollection(this);
-=======
     private _trackingCollection?: TrackingGroupCollection;
     public get trackingCollection(): TrackingGroupCollection {
         return (this._trackingCollection ??= new TrackingGroupCollection(this));
     }
->>>>>>> 3d8f66f8
 
     constructor(
         initSegment: ISegment,
