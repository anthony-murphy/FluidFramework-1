/*!
 * Copyright (c) Microsoft Corporation and contributors. All rights reserved.
 * Licensed under the MIT License.
 */

import { assert } from "@fluidframework/common-utils";
import { UsageError } from "@fluidframework/container-utils";
import { List, ListNode, WalkList } from "./list";
import {
    ISegment,
} from "./mergeTreeNodes";
import { ICombiningOp, ReferenceType } from "./ops";
import { addProperties, PropertySet } from "./properties";
import {
    refHasTileLabels,
    refHasRangeLabels,
    ReferencePosition,
    refTypeIncludesFlag,
} from "./referencePositions";

/**
 * @internal
 */
export function _validateReferenceType(refType: ReferenceType) {
    let exclusiveCount = 0;
    if (refTypeIncludesFlag(refType, ReferenceType.Transient)) {
        ++exclusiveCount;
    }
    if (refTypeIncludesFlag(refType, ReferenceType.SlideOnRemove)) {
        ++exclusiveCount;
    }
    if (refTypeIncludesFlag(refType, ReferenceType.StayOnRemove)) {
        ++exclusiveCount;
    }
    if (exclusiveCount > 1) {
        throw new UsageError(
            "Reference types can only be one of Transient, SlideOnRemove, and StayOnRemove");
    }
}

export interface LocalReferencePosition extends ReferencePosition {
    callbacks?: Partial<Record<"beforeSlide" | "afterSlide", () => void>>;
    readonly trackingCollection: TrackingGroupCollection;
}

/**
 * @privateRemarks This should not be exported outside merge tree.
 * @internal
 */
class LocalReference implements LocalReferencePosition {
    public properties: PropertySet | undefined;

    private segment: ISegment;
    private offset: number = 0;
    private listNode: ListNode<LocalReference> | undefined;

    public callbacks?: Partial<Record<"beforeSlide" | "afterSlide", () => void>> | undefined;
    public readonly trackingCollection: TrackingGroupCollection = new TrackingGroupCollection(this);

    constructor(
        initSegment: ISegment,
        initOffset: number,
        public refType = ReferenceType.Simple,
        properties?: PropertySet,
    ) {
        _validateReferenceType(refType);
        this.segment = initSegment;
        this.offset = initOffset;
        this.properties = properties;
    }

    public link(segment: ISegment, offset: number, listNode: ListNode<LocalReference> | undefined) {
        if (listNode !== this.listNode) {
            this.segment.localRefs?.removeLocalRef(this);
            this.listNode = listNode;
        }

        this.offset = offset;

        if (segment !== this.segment) {
            const groups: TrackingGroup[] = [];
            // this might be costly, need a better solution
            this.trackingCollection.trackingGroups.forEach(
                (tg) => {
                    tg.unlink(this);
                    groups.push(tg);
                });
            this.segment = segment;

            groups.forEach((tg) => tg.link(this));
        }
    }

    public isLeaf() {
        return false;
    }

    public addProperties(newProps: PropertySet, op?: ICombiningOp) {
        this.properties = addProperties(this.properties, newProps, op);
    }

    public getSegment() {
        return this.segment;
    }

    public getOffset() {
        return this.offset;
    }

    public getListNode() {
        return this.listNode;
    }

    public getProperties() {
        return this.properties;
    }
}

export function createDetachedLocalReferencePosition(refType?: ReferenceType): LocalReferencePosition {
    return new LocalReference(Marker.make(refType ?? ReferenceType.Simple), 0, refType, undefined);
}

interface IRefsAtOffset {
    before?: List<LocalReference>;
    at?: List<LocalReference>;
    after?: List<LocalReference>;
}

export function assertLocalReferences(
    lref: any,
): asserts lref is LocalReference {
    assert(lref instanceof LocalReference, 0x2e0 /* "lref not a Local Reference" */);
}

/**
 * Represents a collection of {@link LocalReferencePosition}s associated with one segment in a merge-tree.
 */
export class LocalReferenceCollection {
    public static append(seg1: ISegment, seg2: ISegment) {
        if (seg2.localRefs && !seg2.localRefs.empty) {
            if (!seg1.localRefs) {
                seg1.localRefs = new LocalReferenceCollection(seg1);
            }
            assert(seg1.localRefs.refsByOffset.length === seg1.cachedLength,
                0x2be /* "LocalReferences array contains a gap" */);
            seg1.localRefs.append(seg2.localRefs);
        } else if (seg1.localRefs) {
            // Since creating the LocalReferenceCollection, we may have appended
            // segments that had no local references. Account for them now by padding the array.
            seg1.localRefs.refsByOffset.length += seg2.cachedLength;
        }
    }

    /**
     * @remarks This method should only be called by mergeTree.
     * @internal
     */
    public hierRefCount: number = 0;
    private readonly refsByOffset: (IRefsAtOffset | undefined)[];
    public refCount: number = 0;

    /**
     *
     * @internal
     */
    constructor(
        /** Segment this `LocalReferenceCollection` is associated to. */
        private readonly segment: ISegment,
        initialRefsByfOffset = new Array<IRefsAtOffset | undefined>(segment.cachedLength)) {
        // Since javascript arrays are sparse the above won't populate any of the
        // indices, but it will ensure the length property of the array matches
        // the length of the segment.
        this.refsByOffset = initialRefsByfOffset;
    }

    /**
     * @remarks This method should only be called by mergeTree.
     * @internal
     */
    public [Symbol.iterator]() {
        const subiterators: IterableIterator<ListNode<LocalReference>>[] = [];
        for (const refs of this.refsByOffset) {
            if (refs) {
                if (refs.before) {
                    subiterators.push(refs.before[Symbol.iterator]());
                }
                if (refs.at) {
                    subiterators.push(refs.at[Symbol.iterator]());
                }
                if (refs.after) {
                    subiterators.push(refs.after[Symbol.iterator]());
                }
            }
        }

        const iterator = {
            next(): IteratorResult<LocalReferencePosition> {
                while (subiterators.length > 0) {
                    const next = subiterators[0].next();
                    if (next.done === true) {
                        subiterators.shift();
                    } else {
                        return { done: next.done, value: next.value.data };
                    }
                }

                return { value: undefined, done: true };
            },
            [Symbol.iterator]() {
                return this;
            },
        };
        return iterator;
    }

<<<<<<< HEAD
=======
    /**
     * @remarks This method should only be called by mergeTree.
     * @internal
     */
    public clear() {
        this.refCount = 0;
        this.hierRefCount = 0;
        const detachSegments = (refs: List<LocalReference> | undefined) => {
            if (refs) {
                for (const r of refs) {
                    this.removeLocalRef(r);
                }
            }
        };
        for (let i = 0; i < this.refsByOffset.length; i++) {
            const refsAtOffset = this.refsByOffset[i];
            if (refsAtOffset) {
                detachSegments(refsAtOffset.before);
                detachSegments(refsAtOffset.at);
                detachSegments(refsAtOffset.after);
                this.refsByOffset[i] = undefined;
            }
        }
    }

>>>>>>> 0e811465
    /**
     * @remarks This method should only be called by mergeTree.
     * @internal
     */
    public get empty() {
        return this.refCount === 0;
    }

    /**
     * @remarks This method should only be called by mergeTree.
     * @internal
     */
    public createLocalRef(
        offset: number,
        refType: ReferenceType,
        properties: PropertySet | undefined): LocalReferencePosition {
        const ref = new LocalReference(
            this.segment,
            offset,
            refType,
            properties,
        );
        if (!refTypeIncludesFlag(ref, ReferenceType.Transient)) {
            this.addLocalRef(ref, offset);
        }
        return ref;
    }

    /**
     * @remarks This method should only be called by mergeTree.
     * @internal
     */
    public addLocalRef(lref: LocalReferencePosition, offset: number) {
        assert(
            !refTypeIncludesFlag(lref, ReferenceType.Transient),
            0x2df /* "transient references cannot be bound to segments" */);
        assertLocalReferences(lref);
<<<<<<< HEAD
        assert(offset < this.segment.cachedLength, "offset cannot be beyond segment length");
        const refsAtOffset = this.refsByOffset[offset] ??= { at: new List<LocalReference>() };
        const atRefs = refsAtOffset.at ??= new List<LocalReference>();
=======
        assert(offset < this.segment.cachedLength, 0x348 /* offset cannot be beyond segment length */);
        const refsAtOffset = this.refsByOffset[offset] =
            this.refsByOffset[offset]
            ?? { at: ListMakeHead() };
        const atRefs = refsAtOffset.at =
            refsAtOffset.at
            ?? ListMakeHead();
>>>>>>> 0e811465

        lref.link(this.segment, offset, atRefs.push(lref).first);

        if (refHasRangeLabels(lref) || refHasTileLabels(lref)) {
            this.hierRefCount++;
        }
        this.refCount++;
    }

    /**
     * @remarks This method should only be called by mergeTree.
     * @internal
     */
     public removeLocalRef(lref: LocalReferencePosition): LocalReferencePosition | undefined {
        if (this.has(lref)) {
            assertLocalReferences(lref);
            lref.getListNode()?.list?.remove(lref.getListNode());
            lref.link(
                lref.getSegment(),
                lref.getOffset(),
                undefined);
            if (refHasRangeLabels(lref) || refHasTileLabels(lref)) {
                this.hierRefCount--;
            }
            this.refCount--;
            return lref;
        }
        return undefined;
    }

    /**
     *
     * Called by 'append()' implementations to append local refs from the given 'other' segment to the
     * end of 'this' segment.
     *
     * Note: This method should be invoked after the caller has ensured that segments can be merged,
     * but before 'this' segment's cachedLength has changed, or the adjustment to the local refs
     * will be incorrect.
     *
     * @remarks This method should only be called by mergeTree.
     * @internal
     */
    public append(other: LocalReferenceCollection) {
        if (!other || other.empty) {
            return;
        }
        this.hierRefCount += other.hierRefCount;
        this.refCount += other.refCount;
        other.hierRefCount = 0;
        for (const lref of other) {
            assertLocalReferences(lref);
            lref.link(
                this.segment,
                lref.getOffset() + this.refsByOffset.length,
                lref.getListNode());
        }

        this.refsByOffset.push(...other.refsByOffset);
    }
    /**
     * Returns true of the local reference is in the collection, otherwise false.
     *
     * @remarks This method should only be called by mergeTree.
     * @internal
     */
    public has(lref: ReferencePosition): boolean {
        if (!(lref instanceof LocalReference)
            || refTypeIncludesFlag(lref, ReferenceType.Transient)) {
            return false;
        }
        if (lref.getSegment() !== this.segment) {
            return false;
        }
        // we should be able to optimize finding the
        // list head
        const listNode = lref.getListNode();
        if (listNode === undefined || listNode.list === undefined) {
            return false;
        }
        const offset = lref.getOffset();
        const refsAtOffset = this.refsByOffset[offset];
        if (refsAtOffset?.after === listNode.list
            || refsAtOffset?.at === listNode.list
            || refsAtOffset?.before === listNode.list) {
                return true;
            }
        return false;
    }

    /**
     * Splits this `LocalReferenceCollection` into the intervals [0, offset) and [offset, originalLength).
     * Local references in the former half of this split will remain associated with the segment used on construction.
     * Local references in the latter half of this split will be transferred to `splitSeg`,
     * and its `localRefs` field will be set.
     * @param offset - Offset into the original segment at which the collection should be split
     * @param splitSeg - Split segment which originally corresponded to the indices [offset, originalLength)
     * before splitting.
     *
     * @remarks This method should only be called by mergeTree.
     * @internal
     */
    public split(offset: number, splitSeg: ISegment) {
        if (!this.empty) {
            const localRefs =
                new LocalReferenceCollection(
                    splitSeg,
                    this.refsByOffset.splice(offset, this.refsByOffset.length - offset));

            splitSeg.localRefs = localRefs;
            for (const lref of localRefs) {
                assertLocalReferences(lref);
                lref.link(
                    splitSeg,
                    lref.getOffset() - offset,
                    lref.getListNode());
                if (refHasRangeLabels(lref) || refHasTileLabels(lref)) {
                    this.hierRefCount--;
                    localRefs.hierRefCount++;
                }
                this.refCount--;
                localRefs.refCount++;
            }
        } else {
            // shrink the offset array when empty and splitting
            this.refsByOffset.length = offset;
        }
    }

    public addBeforeTombstones(refs: Iterable<LocalReferencePosition>) {
        const firstOffset =0;
        const beforeRefs = this.refsByOffset[firstOffset]?.before ?? new List<LocalReference>();
        if (this.refsByOffset[firstOffset]?.before === undefined) {
            // ensure offset initialized
            const refsAtOffset = this.refsByOffset[firstOffset] ??= { before: beforeRefs };
            // ensure after initialized
            refsAtOffset.before ??= beforeRefs;
        }

        for (const lref of [...refs].reverse()) {
            assertLocalReferences(lref);
            if (refTypeIncludesFlag(lref, ReferenceType.SlideOnRemove)) {
                lref.link(
                    this.segment,
                    firstOffset,
                    beforeRefs.unshift(lref).first);
                if (refHasRangeLabels(lref) || refHasTileLabels(lref)) {
                    this.hierRefCount++;
                }
                this.refCount++;
            } else {
                lref.getSegment().localRefs?.removeLocalRef(lref);
            }
        }

    }

    public addAfterTombstones(refs: Iterable<LocalReferencePosition>) {
        const lastOffset = this.refsByOffset.length - 1;
        const afterRefs =
            this.refsByOffset[lastOffset]?.after ?? new List<LocalReference>();
            if (this.refsByOffset[lastOffset]?.after === undefined) {
                // ensure offset initialized
                const refsAtOffset = this.refsByOffset[lastOffset] ??= { after: afterRefs };
                // ensure after refs initialized
                refsAtOffset.after ??= afterRefs;
            }

        for (const lref of refs) {
            assertLocalReferences(lref);
            if (refTypeIncludesFlag(lref, ReferenceType.SlideOnRemove)) {
                lref.link(
                    this.segment,
                    lastOffset,
                    afterRefs.push(lref).first);
                if (refHasRangeLabels(lref) || refHasTileLabels(lref)) {
                    this.hierRefCount++;
                }
                this.refCount++;
            } else {
                lref.getSegment().localRefs?.removeLocalRef(lref);
            }
        }

    }

    public walkReferences(
        visitor: (lref: LocalReferencePosition) => boolean | void | undefined,
        start?: LocalReferencePosition,
        forward: boolean = true) {
        if (start !== undefined) {
            assertLocalReferences(start);
        }
        let offset = start?.getOffset() ?? (forward
            ? 0
            : this.segment.cachedLength - 1);

        const offsetPositions: [IRefsAtOffset["before"], IRefsAtOffset["at"], IRefsAtOffset["after"]] =
            [this.refsByOffset[offset]?.before, this.refsByOffset[offset]?.at, this.refsByOffset[offset]?.after];

        const startNode = start?.getListNode();
        const startList = startNode?.list;

        if (startList !== undefined) {
            const index = offsetPositions.indexOf(startList);
            if (forward) {
                for (let i = 0; i < index; i++) {
                    offsetPositions[i] = undefined;
                }
            } else {
                for (let i = index + 1; i < offsetPositions.length; i++) {
                    offsetPositions[i] = undefined;
                }
            }
        }

        const listVisitor = (node: ListNode<LocalReference>) => visitor(node.data);
        const listWalker = (pos: List<LocalReference>) => {
            if (WalkList(
                pos,
                listVisitor,
                startList === pos ? startNode : undefined,
                forward,
            ) === false) {
                return false;
            }
        };

        while (offset >= 0 && offset < this.refsByOffset.length) {
            while (offsetPositions.length > 0) {
                const pos = forward
                    ? offsetPositions.shift()
                    : offsetPositions.pop();
                if (pos !== undefined) {
                    if (listWalker(pos) === false) {
                        return false;
                    }
                }
           }
            offset += forward ? 1 : -1;
            offsetPositions.push(
                this.refsByOffset[offset]?.before, this.refsByOffset[offset]?.at, this.refsByOffset[offset]?.after);
        }
        return true;
    }
}<|MERGE_RESOLUTION|>--- conflicted
+++ resolved
@@ -7,8 +7,9 @@
 import { UsageError } from "@fluidframework/container-utils";
 import { List, ListNode, WalkList } from "./list";
 import {
-    ISegment,
+    ISegment, Marker,
 } from "./mergeTreeNodes";
+import { TrackingGroup, TrackingGroupCollection } from "./mergeTreeTracking";
 import { ICombiningOp, ReferenceType } from "./ops";
 import { addProperties, PropertySet } from "./properties";
 import {
@@ -213,34 +214,6 @@
         return iterator;
     }
 
-<<<<<<< HEAD
-=======
-    /**
-     * @remarks This method should only be called by mergeTree.
-     * @internal
-     */
-    public clear() {
-        this.refCount = 0;
-        this.hierRefCount = 0;
-        const detachSegments = (refs: List<LocalReference> | undefined) => {
-            if (refs) {
-                for (const r of refs) {
-                    this.removeLocalRef(r);
-                }
-            }
-        };
-        for (let i = 0; i < this.refsByOffset.length; i++) {
-            const refsAtOffset = this.refsByOffset[i];
-            if (refsAtOffset) {
-                detachSegments(refsAtOffset.before);
-                detachSegments(refsAtOffset.at);
-                detachSegments(refsAtOffset.after);
-                this.refsByOffset[i] = undefined;
-            }
-        }
-    }
-
->>>>>>> 0e811465
     /**
      * @remarks This method should only be called by mergeTree.
      * @internal
@@ -278,19 +251,9 @@
             !refTypeIncludesFlag(lref, ReferenceType.Transient),
             0x2df /* "transient references cannot be bound to segments" */);
         assertLocalReferences(lref);
-<<<<<<< HEAD
         assert(offset < this.segment.cachedLength, "offset cannot be beyond segment length");
         const refsAtOffset = this.refsByOffset[offset] ??= { at: new List<LocalReference>() };
         const atRefs = refsAtOffset.at ??= new List<LocalReference>();
-=======
-        assert(offset < this.segment.cachedLength, 0x348 /* offset cannot be beyond segment length */);
-        const refsAtOffset = this.refsByOffset[offset] =
-            this.refsByOffset[offset]
-            ?? { at: ListMakeHead() };
-        const atRefs = refsAtOffset.at =
-            refsAtOffset.at
-            ?? ListMakeHead();
->>>>>>> 0e811465
 
         lref.link(this.segment, offset, atRefs.push(lref).first);
 
@@ -420,7 +383,7 @@
     }
 
     public addBeforeTombstones(refs: Iterable<LocalReferencePosition>) {
-        const firstOffset =0;
+        const firstOffset = 0;
         const beforeRefs = this.refsByOffset[firstOffset]?.before ?? new List<LocalReference>();
         if (this.refsByOffset[firstOffset]?.before === undefined) {
             // ensure offset initialized
@@ -444,7 +407,6 @@
                 lref.getSegment().localRefs?.removeLocalRef(lref);
             }
         }
-
     }
 
     public addAfterTombstones(refs: Iterable<LocalReferencePosition>) {
@@ -473,7 +435,6 @@
                 lref.getSegment().localRefs?.removeLocalRef(lref);
             }
         }
-
     }
 
     public walkReferences(
