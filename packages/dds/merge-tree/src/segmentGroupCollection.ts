/*!
 * Copyright (c) Microsoft Corporation and contributors. All rights reserved.
 * Licensed under the MIT License.
 */

<<<<<<< HEAD
import { List } from "./collections";
=======
import { List, walkList } from "./collections";
>>>>>>> d69ff5ac
import { ISegment, SegmentGroup } from "./mergeTreeNodes";

export class SegmentGroupCollection {
    private readonly segmentGroups: List<SegmentGroup>;

    constructor(private readonly segment: ISegment) {
        this.segmentGroups = new List<SegmentGroup>();
    }

    public get size() {
        return this.segmentGroups.length;
    }

    public get empty() {
        return this.segmentGroups.empty;
    }

    public enqueue(segmentGroup: SegmentGroup) {
        this.segmentGroups.push(segmentGroup);
        segmentGroup.segments.push(this.segment);
    }

    public dequeue(): SegmentGroup | undefined {
<<<<<<< HEAD
        return this.segmentGroups.pop()?.data;
    }

    public pop?(): SegmentGroup | undefined {
        return this.segmentGroups.pop()?.data;
=======
        return this.segmentGroups.shift()?.data;
    }

    public pop?(): SegmentGroup | undefined {
        return this.segmentGroups.pop ? this.segmentGroups.pop()?.data : undefined;
>>>>>>> d69ff5ac
    }

    /**
     * @deprecated - method is unused and will be removed.
     */
    public clear() {
        while (!this.segmentGroups.empty) {
            this.segmentGroups.remove(this.segmentGroups.first);
        }
    }

    public copyTo(segment: ISegment) {
<<<<<<< HEAD
        for (const sg of this.segmentGroups) {
            segment.segmentGroups.enqueue(sg.data);
        }
=======
        walkList(
            this.segmentGroups,
            (sg) => segment.segmentGroups.enqueue(sg.data),
        );
>>>>>>> d69ff5ac
    }
}<|MERGE_RESOLUTION|>--- conflicted
+++ resolved
@@ -3,11 +3,7 @@
  * Licensed under the MIT License.
  */
 
-<<<<<<< HEAD
-import { List } from "./collections";
-=======
 import { List, walkList } from "./collections";
->>>>>>> d69ff5ac
 import { ISegment, SegmentGroup } from "./mergeTreeNodes";
 
 export class SegmentGroupCollection {
@@ -31,19 +27,11 @@
     }
 
     public dequeue(): SegmentGroup | undefined {
-<<<<<<< HEAD
-        return this.segmentGroups.pop()?.data;
-    }
-
-    public pop?(): SegmentGroup | undefined {
-        return this.segmentGroups.pop()?.data;
-=======
         return this.segmentGroups.shift()?.data;
     }
 
     public pop?(): SegmentGroup | undefined {
         return this.segmentGroups.pop ? this.segmentGroups.pop()?.data : undefined;
->>>>>>> d69ff5ac
     }
 
     /**
@@ -56,15 +44,9 @@
     }
 
     public copyTo(segment: ISegment) {
-<<<<<<< HEAD
-        for (const sg of this.segmentGroups) {
-            segment.segmentGroups.enqueue(sg.data);
-        }
-=======
         walkList(
             this.segmentGroups,
             (sg) => segment.segmentGroups.enqueue(sg.data),
         );
->>>>>>> d69ff5ac
     }
 }