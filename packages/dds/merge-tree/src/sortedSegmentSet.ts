--- conflicted
+++ resolved
@@ -3,10 +3,13 @@
  * Licensed under the MIT License.
  */
 
+import { LocalReferencePosition } from "./localReference";
 import { ISegment } from "./mergeTreeNodes";
 
-export type SortedSegmentSetItem = ISegment | { readonly segment: ISegment; };
-
+export type SortedSegmentSetItem =
+    ISegment
+    | Pick<LocalReferencePosition, "getSegment">
+    | { readonly segment: ISegment; };
 /**
  * Stores a unique and sorted set of segments, or objects with segments
  *
@@ -18,11 +21,7 @@
  * can be inserted into that order.
  */
 export class SortedSegmentSet<
-<<<<<<< HEAD
-    T extends ISegment | { readonly segment: ISegment; } | { getSegment(): ISegment | undefined; } = ISegment> {
-=======
-    T extends SortedSegmentSetItem= ISegment> {
->>>>>>> 7c80d423
+    T extends SortedSegmentSetItem = ISegment> {
     private readonly ordinalSortedItems: T[] = [];
 
     public get size(): number {
