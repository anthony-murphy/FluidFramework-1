/*!
 * Copyright (c) Microsoft Corporation and contributors. All rights reserved.
 * Licensed under the MIT License.
 */

<<<<<<< HEAD
import { assert } from "@fluidframework/common-utils";
=======
>>>>>>> 181bad9a
import { LocalReferencePosition } from "./localReference";
import { ISegment } from "./mergeTreeNodes";

export type SortedSegmentSetItem =
    ISegment
    | LocalReferencePosition
    | { readonly segment: ISegment; };
/**
 * Stores a unique and sorted set of segments, or objects with segments
 *
 * This differs from a normal sorted set in that the keys are not fixed.
 * The segments are sorted via their ordinals which can change as the merge tree is modified.
 * Even though the values of the ordinals can change their ordering and uniqueness cannot, so the order of a set of
 * segments ordered by their ordinals will always have the same order even if the ordinal values on
 * the segments changes. This invariant allows ensure the segments stay ordered and unique, and that new segments
 * can be inserted into that order.
 */
export class SortedSegmentSet<
    T extends SortedSegmentSetItem = ISegment> {
    private readonly ordinalSortedItems: T[] = [];

    public get size(): number {
        return this.ordinalSortedItems.length;
    }

    public get items(): readonly T[] {
        return this.ordinalSortedItems;
    }

    public addOrUpdate(newItem: T, update?: (existingItem: T, newItem: T) => T) {
        const position = this.findItemPosition(newItem);
        if (position.exists) {
            if (update) {
                update(this.ordinalSortedItems[position.index], newItem);
            }
        } else {
            this.ordinalSortedItems.splice(position.index, 0, newItem);
        }
    }
    public remove(item: T): boolean {
        const position = this.findItemPosition(item);
        if (position.exists) {
            this.ordinalSortedItems.splice(position.index, 1);
            return true;
        }
        return false;
    }

    public has(item: T): boolean {
        const position = this.findItemPosition(item);
        return position.exists;
    }

    private getOrdinal(item: T): string {
        const maybeRef = item as Partial<LocalReferencePosition>;
        if (maybeRef.getSegment !== undefined && maybeRef.isLeaf?.() === false) {
            const lref = maybeRef as LocalReferencePosition;
<<<<<<< HEAD
            const segment = lref.getSegment();
            assert(segment !== undefined, "local refs in tracking groups must have segments");
=======
            // eslint-disable-next-line @typescript-eslint/no-non-null-assertion
            const segment = lref.getSegment()!;
>>>>>>> 181bad9a
            return segment.ordinal;
        }
        const maybeObject = item as { readonly segment: ISegment; };
        if (maybeObject?.segment) {
            return maybeObject.segment.ordinal;
        }

        const maybeSegment = item as ISegment;
        return maybeSegment.ordinal;
    }
    private findItemPosition(item: T): { exists: boolean; index: number; } {
        const result = this.findItemPosition2(item);
        if (result.exists === false && this.ordinalSortedItems.includes(item)) {
            assert(false, "what");
        }
        return result;
    }
    private findItemPosition2(item: T): { exists: boolean; index: number; } {
        if (this.ordinalSortedItems.length === 0) {
            return { exists: false, index: 0 };
        }
        let start = 0;
        let end = this.ordinalSortedItems.length - 1;
        const itemOrdinal = this.getOrdinal(item);
        let index = -1;

        while (start <= end) {
            index = start + Math.floor((end - start) / 2);
            const indexOrdinal = this.getOrdinal(this.ordinalSortedItems[index]);
            if (indexOrdinal > itemOrdinal) {
                if (start === index) {
                    return { exists: false, index };
                }
                end = index - 1;
            } else if (indexOrdinal < itemOrdinal) {
                if (index === end) {
                    return { exists: false, index: index + 1 };
                }
                start = index + 1;
            } else if (indexOrdinal === itemOrdinal) {
                // at this point we've found the ordinal of the item
                // so we need to find the index of the item instance
                //
                if (item === this.ordinalSortedItems[index]) {
                    return { exists: true, index };
                }
                for (let b = index - 1; b >= 0 && this.getOrdinal(this.ordinalSortedItems[b]) === itemOrdinal; b--) {
                    if (this.ordinalSortedItems[b] === item) {
                        return { exists: true, index: b };
                    }
                }
                for (index + 1;
                    index < this.ordinalSortedItems.length
                        && this.getOrdinal(this.ordinalSortedItems[index]) === itemOrdinal;
                    index++
                ) {
                    if (this.ordinalSortedItems[index] === item) {
                        return { exists: true, index };
                    }
                }
                return { exists: false, index };
            }
        }
        return { exists: false, index };
    }
}<|MERGE_RESOLUTION|>--- conflicted
+++ resolved
@@ -3,10 +3,6 @@
  * Licensed under the MIT License.
  */
 
-<<<<<<< HEAD
-import { assert } from "@fluidframework/common-utils";
-=======
->>>>>>> 181bad9a
 import { LocalReferencePosition } from "./localReference";
 import { ISegment } from "./mergeTreeNodes";
 
@@ -64,13 +60,8 @@
         const maybeRef = item as Partial<LocalReferencePosition>;
         if (maybeRef.getSegment !== undefined && maybeRef.isLeaf?.() === false) {
             const lref = maybeRef as LocalReferencePosition;
-<<<<<<< HEAD
-            const segment = lref.getSegment();
-            assert(segment !== undefined, "local refs in tracking groups must have segments");
-=======
             // eslint-disable-next-line @typescript-eslint/no-non-null-assertion
             const segment = lref.getSegment()!;
->>>>>>> 181bad9a
             return segment.ordinal;
         }
         const maybeObject = item as { readonly segment: ISegment; };
@@ -82,13 +73,6 @@
         return maybeSegment.ordinal;
     }
     private findItemPosition(item: T): { exists: boolean; index: number; } {
-        const result = this.findItemPosition2(item);
-        if (result.exists === false && this.ordinalSortedItems.includes(item)) {
-            assert(false, "what");
-        }
-        return result;
-    }
-    private findItemPosition2(item: T): { exists: boolean; index: number; } {
         if (this.ordinalSortedItems.length === 0) {
             return { exists: false, index: 0 };
         }
