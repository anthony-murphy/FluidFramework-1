/*!
 * Copyright (c) Microsoft Corporation and contributors. All rights reserved.
 * Licensed under the MIT License.
 */

/* eslint-disable @typescript-eslint/no-non-null-assertion */

import { IFluidHandle } from "@fluidframework/core-interfaces";
import { IFluidSerializer } from "@fluidframework/shared-object-base";
import { ISequencedDocumentMessage, MessageType } from "@fluidframework/protocol-definitions";
import { IFluidDataStoreRuntime, IChannelStorageService } from "@fluidframework/datastore-definitions";
import { ISummaryTreeWithStats } from "@fluidframework/runtime-definitions";
import { ITelemetryLogger } from "@fluidframework/common-definitions";
import { assert, Trace, unreachableCase } from "@fluidframework/common-utils";
import { LoggingError } from "@fluidframework/telemetry-utils";
import { IIntegerRange } from "./base";
import { RedBlackTree } from "./collections";
import { UnassignedSequenceNumber, UniversalSequenceNumber } from "./constants";
import { LocalReferencePosition } from "./localReference";
import {
    CollaborationWindow,
    compareStrings,
    IConsensusInfo,
    IMergeNode,
    ISegment,
    ISegmentAction,
    Marker,
    SegmentGroup,
} from "./mergeTreeNodes";
import { MergeTreeDeltaCallback } from "./mergeTreeDeltaCallback";
import {
    createAnnotateMarkerOp,
    createAnnotateRangeOp,
    createGroupOp,
    createInsertSegmentOp,
    createRemoveRangeOp,
} from "./opBuilder";
import {
    ICombiningOp,
    IJSONSegment,
    IMergeTreeAnnotateMsg,
    IMergeTreeDeltaOp,
    IMergeTreeGroupMsg,
    IMergeTreeInsertMsg,
    IMergeTreeRemoveMsg,
    IMergeTreeOp,
    IRelativePosition,
    MergeTreeDeltaType,
    ReferenceType,
} from "./ops";
import { PropertySet } from "./properties";
import { SnapshotLegacy } from "./snapshotlegacy";
import { SnapshotLoader } from "./snapshotLoader";
import { IMergeTreeTextHelper } from "./textSegment";
import { SnapshotV1 } from "./snapshotV1";
import { ReferencePosition, RangeStackMap, DetachedReferencePosition } from "./referencePositions";
import { MergeTree } from "./mergeTree";
import { MergeTreeTextHelper } from "./MergeTreeTextHelper";
import { walkAllChildSegments } from "./mergeTreeNodeWalk";
import {
    IMergeTreeClientSequenceArgs,
    IMergeTreeDeltaOpArgs,
    MergeTreeMaintenanceCallback,
} from "./index";

function elapsedMicroseconds(trace: Trace) {
    return trace.trace().duration * 1000;
}

export class Client {
    public measureOps = false;
    public accumTime = 0;
    public localTime = 0;
    public localOps = 0;
    public accumWindowTime = 0;
    public accumWindow = 0;
    public accumOps = 0;
    public maxWindowTime = 0;
    public longClientId: string | undefined;

    get mergeTreeDeltaCallback(): MergeTreeDeltaCallback | undefined { return this._mergeTree.mergeTreeDeltaCallback; }
    set mergeTreeDeltaCallback(callback: MergeTreeDeltaCallback | undefined) {
        this._mergeTree.mergeTreeDeltaCallback = callback;
    }

    get mergeTreeMaintenanceCallback(): MergeTreeMaintenanceCallback | undefined {
        return this._mergeTree.mergeTreeMaintenanceCallback;
    }

    set mergeTreeMaintenanceCallback(callback: MergeTreeMaintenanceCallback | undefined) {
        this._mergeTree.mergeTreeMaintenanceCallback = callback;
    }

    private readonly _mergeTree: MergeTree;

    private readonly clientNameToIds = new RedBlackTree<string, number>(compareStrings);
    private readonly shortClientIdMap: string[] = [];
    private readonly pendingConsensus = new Map<string, IConsensusInfo>();

    constructor(
        // Passing this callback would be unnecessary if Client were merged with SharedSegmentSequence
        public readonly specToSegment: (spec: IJSONSegment) => ISegment,
        public readonly logger: ITelemetryLogger,
        options?: PropertySet,
    ) {
        this._mergeTree = new MergeTree(options);
    }

    /**
     * The merge tree maintains a queue of segment groups for each local operation.
     * These segment groups track segments modified by an operation.
     * This method peeks the tail of that queue, and returns the segments groups there.
     * It is used to get the segment group(s) for the previous operations.
     * @param count - The number segment groups to get peek from the tail of the queue. Default 1.
     */
<<<<<<< HEAD
    public peekPendingSegmentGroups(count: number = 1) {
        if (count === 1) {
            return this._mergeTree.pendingSegments?.last?.data;
=======
    public peekPendingSegmentGroups(count: number = 1): SegmentGroup | SegmentGroup[] | undefined {
        const pending = this._mergeTree.pendingSegments;
        let node = pending?.last;
        if (count === 1 || pending === undefined) {
            return node?.data;
>>>>>>> d69ff5ac
        }
        const taken: SegmentGroup[] = new Array(Math.min(count, pending.length));
        for (let i = taken.length - 1; i >= 0; i--) {
            taken[i] = node!.data;
            node = node!.prev;
        }
        return taken;
    }

    /**
     * Annotate a marker and call the callback on consensus.
     * @param marker - The marker to annotate
     * @param props - The properties to annotate the marker with
     * @param consensusCallback - The callback called when consensus is reached
     * @returns The annotate op if valid, otherwise undefined
     */
    public annotateMarkerNotifyConsensus(
        marker: Marker,
        props: PropertySet,
        consensusCallback: (m: Marker) => void): IMergeTreeAnnotateMsg | undefined {
        const combiningOp: ICombiningOp = {
            name: "consensus",
        };

        const annotateOp =
            this.annotateMarker(marker, props, combiningOp);

        if (annotateOp) {
            const consensusInfo: IConsensusInfo = {
                callback: consensusCallback,
                marker,
            };
            this.pendingConsensus.set(marker.getId()!, consensusInfo);
            return annotateOp;
        } else {
            return undefined;
        }
    }
    /**
     * Annotates the markers with the provided properties
     * @param marker - The marker to annotate
     * @param props - The properties to annotate the marker with
     * @param combiningOp - Optional. Specifies how to combine values for the property, such as "incr" for increment.
     * @returns The annotate op if valid, otherwise undefined
     */
    public annotateMarker(
        marker: Marker,
        props: PropertySet,
        combiningOp?: ICombiningOp): IMergeTreeAnnotateMsg | undefined {
        const annotateOp =
            createAnnotateMarkerOp(marker, props, combiningOp)!;

        if (this.applyAnnotateRangeOp({ op: annotateOp })) {
            return annotateOp;
        } else {
            return undefined;
        }
    }
    /**
     * Annotates the range with the provided properties
     * @param start - The inclusive start position of the range to annotate
     * @param end - The exclusive end position of the range to annotate
     * @param props - The properties to annotate the range with
     * @param combiningOp - Specifies how to combine values for the property, such as "incr" for increment.
     * @returns The annotate op if valid, otherwise undefined
     */
    public annotateRangeLocal(
        start: number,
        end: number,
        props: PropertySet,
        combiningOp: ICombiningOp | undefined): IMergeTreeAnnotateMsg | undefined {
        const annotateOp = createAnnotateRangeOp(
            start,
            end,
            props,
            combiningOp);

        if (this.applyAnnotateRangeOp({ op: annotateOp })) {
            return annotateOp;
        }
        return undefined;
    }

    /**
     * Removes the range
     *
     * @param start - The inclusive start of the range to remove
     * @param end - The exclusive end of the range to remove
     */
    public removeRangeLocal(start: number, end: number): IMergeTreeRemoveMsg {
        const removeOp = createRemoveRangeOp(start, end);
        this.applyRemoveRangeOp({ op: removeOp });
        return removeOp;
    }

    /**
     * @param pos - The position to insert the segment at
     * @param segment - The segment to insert
     */
    public insertSegmentLocal(pos: number, segment: ISegment): IMergeTreeInsertMsg | undefined {
        if (segment.cachedLength <= 0) {
            return undefined;
        }
        const insertOp = createInsertSegmentOp(pos, segment);
        if (this.applyInsertOp({ op: insertOp })) {
            return insertOp;
        }
        return undefined;
    }

    /**
     * @param refPos - The reference position to insert the segment at
     * @param segment - The segment to insert
     */
    public insertAtReferencePositionLocal(
        refPos: ReferencePosition,
        segment: ISegment,
    ): IMergeTreeInsertMsg | undefined {
        const pos = this._mergeTree.referencePositionToLocalPosition(
            refPos,
            this.getCurrentSeq(),
            this.getClientId());

        if (pos === DetachedReferencePosition) {
            return undefined;
        }
        const op = createInsertSegmentOp(
            pos,
            segment);

        const opArgs = { op };
        let traceStart: Trace | undefined;
        if (this.measureOps) {
            traceStart = Trace.start();
        }

        this._mergeTree.insertAtReferencePosition(
            refPos,
            segment,
            opArgs);

        this.completeAndLogOp(
            opArgs,
            this.getClientSequenceArgs(opArgs),
            { start: op.pos1 },
            traceStart);

        return op;
    }

    public walkSegments<TClientData>(
        handler: ISegmentAction<TClientData>,
        start: number | undefined,
        end: number | undefined,
        accum: TClientData,
        splitRange?: boolean
    ): void;
    public walkSegments<undefined>(
        handler: ISegmentAction<undefined>,
        start?: number,
        end?: number,
        accum?: undefined,
        splitRange?: boolean
    ): void;
    public walkSegments<TClientData>(
        handler: ISegmentAction<TClientData>,
        start: number | undefined,
        end: number | undefined,
        accum: TClientData,
        splitRange: boolean = false,
    ): void {
        this._mergeTree.mapRange(
            handler,
            this.getCurrentSeq(), this.getClientId(),
            accum, start, end, splitRange);
    }

    protected walkAllSegments<TClientData>(
        action: (segment: ISegment, accum?: TClientData) => boolean,
        accum?: TClientData,
    ): boolean {
        return walkAllChildSegments(
            this._mergeTree.root,
            accum === undefined ? action : (seg) => action(seg, accum),
        );
    }

    /**
     * Serializes the data required for garbage collection. The IFluidHandles stored in all segments that haven't
     * been removed represent routes to other objects. We serialize the data in these segments using the passed in
     * serializer which keeps track of all serialized handles.
     */
    public serializeGCData(handle: IFluidHandle, handleCollectingSerializer: IFluidSerializer): void {
        walkAllChildSegments(
            this._mergeTree.root,
            (seg) => {
                // Only serialize segments that have not been removed.
                if (seg.removedSeq === undefined) {
                    handleCollectingSerializer.stringify(
                        seg.clone().toJSONObject(),
                        handle);
                }
                return true;
            },
        );
    }

    public getCollabWindow(): CollaborationWindow {
        return this._mergeTree.getCollabWindow();
    }

    /**
     * Returns the current position of a segment, and -1 if the segment
     * does not exist in this merge tree
     * @param segment - The segment to get the position of
     */
    public getPosition(segment: ISegment): number {
        if (segment?.parent === undefined) {
            return -1;
        }
        return this._mergeTree.getPosition(segment, this.getCurrentSeq(), this.getClientId());
    }

    public createLocalReferencePosition(
        segment: ISegment, offset: number | undefined, refType: ReferenceType, properties: PropertySet | undefined,
    ): LocalReferencePosition {
        return this._mergeTree.createLocalReferencePosition(segment, offset ?? 0, refType, properties);
    }

    public removeLocalReferencePosition(lref: LocalReferencePosition) {
        return this._mergeTree.removeLocalReferencePosition(lref);
    }

    public localReferencePositionToPosition(lref: ReferencePosition): number {
        return this._mergeTree.referencePositionToLocalPosition(lref);
    }

    /**
     * Given a position specified relative to a marker id, lookup the marker
     * and convert the position to a character position.
     * @param relativePos - Id of marker (may be indirect) and whether position is before or after marker.
     */
    public posFromRelativePos(relativePos: IRelativePosition) {
        return this._mergeTree.posFromRelativePos(relativePos);
    }

    public getMarkerFromId(id: string): ISegment | undefined {
        return this._mergeTree.getMarkerFromId(id);
    }

    /**
     * Revert an op
     */
    public rollback?(op: any, localOpMetadata: unknown) {
        this._mergeTree.rollback(op as IMergeTreeDeltaOp, localOpMetadata as SegmentGroup);
    }

    /**
     * Performs the remove based on the provided op
     * @param opArgs - The ops args for the op
     * @returns True if the remove was applied. False if it could not be.
     */
    private applyRemoveRangeOp(opArgs: IMergeTreeDeltaOpArgs): boolean {
        assert(opArgs.op.type === MergeTreeDeltaType.REMOVE, 0x02d /* "Unexpected op type on range remove!" */);
        const op = opArgs.op;
        const clientArgs = this.getClientSequenceArgs(opArgs);
        const range = this.getValidOpRange(op, clientArgs);

        let traceStart: Trace | undefined;
        if (this.measureOps) {
            traceStart = Trace.start();
        }

        this._mergeTree.markRangeRemoved(
            range.start,
            range.end,
            clientArgs.referenceSequenceNumber,
            clientArgs.clientId,
            clientArgs.sequenceNumber,
            false,
            opArgs);

        this.completeAndLogOp(opArgs, clientArgs, range, traceStart);

        return true;
    }

    /**
     * Performs the annotate based on the provided op
     * @param opArgs - The ops args for the op
     * @returns True if the annotate was applied. False if it could not be.
     */
    private applyAnnotateRangeOp(opArgs: IMergeTreeDeltaOpArgs): boolean {
        assert(opArgs.op.type === MergeTreeDeltaType.ANNOTATE, 0x02e /* "Unexpected op type on range annotate!" */);
        const op = opArgs.op;
        const clientArgs = this.getClientSequenceArgs(opArgs);
        const range = this.getValidOpRange(op, clientArgs);

        if (!range) {
            return false;
        }

        let traceStart: Trace | undefined;
        if (this.measureOps) {
            traceStart = Trace.start();
        }

        this._mergeTree.annotateRange(
            range.start,
            range.end,
            op.props,
            op.combiningOp,
            clientArgs.referenceSequenceNumber,
            clientArgs.clientId,
            clientArgs.sequenceNumber,
            opArgs);

        this.completeAndLogOp(opArgs, clientArgs, range, traceStart);

        return true;
    }

    /**
     * Performs the insert based on the provided op
     * @param opArgs - The ops args for the op
     * @returns True if the insert was applied. False if it could not be.
     */
    private applyInsertOp(opArgs: IMergeTreeDeltaOpArgs): boolean {
        assert(opArgs.op.type === MergeTreeDeltaType.INSERT, 0x02f /* "Unexpected op type on range insert!" */);
        const op = opArgs.op;
        const clientArgs = this.getClientSequenceArgs(opArgs);
        const range = this.getValidOpRange(op, clientArgs);

        if (!range) {
            return false;
        }

        let segments: ISegment[] | undefined;
        if (op.seg) {
            segments = [this.specToSegment(op.seg)];
        }

        if (!segments || segments.length === 0) {
            return false;
        }

        let traceStart: Trace | undefined;
        if (this.measureOps) {
            traceStart = Trace.start();
        }

        this._mergeTree.insertSegments(
            range.start,
            segments,
            clientArgs.referenceSequenceNumber,
            clientArgs.clientId,
            clientArgs.sequenceNumber,
            opArgs);

        this.completeAndLogOp(opArgs, clientArgs, range, traceStart);

        return true;
    }

    /**
     *
     * @param opArgs - The op args of the op to complete
     * @param clientArgs - The client args for the op
     * @param range - The range the op applied to
     * @param clockStart - Optional. The clock start if timing data should be updated.
     */
    private completeAndLogOp(
        opArgs: IMergeTreeDeltaOpArgs,
        clientArgs: IMergeTreeClientSequenceArgs,
        range: Partial<IIntegerRange>,
        traceStart?: Trace) {
        if (!opArgs.sequencedMessage) {
            if (traceStart) {
                this.localTime += elapsedMicroseconds(traceStart);
                this.localOps++;
            }
        } else {
            assert(this._mergeTree.getCollabWindow().currentSeq < clientArgs.sequenceNumber,
                0x030 /* "Incoming remote op sequence# <= local collabWindow's currentSequence#" */);
            assert(this._mergeTree.getCollabWindow().minSeq <= opArgs.sequencedMessage.minimumSequenceNumber,
                0x031 /* "Incoming remote op minSequence# < local collabWindow's minSequence#" */);
            if (traceStart) {
                this.accumTime += elapsedMicroseconds(traceStart);
                this.accumOps++;
                this.accumWindow += (this.getCurrentSeq() - this.getCollabWindow().minSeq);
            }
        }
    }

    /**
     * Returns a valid range for the op, or undefined
     * @param op - The op to generate the range for
     * @param clientArgs - The client args for the op
     */
    private getValidOpRange(
        op: IMergeTreeAnnotateMsg | IMergeTreeInsertMsg | IMergeTreeRemoveMsg,
        clientArgs: IMergeTreeClientSequenceArgs): IIntegerRange {
        let start: number | undefined = op.pos1;
        if (start === undefined && op.relativePos1) {
            start = this._mergeTree.posFromRelativePos(
                op.relativePos1,
                clientArgs.referenceSequenceNumber,
                clientArgs.clientId);
        }

        let end: number | undefined = op.pos2;
        if (end === undefined && op.relativePos2) {
            end = this._mergeTree.posFromRelativePos(
                op.relativePos2,
                clientArgs.referenceSequenceNumber,
                clientArgs.clientId);
        }

        // Validate if local op
        if (clientArgs.clientId === this.getClientId()) {
            const length = this.getLength();

            const invalidPositions: string[] = [];

            // Validate start position
            //
            if (start === undefined
                || start < 0
                || start > length
                || start === length && op.type !== MergeTreeDeltaType.INSERT) {
                invalidPositions.push("start");
            }
            // Validate end if not insert, or insert has end
            //
            if (op.type !== MergeTreeDeltaType.INSERT || end !== undefined) {
                if (end === undefined || end <= start!) {
                    invalidPositions.push("end");
                }
            }

            if (invalidPositions.length > 0) {
                throw new LoggingError(
                    "RangeOutOfBounds",
                    {
                        usageError: true,
                        end,
                        invalidPositions: invalidPositions.toString(),
                        length,
                        opPos1: op.pos1,
                        opPos1Relative: op.relativePos1 !== undefined,
                        opPos2: op.pos2,
                        opPos2Relative: op.relativePos2 !== undefined,
                        opType: op.type,
                        start,
                    },
                );
            }
        }

        // start and end are guaranteed to be non-null here, otherwise we throw above.
        // eslint-disable-next-line @typescript-eslint/consistent-type-assertions
        return { start, end } as IIntegerRange;
    }

    /**
     * Gets the client args from the op if remote, otherwise uses the local clients info
     * @param sequencedMessage - The sequencedMessage to get the client sequence args for
     */
     private getClientSequenceArgsForMessage(sequencedMessage: ISequencedDocumentMessage | undefined):
        IMergeTreeClientSequenceArgs {
        // If there this no sequenced message, then the op is local
        // and unacked, so use this clients sequenced args
        //
        if (!sequencedMessage) {
            const segWindow = this.getCollabWindow();
            return {
                clientId: segWindow.clientId,
                referenceSequenceNumber: segWindow.currentSeq,
                sequenceNumber: this.getLocalSequenceNumber(),
            };
        } else {
            return {
                clientId: this.getOrAddShortClientId(sequencedMessage.clientId),
                referenceSequenceNumber: sequencedMessage.referenceSequenceNumber,
                sequenceNumber: sequencedMessage.sequenceNumber,
            };
        }
    }

    /**
     * Gets the client args from the op if remote, otherwise uses the local clients info
     * @param opArgs - The op arg to get the client sequence args for
     */
    private getClientSequenceArgs(opArgs: IMergeTreeDeltaOpArgs): IMergeTreeClientSequenceArgs {
        return this.getClientSequenceArgsForMessage(opArgs.sequencedMessage);
    }

    private ackPendingSegment(opArgs: IMergeTreeDeltaOpArgs) {
        const ackOp = (deltaOpArgs: IMergeTreeDeltaOpArgs) => {
            let trace: Trace | undefined;
            if (this.measureOps) {
                trace = Trace.start();
            }

            this._mergeTree.ackPendingSegment(deltaOpArgs);
            if (deltaOpArgs.op.type === MergeTreeDeltaType.ANNOTATE) {
                if (deltaOpArgs.op.combiningOp && (deltaOpArgs.op.combiningOp.name === "consensus")) {
                    this.updateConsensusProperty(deltaOpArgs.op, deltaOpArgs.sequencedMessage!);
                }
            }

            if (trace) {
                this.accumTime += elapsedMicroseconds(trace);
                this.accumOps++;
                this.accumWindow += (this.getCurrentSeq() - this.getCollabWindow().minSeq);
            }
        };

        if (opArgs.op.type === MergeTreeDeltaType.GROUP) {
            for (const memberOp of opArgs.op.ops) {
                ackOp({
                    groupOp: opArgs.op,
                    op: memberOp,
                    sequencedMessage: opArgs.sequencedMessage,
                });
            }
        } else {
            ackOp(opArgs);
        }
    }

    // as functions are modified move them above the eslint-disabled waterline and lint them

    cloneFromSegments() {
        const clone = new Client(this.specToSegment, this.logger, this._mergeTree.options);
        const segments: ISegment[] = [];
        const newRoot = this._mergeTree.blockClone(this._mergeTree.root, segments);
        clone._mergeTree.root = newRoot;
        return clone;
    }
    getOrAddShortClientId(longClientId: string) {
        if (!this.clientNameToIds.get(longClientId)) {
            this.addLongClientId(longClientId);
        }
        return this.getShortClientId(longClientId);
    }
    getShortClientId(longClientId: string) {
        return this.clientNameToIds.get(longClientId)!.data;
    }
    getLongClientId(shortClientId: number) {
        if (shortClientId >= 0) {
            return this.shortClientIdMap[shortClientId];
        } else {
            return "original";
        }
    }
    addLongClientId(longClientId: string) {
        this.clientNameToIds.put(longClientId, this.shortClientIdMap.length);
        this.shortClientIdMap.push(longClientId);
    }

    /**
     * During reconnect, we must find the positions to pending segments
     * relative to other pending segments. This methods computes that
     * position relative to a localSeq. Pending segments above the localSeq
     * will be ignored.
     *
     * @param segment - The segment to find the position for
     * @param localSeq - The localSeq to find the position of the segment at
     */
    protected findReconnectionPosition(segment: ISegment, localSeq: number) {
        assert(localSeq <= this._mergeTree.collabWindow.localSeq, 0x032 /* "localSeq greater than collab window" */);
        const { currentSeq, clientId } = this.getCollabWindow();
        return this._mergeTree.getPosition(segment, currentSeq, clientId, localSeq);
    }

    /**
     * Rebases a (local) position from the perspective `{ seq: seqNumberFrom, localSeq }` to the perspective
     * of the current sequence number. This is desirable when rebasing operations for reconnection.
     *
     * If the position refers to a segment/offset that was removed by some operation between `seqNumberFrom` and
     * the current sequence number, the returned position will align with the position of a reference given
     * `SlideOnRemove` semantics.
     */
    public rebasePosition(
        pos: number,
        seqNumberFrom: number,
        localSeq: number,
    ): number {
        assert(localSeq <= this._mergeTree.collabWindow.localSeq, 0x300 /* localSeq greater than collab window */);
        const { clientId, currentSeq: seqNumberTo } = this.getCollabWindow();
        let { segment, offset } = this._mergeTree.getContainingSegment(pos, seqNumberFrom, clientId, localSeq);
        if (segment === undefined && offset === undefined) {
            // getContainingSegment will only return non-removed segments. This means the position was past
            // all non-removed segments in the tree, so we take the last one instead as an approximation.
            let finalSegment: IMergeNode = this._mergeTree.root;
            while (!finalSegment.isLeaf()) {
                finalSegment = finalSegment.children[finalSegment.childCount - 1];
            }
            segment = finalSegment;
            offset = 0;
        }

        assert(segment !== undefined, 0x302 /* No segment found */);
        if ((segment.removedSeq !== undefined &&
             segment.removedSeq !== UnassignedSequenceNumber &&
             segment.removedSeq <= seqNumberTo)
            || (segment.localRemovedSeq !== undefined && segment.localRemovedSeq <= localSeq)) {
            // Segment that the position was in has been removed: null out offset.
            offset = 0;
        }

        assert(offset !== undefined && 0 <= offset && offset < segment.cachedLength, 0x303 /* Invalid offset */);
        return this.findReconnectionPosition(segment, localSeq) + offset;
    }

    private resetPendingDeltaToOps(
        resetOp: IMergeTreeDeltaOp,
        segmentGroup: SegmentGroup): IMergeTreeDeltaOp[] {
        assert(!!segmentGroup, 0x033 /* "Segment group undefined" */);
<<<<<<< HEAD
        const NACKedSegmentGroup = this._mergeTree.pendingSegments?.pop()?.data;
=======
        const NACKedSegmentGroup = this._mergeTree.pendingSegments?.shift()?.data;
>>>>>>> d69ff5ac
        assert(segmentGroup === NACKedSegmentGroup,
            0x034 /* "Segment group not at head of merge tree pending queue" */);

        const opList: IMergeTreeDeltaOp[] = [];
        // We need to sort the segments by ordinal, as the segments are not sorted in the segment group.
        // The reason they need them sorted, as they have the same local sequence number and which means
        // farther segments will  take into account nearer segments when calculating their position.
        // By sorting we ensure the nearer segment will be applied and sequenced before the farther segments
        // so their recalculated positions will be correct.
        for (const segment of segmentGroup.segments.sort((a, b) => a.ordinal < b.ordinal ? -1 : 1)) {
            const segmentSegGroup = segment.segmentGroups.dequeue();
            assert(segmentGroup === segmentSegGroup,
                0x035 /* "Segment group not at head of segment pending queue" */);
            const segmentPosition = this.findReconnectionPosition(segment, segmentGroup.localSeq);
            let newOp: IMergeTreeDeltaOp | undefined;
            switch (resetOp.type) {
                case MergeTreeDeltaType.ANNOTATE:
                    assert(segment.propertyManager?.hasPendingProperties() === true,
                        0x036 /* "Segment has no pending properties" */);
                    // if the segment has been removed, there's no need to send the annotate op
                    // unless the remove was local, in which case the annotate must have come
                    // before the remove
                    if (segment.removedSeq === undefined ||
                        (segment.localRemovedSeq !== undefined && segment.removedSeq === UnassignedSequenceNumber)) {
                        newOp = createAnnotateRangeOp(
                            segmentPosition,
                            segmentPosition + segment.cachedLength,
                            resetOp.props,
                            resetOp.combiningOp);
                    }
                    break;

                case MergeTreeDeltaType.INSERT:
                    assert(segment.seq === UnassignedSequenceNumber,
                        0x037 /* "Segment already has assigned sequence number" */);
                    let segInsertOp = segment;
                    if (typeof resetOp.seg === "object" && resetOp.seg.props !== undefined) {
                        segInsertOp = segment.clone();
                        segInsertOp.properties = resetOp.seg.props;
                    }
                    newOp = createInsertSegmentOp(
                        segmentPosition,
                        segInsertOp,
                    );
                    break;

                case MergeTreeDeltaType.REMOVE:
                    if (segment.localRemovedSeq !== undefined && segment.removedSeq === UnassignedSequenceNumber) {
                        newOp = createRemoveRangeOp(
                            segmentPosition,
                            segmentPosition + segment.cachedLength);
                    }
                    break;

                default:
                    throw new Error(`Invalid op type`);
            }

            if (newOp) {
                const newSegmentGroup: SegmentGroup = { segments: [], localSeq: segmentGroup.localSeq };
                segment.segmentGroups.enqueue(newSegmentGroup);
<<<<<<< HEAD
                this._mergeTree.pendingSegments?.push(newSegmentGroup);
=======
                this._mergeTree.pendingSegments!.push(newSegmentGroup);
>>>>>>> d69ff5ac
                opList.push(newOp);
            }
        }

        return opList;
    }

    private applyRemoteOp(opArgs: IMergeTreeDeltaOpArgs) {
        const op = opArgs.op;
        const msg = opArgs.sequencedMessage;
        this.getOrAddShortClientId(msg!.clientId);
        switch (op.type) {
            case MergeTreeDeltaType.INSERT:
                this.applyInsertOp(opArgs);
                break;
            case MergeTreeDeltaType.REMOVE:
                this.applyRemoveRangeOp(opArgs);
                break;
            case MergeTreeDeltaType.ANNOTATE:
                this.applyAnnotateRangeOp(opArgs);
                break;
            case MergeTreeDeltaType.GROUP: {
                for (const memberOp of op.ops) {
                    this.applyRemoteOp({
                        op: memberOp,
                        groupOp: op,
                        sequencedMessage: msg,
                    });
                }
                break;
            }
            default:
                break;
        }
    }

    public applyStashedOp(op: IMergeTreeDeltaOp): SegmentGroup;
    public applyStashedOp(op: IMergeTreeGroupMsg): SegmentGroup[];
    public applyStashedOp(op: IMergeTreeOp): SegmentGroup | SegmentGroup[];
    public applyStashedOp(op: IMergeTreeOp): SegmentGroup | SegmentGroup[] {
        let metadata: SegmentGroup | SegmentGroup[] | undefined;
        switch (op.type) {
            case MergeTreeDeltaType.INSERT:
                this.applyInsertOp({ op });
                metadata = this.peekPendingSegmentGroups();
                break;
            case MergeTreeDeltaType.REMOVE:
                this.applyRemoveRangeOp({ op });
                metadata = this.peekPendingSegmentGroups();
                break;
            case MergeTreeDeltaType.ANNOTATE:
                this.applyAnnotateRangeOp({ op });
                metadata = this.peekPendingSegmentGroups();
                break;
            case MergeTreeDeltaType.GROUP:
                return op.ops.map((o) => this.applyStashedOp(o));
            default:
                unreachableCase(op, "unrecognized op type");
        }
        assert(!!metadata, 0x2db /* "Applying op must generate a pending segment" */);
        return metadata;
    }

    public applyMsg(msg: ISequencedDocumentMessage, local: boolean = false) {
        // Ensure client ID is registered
        this.getOrAddShortClientId(msg.clientId);
        // Apply if an operation message
        if (msg.type === MessageType.Operation) {
            const opArgs: IMergeTreeDeltaOpArgs = {
                op: msg.contents as IMergeTreeOp,
                sequencedMessage: msg,
            };
            if (opArgs.sequencedMessage?.clientId === this.longClientId || local) {
                this.ackPendingSegment(opArgs);
            } else {
                this.applyRemoteOp(opArgs);
            }
        }

        this.updateSeqNumbers(msg.minimumSequenceNumber, msg.sequenceNumber);
    }

    public updateSeqNumbers(min: number, seq: number) {
        const collabWindow = this._mergeTree.getCollabWindow();
        // Equal is fine here due to SharedSegmentSequence<>.snapshotContent() potentially updating with same #
        assert(collabWindow.currentSeq <= seq,
            0x038 /* "Incoming op sequence# < local collabWindow's currentSequence#" */);
        collabWindow.currentSeq = seq;
        assert(min <= seq, 0x039 /* "Incoming op sequence# < minSequence#" */);
        this.updateMinSeq(min);
    }

    /**
     * Resolves a remote client's position against the local sequence
     * and returns the remote client's position relative to the local
     * sequence
     * @param remoteClientPosition - The remote client's position to resolve
     * @param remoteClientRefSeq - The reference sequence number of the remote client
     * @param remoteClientId - The client id of the remote client
     */
    public resolveRemoteClientPosition(
        remoteClientPosition: number,
        remoteClientRefSeq: number,
        remoteClientId: string): number | undefined {
        const shortRemoteClientId = this.getOrAddShortClientId(remoteClientId);
        return this._mergeTree.resolveRemoteClientPosition(
            remoteClientPosition,
            remoteClientRefSeq,
            shortRemoteClientId);
    }

    /**
     *  Given an pending operation and segment group, regenerate the op, so it
     *  can be resubmitted
     * @param resetOp - The op to reset
     * @param segmentGroup - The segment group associated with the op
     */
    public regeneratePendingOp(
        resetOp: IMergeTreeOp,
        segmentGroup: SegmentGroup | SegmentGroup[],
    ): IMergeTreeOp {
        const opList: IMergeTreeDeltaOp[] = [];
        if (resetOp.type === MergeTreeDeltaType.GROUP) {
            if (Array.isArray(segmentGroup)) {
                assert(resetOp.ops.length === segmentGroup.length,
                    0x03a /* "Number of ops in 'resetOp' must match the number of segment groups provided." */);

                for (let i = 0; i < resetOp.ops.length; i++) {
                    opList.push(
                        ...this.resetPendingDeltaToOps(resetOp.ops[i], segmentGroup[i]));
                }
            } else {
                // A group op containing a single op will pass a direct reference to 'segmentGroup'
                // rather than an array of segment groups.  (See 'peekPendingSegmentGroups()')
                assert(resetOp.ops.length === 1,
                    0x03b /* "Number of ops in 'resetOp' must match the number of segment groups provided." */);
                opList.push(...this.resetPendingDeltaToOps(resetOp.ops[0], segmentGroup));
            }
        } else {
            assert((resetOp.type as any) !== MergeTreeDeltaType.GROUP,
                0x03c /* "Reset op has 'group' delta type!" */);
            assert(!Array.isArray(segmentGroup),
                0x03d /* "segmentGroup is array rather than singleton!" */);
            opList.push(
                ...this.resetPendingDeltaToOps(resetOp, segmentGroup));
        }
        return opList.length === 1 ? opList[0] : createGroupOp(...opList);
    }

    public createTextHelper(): IMergeTreeTextHelper {
        return new MergeTreeTextHelper(this._mergeTree);
    }

    public summarize(
        runtime: IFluidDataStoreRuntime,
        handle: IFluidHandle,
        serializer: IFluidSerializer,
        catchUpMsgs: ISequencedDocumentMessage[],
    ): ISummaryTreeWithStats {
        const deltaManager = runtime.deltaManager;
        const minSeq = deltaManager.minimumSequenceNumber;

        // Catch up to latest MSN, if we have not had a chance to do it.
        // Required for case where FluidDataStoreRuntime.attachChannel()
        // generates summary right after loading data store.

        this.updateSeqNumbers(minSeq, deltaManager.lastSequenceNumber);

        // One of the summaries (from SPO) I observed to have chunk.chunkSequenceNumber > minSeq!
        // Not sure why - need to catch it sooner
        assert(this.getCollabWindow().minSeq === minSeq,
            0x03e /* "minSeq mismatch between collab window and delta manager!" */);

        // Must continue to support legacy
        //       (See https://github.com/microsoft/FluidFramework/issues/84)
        if (this._mergeTree.options?.newMergeTreeSnapshotFormat === true) {
            assert(
                catchUpMsgs === undefined || catchUpMsgs.length === 0,
                0x03f /* "New format should not emit catchup ops" */);
            const snap = new SnapshotV1(this._mergeTree, this.logger, (id) => this.getLongClientId(id));
            snap.extractSync();
            return snap.emit(serializer, handle);
        } else {
            const snap = new SnapshotLegacy(this._mergeTree, this.logger);
            snap.extractSync();
            return snap.emit(catchUpMsgs, serializer, handle);
        }
    }

    public async load(
        runtime: IFluidDataStoreRuntime,
        storage: IChannelStorageService,
        serializer: IFluidSerializer,
    ): Promise<{ catchupOpsP: Promise<ISequencedDocumentMessage[]>; }> {
        const loader = new SnapshotLoader(runtime, this, this._mergeTree, this.logger, serializer);

        return loader.initialize(storage);
    }

    getStackContext(startPos: number, rangeLabels: string[]): RangeStackMap {
        return this._mergeTree.getStackContext(startPos, this.getCollabWindow().clientId, rangeLabels);
    }

    private getLocalSequenceNumber() {
        const segWindow = this.getCollabWindow();
        if (segWindow.collaborating) {
            return UnassignedSequenceNumber;
        } else {
            return UniversalSequenceNumber;
        }
    }
    localTransaction(groupOp: IMergeTreeGroupMsg) {
        for (const op of groupOp.ops) {
            const opArgs: IMergeTreeDeltaOpArgs = {
                op,
                groupOp,
            };
            switch (op.type) {
                case MergeTreeDeltaType.INSERT:
                    this.applyInsertOp(opArgs);
                    break;
                case MergeTreeDeltaType.ANNOTATE:
                    this.applyAnnotateRangeOp(opArgs);
                    break;
                case MergeTreeDeltaType.REMOVE:
                    this.applyRemoveRangeOp(opArgs);
                    break;
                default:
                    break;
            }
        }
    }
    updateConsensusProperty(op: IMergeTreeAnnotateMsg, msg: ISequencedDocumentMessage) {
        const markerId = op.relativePos1!.id!;
        const consensusInfo = this.pendingConsensus.get(markerId);
        if (consensusInfo) {
            consensusInfo.marker.addProperties(op.props, op.combiningOp, msg.sequenceNumber);
        }
        this._mergeTree.addMinSeqListener(msg.sequenceNumber, () => consensusInfo!.callback(consensusInfo!.marker));
    }

    updateMinSeq(minSeq: number) {
        let trace: Trace | undefined;
        if (this.measureOps) {
            trace = Trace.start();
        }
        this._mergeTree.setMinSeq(minSeq);
        if (trace) {
            const elapsed = elapsedMicroseconds(trace);
            this.accumWindowTime += elapsed;
            if (elapsed > this.maxWindowTime) {
                this.maxWindowTime = elapsed;
            }
        }
    }

    getContainingSegment<T extends ISegment>(pos: number, op?: ISequencedDocumentMessage) {
        const args = this.getClientSequenceArgsForMessage(op);
        return this._mergeTree.getContainingSegment<T>(pos, args.referenceSequenceNumber, args.clientId);
    }

    /**
     * Returns the position to slide a reference to if a slide is required.
     * @param segoff - The segment and offset to slide from
     * @returns - segment and offset to slide the reference to
     */
    getSlideToSegment(segoff: { segment: ISegment | undefined; offset: number | undefined; }) {
        if (segoff.segment === undefined) {
            return segoff;
        }
        const segment = this._mergeTree._getSlideToSegment(segoff.segment);
        if (segment === segoff.segment) {
            return segoff;
        }
        const offset =
            segment && segment.ordinal < segoff.segment.ordinal ? segment.cachedLength - 1 : 0;
        return {
            segment,
            offset,
        };
    }

    getPropertiesAtPosition(pos: number) {
        let propertiesAtPosition: PropertySet | undefined;
        const segoff = this.getContainingSegment(pos);
        const seg = segoff.segment;
        if (seg) {
            propertiesAtPosition = seg.properties;
        }
        return propertiesAtPosition;
    }
    getRangeExtentsOfPosition(pos: number) {
        let posStart: number | undefined;
        let posAfterEnd: number | undefined;

        const segoff = this.getContainingSegment(pos);
        const seg = segoff.segment;
        if (seg) {
            posStart = this.getPosition(seg);
            posAfterEnd = posStart + seg.cachedLength;
        }
        return { posStart, posAfterEnd };
    }
    getCurrentSeq() {
        return this.getCollabWindow().currentSeq;
    }
    getClientId() {
        return this.getCollabWindow().clientId;
    }

    getLength() { return this._mergeTree.length; }

    startOrUpdateCollaboration(longClientId: string | undefined, minSeq = 0, currentSeq = 0) {
        // we should always have a client id if we are collaborating
        // if the client id is undefined we are likely bound to a detached
        // container, so we should keep going in local mode. once
        // the container attaches this will be called again on connect with the
        // client id
        if (longClientId !== undefined) {
            if (this.longClientId === undefined) {
                this.longClientId = longClientId;
                this.addLongClientId(this.longClientId);
                this._mergeTree.startCollaboration(
                    this.getShortClientId(this.longClientId), minSeq, currentSeq);
            } else {
                const oldClientId = this.longClientId;
                const oldData = this.clientNameToIds.get(oldClientId)!.data;
                this.longClientId = longClientId;
                this.clientNameToIds.put(longClientId, oldData);
                this.shortClientIdMap[oldData] = longClientId;
            }
        }
    }

    findTile(startPos: number, tileLabel: string, preceding = true) {
        const clientId = this.getClientId();
        return this._mergeTree.findTile(startPos, clientId, tileLabel, preceding);
    }
}<|MERGE_RESOLUTION|>--- conflicted
+++ resolved
@@ -113,17 +113,11 @@
      * It is used to get the segment group(s) for the previous operations.
      * @param count - The number segment groups to get peek from the tail of the queue. Default 1.
      */
-<<<<<<< HEAD
-    public peekPendingSegmentGroups(count: number = 1) {
-        if (count === 1) {
-            return this._mergeTree.pendingSegments?.last?.data;
-=======
     public peekPendingSegmentGroups(count: number = 1): SegmentGroup | SegmentGroup[] | undefined {
         const pending = this._mergeTree.pendingSegments;
         let node = pending?.last;
         if (count === 1 || pending === undefined) {
             return node?.data;
->>>>>>> d69ff5ac
         }
         const taken: SegmentGroup[] = new Array(Math.min(count, pending.length));
         for (let i = taken.length - 1; i >= 0; i--) {
@@ -744,11 +738,7 @@
         resetOp: IMergeTreeDeltaOp,
         segmentGroup: SegmentGroup): IMergeTreeDeltaOp[] {
         assert(!!segmentGroup, 0x033 /* "Segment group undefined" */);
-<<<<<<< HEAD
-        const NACKedSegmentGroup = this._mergeTree.pendingSegments?.pop()?.data;
-=======
         const NACKedSegmentGroup = this._mergeTree.pendingSegments?.shift()?.data;
->>>>>>> d69ff5ac
         assert(segmentGroup === NACKedSegmentGroup,
             0x034 /* "Segment group not at head of merge tree pending queue" */);
 
@@ -810,11 +800,7 @@
             if (newOp) {
                 const newSegmentGroup: SegmentGroup = { segments: [], localSeq: segmentGroup.localSeq };
                 segment.segmentGroups.enqueue(newSegmentGroup);
-<<<<<<< HEAD
-                this._mergeTree.pendingSegments?.push(newSegmentGroup);
-=======
                 this._mergeTree.pendingSegments!.push(newSegmentGroup);
->>>>>>> d69ff5ac
                 opList.push(newOp);
             }
         }
