/*!
 * Copyright (c) Microsoft Corporation and contributors. All rights reserved.
 * Licensed under the MIT License.
 */

import { assert } from "@fluidframework/core-utils/internal";
import { AttributionKey } from "@fluidframework/runtime-definitions/internal";

import { IAttributionCollection } from "./attributionCollection.js";
import {
	LocalClientId,
	UnassignedSequenceNumber,
	UniversalSequenceNumber,
} from "./constants.js";
// eslint-disable-next-line import/no-deprecated
import { LocalReferenceCollection, type LocalReferencePosition } from "./localReference.js";
import { TrackingGroupCollection } from "./mergeTreeTracking.js";
import { IJSONSegment, IMarkerDef, ReferenceType } from "./ops.js";
import { computeHierarchicalOrdinal } from "./ordinal.js";
import type { PartialSequenceLengths } from "./partialLengths.js";
import { PropertySet, clone, createMap, type MapLike } from "./properties.js";
import {
	ReferencePosition,
	refGetTileLabels,
	refTypeIncludesFlag,
} from "./referencePositions.js";
import { SegmentGroupCollection } from "./segmentGroupCollection.js";
<<<<<<< HEAD
// eslint-disable-next-line import/no-deprecated
import {
	hasInsertionInfo,
	hasMoveInfo,
	hasRemovalInfo,
	type IInsertionInfo,
	// eslint-disable-next-line import/no-deprecated
	type IMoveInfo,
	// eslint-disable-next-line import/no-deprecated
	type IRemovalInfo,
} from "./segmentInfos.js";
=======
>>>>>>> 0b6f2517
import { PropertiesManager } from "./segmentPropertiesManager.js";

/**
 * Common properties for a node in a merge tree.
 * @legacy
 * @alpha
 * @deprecated - This interface will be removed in 2.20 with no replacement.
 */
export interface IMergeNodeCommon {
	/**
	 * The index of this node in its parent's list of children.
	 */
	index: number;
	/**
	 * A string that can be used for comparing the location of this node to other `MergeNode`s in the same tree.
	 * `a.ordinal < b.ordinal` if and only if `a` comes before `b` in a pre-order traversal of the tree.
	 */
	ordinal: string;
	isLeaf(): this is ISegment;
}

/**
 * This interface exposes internal things to dds that leverage merge tree,
 * like sequence and matrix.
 *
 * We use tiered interface to control visibility of segment properties.
 * This sits between ISegment and ISegmentLeaf. It should only expose
 * things tagged internal.
 *
 * @internal
 */
export type ISegmentInternal = Omit<
	ISegment,
	// eslint-disable-next-line import/no-deprecated
	keyof IRemovalInfo | keyof IMoveInfo
> & {
	// eslint-disable-next-line import/no-deprecated
	localRefs?: LocalReferenceCollection;
};

/**
 * We use tiered interface to control visibility of segment properties.
 * This is the lowest interface and is not exported, it site below ISegment and ISegmentInternal.
 * It should only expose unexported things.
 *
 * someday we may split tree leaves from segments, but for now they are the same
 * this is just a convenience type that makes it clear that we need something that is both a segment and a leaf node
 */
<<<<<<< HEAD
export type ISegmentLeaf = ISegmentInternal & // eslint-disable-next-line import/no-deprecated
	Partial<IInsertionInfo & IRemovalInfo & IMoveInfo & IMergeNodeCommon> & {
		parent?: MergeBlock;
		// eslint-disable-next-line import/no-deprecated
		segmentGroups?: SegmentGroupCollection;
		// eslint-disable-next-line import/no-deprecated
		propertyManager?: PropertiesManager;
		/**
		 * If a segment is inserted into an obliterated range,
		 * but the newest obliteration of that range was by the inserting client,
		 * then the segment is not obliterated because it is aware of the latest obliteration.
		 */
		prevObliterateByInserter?: ObliterateInfo;
	};
=======
export type ISegmentLeaf = ISegmentInternal & {
	parent?: MergeBlock;

	segmentGroups?: SegmentGroupCollection;

	propertyManager?: PropertiesManager;
	/**
	 * If a segment is inserted into an obliterated range,
	 * but the newest obliteration of that range was by the inserting client,
	 * then the segment is not obliterated because it is aware of the latest obliteration.
	 */
	prevObliterateByInserter?: ObliterateInfo;
};
>>>>>>> 0b6f2517
export type IMergeNode = MergeBlock | ISegmentLeaf;

/**
 * A segment representing a portion of the merge tree.
 * Segments are leaf nodes of the merge tree and contain data.
 * @legacy
 * @alpha
 */
export interface ISegment {
	readonly type: string;

	readonly trackingCollection: TrackingGroupCollection;
	/**
	 * Whether or not this segment is a special segment denoting the start or
	 * end of the tree
	 *
	 * Endpoint segments are imaginary segments positioned immediately before or
	 * after the tree. These segments cannot be referenced by regular operations
	 * and exist primarily as a bucket for local references to slide onto during
	 * deletion of regular segments.
	 * @deprecated - This property will be removed in 2.20 with no replacement.
	 */
	readonly endpointType?: "start" | "end";

	/**
	 * The length of the contents of the node.
	 */
	cachedLength: number;
	/**
	 * Stores attribution keys associated with offsets of this segment.
	 * This data is only persisted if MergeTree's `attributions.track` flag is set to true.
	 * Pending segments (i.e. ones that only exist locally and haven't been acked by the server) also have
	 * `attribution === undefined` until ack.
	 *
	 * Keys can be used opaquely with an IAttributor or a container runtime that provides attribution.
	 * @remarks There are plans to make the shape of the data stored extensible in a couple ways:
	 *
	 * 1. Injection of custom attribution information associated with the segment (ex: copy-paste of
	 * content but keeping the old attribution information).
	 *
	 * 2. Storage of multiple "channels" of information (ex: track property changes separately from insertion,
	 * or only attribute certain property modifications, etc.)
	 */
	attribution?: IAttributionCollection<AttributionKey>;

	/**
	 * Local seq at which this segment was inserted.
	 * This is defined if and only if the insertion of the segment is pending ack, i.e. `seq` is UnassignedSequenceNumber.
	 * Once the segment is acked, this field is cleared.
	 *
	 * @privateRemarks
	 * See {@link CollaborationWindow.localSeq} for more information on the semantics of localSeq.
	 * @deprecated - This property will be removed in 2.20 with no replacement.
	 */
	localSeq?: number;
	/**
	 * Seq at which this segment was inserted.
	 * If undefined, it is assumed the segment was inserted prior to the collab window's minimum sequence number.
	 * @deprecated - This property will be removed in 2.20 with no replacement.
	 */
	seq?: number;
	/**
	 * Short clientId for the client that inserted this segment.
	 * @deprecated - This property will be removed in 2.20 with no replacement.
	 */
	clientId: number;
	/**
	 * Local references added to this segment.
	 * @deprecated - This property will be removed in 2.20 with no replacement.
	 */
	// eslint-disable-next-line import/no-deprecated
	localRefs?: LocalReferenceCollection;
	/**
	 * Properties that have been added to this segment via annotation.
	 */
	properties?: PropertySet;

	clone(): ISegment;
	canAppend(segment: ISegment): boolean;
	append(segment: ISegment): void;
	splitAt(pos: number): ISegment | undefined;
	// Changing this to something other than any would break consumers.
	// eslint-disable-next-line @typescript-eslint/no-explicit-any
	toJSONObject(): any;
	isLeaf(): this is ISegment;

	/**
	 * {@inheritDoc @fluidframework/merge-tree#IMergeNodeCommon.index}
	 * @deprecated - This property will be removed in 2.20 with no replacement.
	 */
	index: number;
	/**
	 * {@inheritDoc @fluidframework/merge-tree#IMergeNodeCommon.ordinal}
	 * @deprecated - This property will be removed in 2.20 with no replacement.
	 */
	ordinal: string;

	/**
	 * Local seq at which this segment was removed. If this is defined, `removedSeq` will initially be set to
	 * UnassignedSequenceNumber. However, if another client concurrently removes the same segment, `removedSeq`
	 * will be updated to the seq at which that client removed this segment.
	 *
	 * Like {@link ISegment.localSeq}, this field is cleared once the local removal of the segment is acked.
	 *
	 * @privateRemarks
	 * See {@link CollaborationWindow.localSeq} for more information on the semantics of localSeq.
	 * @deprecated - This property will be removed in 2.20 with no replacement.
	 */
	localRemovedSeq?: number;
	/**
	 * {@inheritDoc @fluidframework/merge-tree#IRemovalInfo.removedSeq}
	 * @deprecated - This property will be removed in 2.20 with no replacement.
	 */
	removedSeq?: number;
	/**
	 * {@inheritDoc @fluidframework/merge-tree#IRemovalInfo.removedClientIds}
	 * @deprecated - This property will be removed in 2.20 with no replacement.
	 */
	removedClientIds?: number[];
	/**
	 * {@inheritDoc @fluidframework/merge-tree#IMoveInfo.localMovedSeq}
	 * @deprecated - This property will be removed in 2.20 with no replacement.
	 */
	localMovedSeq?: number;
	/**
	 * {@inheritDoc @fluidframework/merge-tree#IMoveInfo.movedSeq}
	 * @deprecated - This property will be removed in 2.20 with no replacement.
	 */
	movedSeq?: number;

	/**
	 * {@inheritDoc @fluidframework/merge-tree#IMoveInfo.movedSeqs}
	 * @deprecated - This property will be removed in 2.20 with no replacement.
	 */
	movedSeqs?: number[];
	/**
	 * {@inheritDoc @fluidframework/merge-tree#IMoveInfo.moveDst}
	 * @deprecated - This property will be removed in 2.20 with no replacement.
	 */
	moveDst?: ReferencePosition;
	/**
	 * {@inheritDoc @fluidframework/merge-tree#IMoveInfo.movedClientIds}
	 * @deprecated - This property will be removed in 2.20 with no replacement.
	 */
	movedClientIds?: number[];
	/**
	 * {@inheritDoc @fluidframework/merge-tree#IMoveInfo.wasMovedOnInsert}
	 * @deprecated - This property will be removed in 2.20 with no replacement.
	 */
	wasMovedOnInsert?: boolean;
}

/**
 * Determine if a segment has been removed.
 * @legacy
 * @alpha
 */
export function segmentIsRemoved(segment: ISegment): boolean {
	const leaf: ISegmentLeaf = segment;
	return leaf.removedSeq !== undefined;
}

/**
 * @internal
 */
export interface IMarkerModifiedAction {
	// eslint-disable-next-line @typescript-eslint/prefer-function-type
	(marker: Marker): void;
}

/**
 * @legacy
 * @alpha
 */
export interface ISegmentAction<TClientData> {
	// eslint-disable-next-line @typescript-eslint/prefer-function-type
	(
		segment: ISegment,
		pos: number,
		refSeq: number,
		clientId: number,
		start: number,
		end: number,
		accum: TClientData,
	): boolean;
}
/**
 * @internal
 */
export interface ISegmentChanges {
	next?: ISegmentInternal;
	replaceCurrent?: ISegmentInternal;
}
/**
 * @internal
 */
export interface BlockAction<TClientData> {
	// eslint-disable-next-line @typescript-eslint/prefer-function-type
	(
		block: MergeBlock,
		pos: number,
		refSeq: number,
		clientId: number,
		start: number | undefined,
		end: number | undefined,
		accum: TClientData,
	): boolean;
}

/**
 * @internal
 */
export interface NodeAction<TClientData> {
	// eslint-disable-next-line @typescript-eslint/prefer-function-type
	(
		node: IMergeNode,
		pos: number,
		refSeq: number,
		clientId: number,
		start: number | undefined,
		end: number | undefined,
		clientData: TClientData,
	): boolean;
}

/**
 * @internal
 */
export interface InsertContext {
	candidateSegment?: ISegmentInternal;
	leaf: (
		segment: ISegmentInternal | undefined,
		pos: number,
		ic: InsertContext,
	) => ISegmentChanges;
	continuePredicate?: (continueFromBlock: MergeBlock) => boolean;
}

/**
 * @internal
 */
export interface SegmentActions<TClientData> {
	leaf?: ISegmentAction<TClientData>;
	shift?: NodeAction<TClientData>;
	contains?: NodeAction<TClientData>;
	pre?: BlockAction<TClientData>;
	post?: BlockAction<TClientData>;
}

/**
 * @internal
 */
export interface ObliterateInfo {
	start: LocalReferencePosition;
	end: LocalReferencePosition;
	refSeq: number;
	clientId: number;
	seq: number;
	localSeq: number | undefined;
	segmentGroup: SegmentGroup | undefined;
}

/**
 * @internal
 */
export interface SegmentGroup<S extends ISegmentInternal = ISegmentInternal> {
	segments: S[];
	previousProps?: PropertySet[];
	localSeq?: number;
	refSeq: number;
	obliterateInfo?: ObliterateInfo;
}

/**
 * Note that the actual branching factor of the MergeTree is `MaxNodesInBlock - 1`.  This is because
 * the MergeTree always inserts first, then checks for overflow and splits if the child count equals
 * `MaxNodesInBlock`.  (i.e., `MaxNodesInBlock` contains 1 extra slot for temporary storage to
 * facilitate splits.)
 * @internal
 */
export const MaxNodesInBlock = 8;
/**
 * @internal
 */
export class MergeBlock implements IMergeNodeCommon {
	public children: IMergeNode[];
	public needsScour?: boolean;
	public parent?: MergeBlock;
	public index: number = 0;
	public ordinal: string = "";
	public cachedLength: number | undefined = 0;

	/**
	 * Maps each tile label in this block to the rightmost (i.e. furthest) marker associated with that tile label.
	 * When combined with the tree structure of MergeBlocks, this allows accelerated queries for nearest tile
	 * with a certain label before a given position
	 */
	public rightmostTiles: Readonly<MapLike<Marker>>;
	/**
	 * Maps each tile label in this block to the leftmost (i.e. nearest) marker associated with that tile label.
	 * When combined with the tree structure of MergeBlocks, this allows accelerated queries for nearest tile
	 * with a certain label before a given position
	 */
	public leftmostTiles: Readonly<MapLike<Marker>>;

	isLeaf(): this is ISegmentInternal {
		return false;
	}

	/**
	 * Supports querying the total length of all descendants of this IMergeBlock from the perspective of any
	 * (clientId, seq) within the collab window.
	 *
	 * @remarks This is only optional for implementation reasons (internal nodes can be created/moved without
	 * immediately initializing the partial lengths). Aside from mid-update on tree operations, these lengths
	 * objects are always defined.
	 */
	partialLengths?: PartialSequenceLengths;

	public constructor(public childCount: number) {
		// Suppression needed due to the way the merge tree children are initalized - we
		// allocate 8 children blocks, but any unused blocks are not counted in the childCount.
		// Using Array.from leads to unused children being undefined, which are counted in childCount.
		// eslint-disable-next-line unicorn/no-new-array
		this.children = new Array<IMergeNode>(MaxNodesInBlock);
		this.rightmostTiles = createMap<Marker>();
		this.leftmostTiles = createMap<Marker>();
	}

	public setOrdinal(child: IMergeNode, index: number): void {
		const childCount = this.childCount;
		assert(
			childCount >= 1 && childCount <= MaxNodesInBlock,
			0x040 /* "Child count is not within [1,8] range!" */,
		);
		child.ordinal = computeHierarchicalOrdinal(
			MaxNodesInBlock,
			childCount,
			this.ordinal,
			index === 0 ? undefined : this.children[index - 1]?.ordinal,
		);
	}

	public assignChild(child: IMergeNode, index: number, updateOrdinal = true): void {
		child.parent = this;
		child.index = index;
		if (updateOrdinal) {
			this.setOrdinal(child, index);
		}
		this.children[index] = child;
	}
}

export function seqLTE(seq: number, minOrRefSeq: number): boolean {
	return seq !== UnassignedSequenceNumber && seq <= minOrRefSeq;
}

/**
 * @legacy
 * @alpha
 */
export abstract class BaseSegment implements ISegment {
	/**
	 * @deprecated - This property will be removed in 2.20 with no replacement.
	 */
	public clientId: number = LocalClientId;
	/**
	 * @deprecated - This property will be removed in 2.20 with no replacement.
	 */
	public seq: number = UniversalSequenceNumber;
	/**
	 * @deprecated - This property will be removed in 2.20 with no replacement.
	 */
	public removedSeq?: number;
	/**
	 * @deprecated - This property will be removed in 2.20 with no replacement.
	 */
	public removedClientIds?: number[];
	/**
	 * @deprecated - This property will be removed in 2.20 with no replacement.
	 */
	public movedSeq?: number;
	/**
	 * @deprecated - This property will be removed in 2.20 with no replacement.
	 */
	public movedSeqs?: number[];
	/**
	 * @deprecated - This property will be removed in 2.20 with no replacement.
	 */
	public movedClientIds?: number[];
	/**
	 * @deprecated - This property will be removed in 2.20 with no replacement.
	 */
	public wasMovedOnInsert?: boolean | undefined;
	/**
	 * @deprecated - This property will be removed in 2.20 with no replacement.
	 */
	public index: number = 0;
	/**
	 * @deprecated - This property will be removed in 2.20 with no replacement.
	 */
	public ordinal: string = "";
	public cachedLength: number = 0;

	public readonly trackingCollection: TrackingGroupCollection = new TrackingGroupCollection(
		this,
	);
	/***/
	public attribution?: IAttributionCollection<AttributionKey>;

	public properties?: PropertySet;
	/**
	 * @deprecated - This property will be removed in 2.20 with no replacement.
	 */
	// eslint-disable-next-line import/no-deprecated
	public localRefs?: LocalReferenceCollection;
	public abstract readonly type: string;
	/**
	 * @deprecated - This property will be removed in 2.20 with no replacement.
	 */
	public localSeq?: number;
	/**
	 * @deprecated - This property will be removed in 2.20 with no replacement.
	 */
	public localRemovedSeq?: number;
	/**
	 * @deprecated - This property will be removed in 2.20 with no replacement.
	 */
	public localMovedSeq?: number;

	public constructor(properties?: PropertySet) {
		if (properties !== undefined) {
			this.properties = clone(properties);
		}
	}

	public hasProperty(key: string): boolean {
		return !!this.properties && this.properties[key] !== undefined;
	}

	public isLeaf(): this is ISegment {
		return true;
	}

	protected cloneInto(seg: ISegment): void {
		const b: ISegmentLeaf = seg;
		if (hasInsertionInfo(this)) {
			b.clientId = this.clientId;
			b.seq = this.seq;
		}
		// TODO: deep clone properties
		b.properties = clone(this.properties);
		if (hasRemovalInfo(this)) {
			b.removedSeq = this.removedSeq;
			b.removedClientIds = [...this.removedClientIds];
		}
		if (hasMoveInfo(this)) {
			b.movedSeq = this.movedSeq;
			b.movedSeqs = [...this.movedSeqs];
			b.wasMovedOnInsert = this.wasMovedOnInsert;
			b.movedClientIds = [...this.movedClientIds];
		}
		b.attribution = this.attribution?.clone();
	}

	public canAppend(segment: ISegment): boolean {
		return false;
	}

	protected addSerializedProps(jseg: IJSONSegment): void {
		if (this.properties) {
			jseg.props = { ...this.properties };
		}
	}
	// This has to return any type because the return type is different for different segment types.
	// TODO: If possible, change the return type to match what should be returned for each segment type.
	// eslint-disable-next-line @typescript-eslint/no-explicit-any
	public abstract toJSONObject(): any;

	public splitAt(pos: number): ISegment | undefined {
		if (pos <= 0) {
			return undefined;
		}

		const leafSegment: ISegmentLeaf | undefined = this.createSplitSegmentAt(pos);

		if (!leafSegment) {
			return undefined;
		}

		// eslint-disable-next-line @typescript-eslint/no-this-alias, unicorn/no-this-assignment
		const thisAsMergeSegment: ISegmentLeaf = this;
		leafSegment.parent = thisAsMergeSegment.parent;

		// Give the leaf a temporary yet valid ordinal.
		// when this segment is put in the tree, it will get its real ordinal,
		// but this ordinal meets all the necessary invariants for now.
		// Ordinals exist purely for lexicographical sort order and use a small set of valid bytes for each string character.
		// The extra handling fromCodePoint has for things like surrogate pairs is therefore unnecessary.
		// eslint-disable-next-line unicorn/prefer-code-point
		leafSegment.ordinal = this.ordinal + String.fromCharCode(0);

		if (hasInsertionInfo(this)) {
			leafSegment.seq = this.seq;
			leafSegment.localSeq = this.localSeq;
			leafSegment.clientId = this.clientId;
		}
		if (hasRemovalInfo(this)) {
			leafSegment.removedClientIds = [...this.removedClientIds];
			leafSegment.removedSeq = this.removedSeq;
			leafSegment.localRemovedSeq = this.localRemovedSeq;
		}
		if (hasMoveInfo(this)) {
			leafSegment.movedClientIds = [...this.movedClientIds];
			leafSegment.movedSeq = this.movedSeq;
			leafSegment.movedSeqs = [...this.movedSeqs];
			leafSegment.localMovedSeq = this.localMovedSeq;
			leafSegment.wasMovedOnInsert = this.wasMovedOnInsert;
		}

		this.trackingCollection.copyTo(leafSegment);
		if (this.attribution) {
			leafSegment.attribution = this.attribution.splitAt(pos);
		}

		return leafSegment;
	}

	public abstract clone(): ISegment;

	public append(other: ISegment): void {
		// Note: Must call 'appendLocalRefs' before modifying this segment's length as
		//       'this.cachedLength' is used to adjust the offsets of the local refs.
		// eslint-disable-next-line import/no-deprecated
		LocalReferenceCollection.append(this, other);
		if (this.attribution) {
			assert(
				other.attribution !== undefined,
				0x4bd /* attribution should be set on appendee */,
			);
			this.attribution.append(other.attribution);
		} else {
			assert(
				other.attribution === undefined,
				0x4be /* attribution should not be set on appendee */,
			);
		}

		this.cachedLength ??= 0;
		this.cachedLength += other.cachedLength;
	}

	protected abstract createSplitSegmentAt(pos: number): BaseSegment | undefined;
}

/**
 * The special-cased property key that tracks the id of a {@link Marker}.
 *
 * @remarks In general, marker ids should be accessed using the inherent method
 * {@link Marker.getId}. Marker ids should not be updated after creation.
 * @legacy
 * @alpha
 */
export const reservedMarkerIdKey = "markerId";

/**
 * @internal
 */
export const reservedMarkerSimpleTypeKey = "markerSimpleType";

/**
 * @legacy
 * @alpha
 */
export interface IJSONMarkerSegment extends IJSONSegment {
	marker: IMarkerDef;
}

/**
 * Markers are a special kind of segment that do not hold any content.
 *
 * Markers with a reference type of {@link ReferenceType.Tile} support spatially
 * accelerated queries for finding the next marker to the left or right of it in
 * sub-linear time. This is useful, for example, in the case of jumping from the
 * start of a paragraph to the end, assuming a paragraph is bound by markers at
 * the start and end.
 *
 * @legacy
 * @alpha
 */
export class Marker extends BaseSegment implements ReferencePosition, ISegment {
	public static readonly type = "Marker";
	public static is(segment: ISegment): segment is Marker {
		return segment.type === Marker.type;
	}
	public readonly type = Marker.type;

	public static make(refType: ReferenceType, props?: PropertySet): Marker {
		return new Marker(refType, props);
	}

	constructor(
		public refType: ReferenceType,
		props?: PropertySet,
	) {
		super(props);
		this.cachedLength = 1;
	}

	toJSONObject(): IJSONMarkerSegment {
		const obj: IJSONMarkerSegment = { marker: { refType: this.refType } };
		super.addSerializedProps(obj);
		return obj;
	}

	static fromJSONObject(spec: IJSONSegment): Marker | undefined {
		if (spec && typeof spec === "object" && "marker" in spec) {
			return Marker.make((spec.marker as Marker).refType, spec.props as PropertySet);
		}
		return undefined;
	}

	clone(): Marker {
		const b = Marker.make(this.refType, this.properties);
		this.cloneInto(b);
		return b;
	}

	getSegment(): Marker {
		return this;
	}

	getOffset(): number {
		return 0;
	}

	getProperties(): PropertySet | undefined {
		return this.properties;
	}

	getId(): string | undefined {
		return this.properties?.[reservedMarkerIdKey] as string;
	}

	toString(): string {
		return `M${this.getId()}`;
	}

	protected createSplitSegmentAt(pos: number): undefined {
		return undefined;
	}

	canAppend(segment: ISegment): boolean {
		return false;
	}

	append(): void {
		throw new Error("Can not append to marker");
	}
}

/**
 * This class is used to track facts about the current window of collaboration. This window is defined by the server
 * specified minimum sequence number to the last sequence number seen. Additionally, it track state for outstanding
 * local operations.
 * @internal
 */
export class CollaborationWindow {
	clientId = LocalClientId;
	collaborating = false;

	/**
	 * Lowest-numbered segment in window; no client can reference a state before this one
	 */
	minSeq = 0;
	/**
	 * Highest-numbered segment in window and current reference sequence number for this client.
	 */
	currentSeq = 0;

	/**
	 * Highest-numbered localSeq used for a pending segment.
	 * Semantically, `localSeq`s provide an ordering on in-flight merge-tree operations:
	 * for operations stamped with localSeqs `a` and `b`, `a < b` if and only if `a` was submitted before `b`.
	 *
	 * @remarks - This field is analogous to the `clientSequenceNumber` field on ops, but it's accessible to merge-tree
	 * at op submission time rather than only at ack time. This enables more natural state tracking for in-flight ops.
	 *
	 * It's useful to stamp ops with such an incrementing counter because it enables reasoning about which segments existed from
	 * the perspective of the local client at a given point in 'un-acked' time, which is necessary to support the reconnect flow.
	 *
	 * For example, imagine a client with initial state "123456" submits some ops to create the text "123456ABC".
	 * If they insert the "C" first, then "B", then "A", their local segment state might look like this:
	 * ```js
	 * [
	 *     { seq: 0, text: "1234" },
	 *     { seq: 5, text: "56" },
	 *     { localSeq: 3, seq: UnassignedSequenceNumber, text: "A" },
	 *     { localSeq: 2, seq: UnassignedSequenceNumber, text: "B" },
	 *     { localSeq: 1, seq: UnassignedSequenceNumber, text: "C" },
	 * ]
	 * ```
	 * (note that localSeq tracks the localSeq at which a segment was inserted)
	 *
	 * Suppose the client then disconnects and reconnects before any of its insertions are acked. The reconnect flow will necessitate
	 * that the client regenerates and resubmits ops based on its current segment state as well as the original op that was sent.
	 *
	 * It will generate the ops
	 * 1. \{ pos: 6, text: "C" \}
	 * 2. \{ pos: 6, text: "B" \}
	 * 3. \{ pos: 6, text: "A" \}
	 *
	 * since when submitting the first op, remote clients don't know that this client is about to submit the "A" and "B".
	 *
	 * On the other hand, imagine if the client had originally submitted the ops in the order "A", "B", "C"
	 * such that the segments' local state was instead:
	 *
	 * ```js
	 * [
	 *     { seq: 0, text: "1234" },
	 *     { seq: 5, text: "56" },
	 *     { localSeq: 1, seq: UnassignedSequenceNumber, text: "A" },
	 *     { localSeq: 2, seq: UnassignedSequenceNumber, text: "B" },
	 *     { localSeq: 3, seq: UnassignedSequenceNumber, text: "C" },
	 * ]
	 * ```
	 *
	 * The resubmitted ops should instead be:
	 * 1. \{ pos: 6, text: "A" \}
	 * 2. \{ pos: 7, text: "B" \}
	 * 3. \{ pos: 8, text: "C" \}
	 *
	 * since remote clients will have seen the "A" when processing the "B" as well as both the "A" and "B" when processing the "C".
	 * As can be seen, the list of resubmitted ops is different in the two cases despite the merge-tree's segment state only differing
	 * in `localSeq`.
	 *
	 * This example is a bit simplified from the general scenario: since no remote clients modified the merge-tree while the client
	 * was disconnected, the resubmitted ops end up matching the original ops exactly.
	 * However, this is not generally true: the production reconnect code takes into account visibility of segments based on both acked
	 * and local information as appropriate.
	 * Nonetheless, this simple scenario is enough to understand why it's useful to be able to determine if a segment should be visible
	 * from a given (seq, localSeq) perspective.
	 */
	localSeq = 0;

	loadFrom(a: CollaborationWindow): void {
		this.clientId = a.clientId;
		this.collaborating = a.collaborating;
		this.minSeq = a.minSeq;
		this.currentSeq = a.currentSeq;
	}
}

/**
 * Compares two numbers.
 */
export const compareNumbers = (a: number, b: number): number => a - b;

/**
 * Compares two strings.
 */
export const compareStrings = (a: string, b: string): number => a.localeCompare(b);

/**
 * Get a human-readable string for a given {@link Marker}.
 *
 * @remarks This function is intended for debugging only. The exact format of
 * this string should not be relied upon between versions.
 * @internal
 */
export function debugMarkerToString(marker: Marker): string {
	let bbuf = "";
	if (refTypeIncludesFlag(marker, ReferenceType.Tile)) {
		bbuf += "Tile";
	}
	let lbuf = "";
	const id = marker.getId();
	if (id) {
		bbuf += ` (${id}) `;
	}
	const tileLabels = refGetTileLabels(marker);
	if (tileLabels) {
		lbuf += "tile -- ";
		for (let i = 0, len = tileLabels.length; i < len; i++) {
			const tileLabel = tileLabels[i];
			if (i > 0) {
				lbuf += "; ";
			}
			lbuf += tileLabel;
		}
	}

	let pbuf = "";
	if (marker.properties) {
		pbuf += JSON.stringify(marker.properties, (key, value) => {
			// Avoid circular reference when stringifying makers containing handles.
			// (Substitute a debug string instead.)
			// eslint-disable-next-line @typescript-eslint/no-unsafe-assignment, @typescript-eslint/no-unsafe-member-access
			const handle = !!value && value.IFluidHandle;

			// eslint-disable-next-line @typescript-eslint/no-unsafe-return, @typescript-eslint/no-unsafe-member-access
			return handle ? `#Handle(${handle.routeContext.path}/${handle.path})` : value;
		});
	}
	return `M ${bbuf}: ${lbuf} ${pbuf}`;
}<|MERGE_RESOLUTION|>--- conflicted
+++ resolved
@@ -25,8 +25,6 @@
 	refTypeIncludesFlag,
 } from "./referencePositions.js";
 import { SegmentGroupCollection } from "./segmentGroupCollection.js";
-<<<<<<< HEAD
-// eslint-disable-next-line import/no-deprecated
 import {
 	hasInsertionInfo,
 	hasMoveInfo,
@@ -37,8 +35,6 @@
 	// eslint-disable-next-line import/no-deprecated
 	type IRemovalInfo,
 } from "./segmentInfos.js";
-=======
->>>>>>> 0b6f2517
 import { PropertiesManager } from "./segmentPropertiesManager.js";
 
 /**
@@ -87,13 +83,10 @@
  * someday we may split tree leaves from segments, but for now they are the same
  * this is just a convenience type that makes it clear that we need something that is both a segment and a leaf node
  */
-<<<<<<< HEAD
 export type ISegmentLeaf = ISegmentInternal & // eslint-disable-next-line import/no-deprecated
 	Partial<IInsertionInfo & IRemovalInfo & IMoveInfo & IMergeNodeCommon> & {
 		parent?: MergeBlock;
-		// eslint-disable-next-line import/no-deprecated
 		segmentGroups?: SegmentGroupCollection;
-		// eslint-disable-next-line import/no-deprecated
 		propertyManager?: PropertiesManager;
 		/**
 		 * If a segment is inserted into an obliterated range,
@@ -102,21 +95,6 @@
 		 */
 		prevObliterateByInserter?: ObliterateInfo;
 	};
-=======
-export type ISegmentLeaf = ISegmentInternal & {
-	parent?: MergeBlock;
-
-	segmentGroups?: SegmentGroupCollection;
-
-	propertyManager?: PropertiesManager;
-	/**
-	 * If a segment is inserted into an obliterated range,
-	 * but the newest obliteration of that range was by the inserting client,
-	 * then the segment is not obliterated because it is aware of the latest obliteration.
-	 */
-	prevObliterateByInserter?: ObliterateInfo;
-};
->>>>>>> 0b6f2517
 export type IMergeNode = MergeBlock | ISegmentLeaf;
 
 /**
