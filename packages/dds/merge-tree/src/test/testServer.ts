/*!
 * Copyright (c) Microsoft Corporation and contributors. All rights reserved.
 * Licensed under the MIT License.
 */

import { ISequencedDocumentMessage } from "@fluidframework/protocol-definitions";
import { IIntegerRange } from "../base";
import {
    Heap,
    RedBlackTree,
    Stack,
} from "../collections";
import {
    compareNumbers,
    IncrementalExecOp,
    IncrementalMapState,
    ISegment,
} from "../mergeTreeNodes";
import { ClientSeq, clientSeqComparer } from "../mergeTree";
import { PropertySet } from "../properties";
import { TextSegment } from "../textSegment";
import { MergeTreeTextHelper } from "../MergeTreeTextHelper";
import { TestClient } from "./testClient";

/**
 * Server for tests.  Simulates client communication by directing placing
 * messages in client queues.
 */
export class TestServer extends TestClient {
    seq = 1;
    clients: TestClient[] = [];
    listeners: TestClient[] = []; // Listeners do not generate edits
    clientSeqNumbers: Heap<ClientSeq> = new Heap<ClientSeq>([], clientSeqComparer);
    upstreamMap: RedBlackTree<number, number> = new RedBlackTree<number, number>(compareNumbers);
    constructor(options?: PropertySet) {
        super(options);
    }
    addUpstreamClients(upstreamClients: TestClient[]) {
        // Assumes addClients already called
        this.upstreamMap = new RedBlackTree<number, number>(compareNumbers);
        for (const upstreamClient of upstreamClients) {
            this.clientSeqNumbers.add({
                refSeq: upstreamClient.getCurrentSeq(),
                clientId: upstreamClient.longClientId ?? "",
            });
        }
    }
    addClients(clients: TestClient[]) {
        this.clientSeqNumbers = new Heap<ClientSeq>([], clientSeqComparer);
        this.clients = clients;
        for (const client of clients) {
            this.clientSeqNumbers.add({ refSeq: client.getCurrentSeq(), clientId: client.longClientId ?? "" });
        }
    }
    addListeners(listeners: TestClient[]) {
        this.listeners = listeners;
    }
    applyMsg(msg: ISequencedDocumentMessage) {
        super.applyMsg(msg);
        if (TestClient.useCheckQ) {
            const clid = this.getShortClientId(msg.clientId);
            return checkTextMatchRelative(msg.referenceSequenceNumber, clid, this, msg);
        } else {
            return false;
        }
    }
    // TODO: remove mappings when no longer needed using min seq
    // in upstream message
    transformUpstreamMessage(msg: ISequencedDocumentMessage) {
        if (msg.referenceSequenceNumber > 0) {
            msg.referenceSequenceNumber =
                this.upstreamMap.get(msg.referenceSequenceNumber)?.data ?? 0;
        }
        msg.origin = {
            id: "A",
            sequenceNumber: msg.sequenceNumber,
            minimumSequenceNumber: msg.minimumSequenceNumber,
        };
        this.upstreamMap.put(msg.sequenceNumber, this.seq);
        msg.sequenceNumber = -1;
    }
    copyMsg(msg: ISequencedDocumentMessage) {
        // eslint-disable-next-line @typescript-eslint/consistent-type-assertions
        return {
            clientId: msg.clientId,
            clientSequenceNumber: msg.clientSequenceNumber,
            contents: msg.contents,
            minimumSequenceNumber: msg.minimumSequenceNumber,
            referenceSequenceNumber: msg.referenceSequenceNumber,
            sequenceNumber: msg.sequenceNumber,
            type: msg.type,
        } as ISequencedDocumentMessage;
    }

    private minSeq = 0;

    applyMessages(msgCount: number) {
        let _msgCount = msgCount;
        while (_msgCount > 0) {
<<<<<<< HEAD
            const msg = this.q.pop()?.data;
=======
            const msg = this.dequeueMsg();
>>>>>>> d69ff5ac
            if (msg) {
                if (msg.sequenceNumber >= 0) {
                    this.transformUpstreamMessage(msg);
                }
                msg.sequenceNumber = this.seq++;
                msg.minimumSequenceNumber = this.minSeq;
                if (this.applyMsg(msg)) {
                    return true;
                }
                if (this.clients) {
                    let minCli = this.clientSeqNumbers.peek();
                    if (minCli && (minCli.clientId === msg.clientId) &&
                        (minCli.refSeq < msg.referenceSequenceNumber)) {
                        const cliSeq = this.clientSeqNumbers.get();
                        const oldSeq = cliSeq.refSeq;
                        cliSeq.refSeq = msg.referenceSequenceNumber;
                        this.clientSeqNumbers.add(cliSeq);
                        minCli = this.clientSeqNumbers.peek();
                        if (minCli.refSeq > oldSeq) {
                            msg.minimumSequenceNumber = minCli.refSeq;
                            this.minSeq = minCli.refSeq;
                        }
                    }
                    for (const client of this.clients) {
                        client.enqueueMsg(msg);
                    }
                    if (this.listeners) {
                        for (const listener of this.listeners) {
                            listener.enqueueMsg(this.copyMsg(msg));
                        }
                    }
                }
            } else {
                break;
            }
            _msgCount--;
        }
        return false;
    }
    public incrementalGetText(start?: number, end?: number) {
        const range: Partial<IIntegerRange> = { start, end };
        if (range.start === undefined) {
            range.start = 0;
        }
        if (range.end === undefined) {
            range.end = this.getLength();
        }
        const context = new TextSegment("");
        const stack = new Stack<IncrementalMapState<TextSegment>>();
        const initialState = new IncrementalMapState(
            this.mergeTree.root,
            { leaf: incrementalGatherText },
            0,
            this.getCurrentSeq(),
            this.getClientId(),
            context,
            range.start,
            range.end,
            0);
        stack.push(initialState);

        while (!stack.empty()) {
            this.mergeTree.incrementalBlockMap(stack);
        }
        return context.text;
    }
}

function incrementalGatherText(segment: ISegment, state: IncrementalMapState<TextSegment>) {
    if (TextSegment.is(segment)) {
        if ((state.start <= 0) && (state.end >= segment.text.length)) {
            state.context.text += segment.text;
        } else {
            if (state.end >= segment.text.length) {
                state.context.text += segment.text.substring(state.start);
            } else {
                state.context.text += segment.text.substring(state.start, state.end);
            }
        }
    }
    state.op = IncrementalExecOp.Go;
}

/**
 * Used for in-memory testing.  This will queue a reference string for each client message.
 */
export function checkTextMatchRelative(
    refSeq: number,
    clientId: number,
    server: TestServer,
    msg: ISequencedDocumentMessage) {
    const client = server.clients[clientId];
    const serverText = new MergeTreeTextHelper(server.mergeTree).getText(refSeq, clientId);
<<<<<<< HEAD
    const cliText = client.checkQ.pop()?.data;
=======
    const cliText = client.checkQ.shift()?.data;
>>>>>>> d69ff5ac
    if ((cliText === undefined) || (cliText !== serverText)) {
        console.log(`mismatch `);
        console.log(msg);
        //        console.log(serverText);
        //        console.log(cliText);
        console.log(server.mergeTree.toString());
        console.log(client.mergeTree.toString());
        return true;
    }
    return false;
}<|MERGE_RESOLUTION|>--- conflicted
+++ resolved
@@ -97,11 +97,7 @@
     applyMessages(msgCount: number) {
         let _msgCount = msgCount;
         while (_msgCount > 0) {
-<<<<<<< HEAD
-            const msg = this.q.pop()?.data;
-=======
             const msg = this.dequeueMsg();
->>>>>>> d69ff5ac
             if (msg) {
                 if (msg.sequenceNumber >= 0) {
                     this.transformUpstreamMessage(msg);
@@ -195,11 +191,7 @@
     msg: ISequencedDocumentMessage) {
     const client = server.clients[clientId];
     const serverText = new MergeTreeTextHelper(server.mergeTree).getText(refSeq, clientId);
-<<<<<<< HEAD
-    const cliText = client.checkQ.pop()?.data;
-=======
     const cliText = client.checkQ.shift()?.data;
->>>>>>> d69ff5ac
     if ((cliText === undefined) || (cliText !== serverText)) {
         console.log(`mismatch `);
         console.log(msg);
