/*!
 * Copyright (c) Microsoft Corporation and contributors. All rights reserved.
 * Licensed under the MIT License.
 */

import { strict as assert } from "assert";
import {
<<<<<<< HEAD
    List,
    walkList,
=======
    List, walkList,
>>>>>>> d69ff5ac
} from "../collections";

describe("Collections.List", () => {
    const listCount = 5;
    let list: List<number>;

    beforeEach(() => {
        list = new List<number>();
        for (let i = 0; i < listCount; i++) {
            list.unshift(i);
        }
    });

    describe(".length", () => {
        it("Should return the total number of items in the list",
            () => assert.equal(list.length, listCount, "The list count doesn't match the expected count."));
    });

    describe(".first", () => {
        it("Should return the first item in the list",
            () => assert.equal(list.first?.data, listCount - 1, "first item not expected value"));
    });

    describe(".last", () => {
        it("Should return the last item in the list",
            () => assert.equal(list.last?.data, 0, "last item not expected value"));
    });

<<<<<<< HEAD
    describe(".clear", () => {
        it("List should be empty after clear, and all nodes should be detached",
            () => {
                const nodes = [... list];
                list.clear();
                assert.equal(list.length, 0, "length should be 0");
                assert.equal(list.empty, true, "empty should be true");
                assert.equal(list.first, undefined, "first should be undefined");
                assert.equal(list.last, undefined, "last should be undefined");
                nodes.forEach((n) => {
                    assert.equal(n.list, undefined, `node(${n}) list should be undefined `);
                    assert.equal(n.prev, undefined, `node(${n}) prev should be undefined `);
                    assert.equal(n.next, undefined, `node(${n}) next should be undefined `);
                    assert.equal(list.has(n), false, `list should not have node(${n})`);
                });
            });
    });

    describe("walkList", () => {
        it("Should walk all items of the list", () => {
            let i = listCount - 1;
            walkList(list, (item) => {
                assert.equal(item.data, i, "element not expected value");
=======
    describe("walkList", () => {
        it("Should walk all items of the list", () => {
            let i = listCount - 1;
            walkList(list, (node) => {
                assert.equal(node.data, i, "elemeted not expected value");
>>>>>>> d69ff5ac
                i--;
            });
        });
    });

    describe(".iterator", () => {
        it("Should walk all items of the list", () => {
            let i = listCount - 1;
            for (const item of list) {
<<<<<<< HEAD
                assert.equal(item.data, i, "element not expected value");
=======
                assert.equal(item.data, i, "elemeted not expected value");
>>>>>>> d69ff5ac
                i--;
            }
        });
    });

    describe(".unshift", () => {
        it("Should add item to the start of the list",
            () => {
                list.unshift(99);
                assert.equal(list.first?.data, 99, "first item not expected value");
                assert.equal(list.length, listCount + 1, "The list count doesn't match the expected count.");
            });
    });
    describe(".push", () => {
        it("Should add item to the end of the list",
            () => {
                list.push(99);
                assert.equal(list.last?.data, 99, "last item not expected value");
                assert.equal(list.length, listCount + 1, "The list count doesn't match the expected count.");
            });
    });
});<|MERGE_RESOLUTION|>--- conflicted
+++ resolved
@@ -5,12 +5,7 @@
 
 import { strict as assert } from "assert";
 import {
-<<<<<<< HEAD
-    List,
-    walkList,
-=======
     List, walkList,
->>>>>>> d69ff5ac
 } from "../collections";
 
 describe("Collections.List", () => {
@@ -39,37 +34,11 @@
             () => assert.equal(list.last?.data, 0, "last item not expected value"));
     });
 
-<<<<<<< HEAD
-    describe(".clear", () => {
-        it("List should be empty after clear, and all nodes should be detached",
-            () => {
-                const nodes = [... list];
-                list.clear();
-                assert.equal(list.length, 0, "length should be 0");
-                assert.equal(list.empty, true, "empty should be true");
-                assert.equal(list.first, undefined, "first should be undefined");
-                assert.equal(list.last, undefined, "last should be undefined");
-                nodes.forEach((n) => {
-                    assert.equal(n.list, undefined, `node(${n}) list should be undefined `);
-                    assert.equal(n.prev, undefined, `node(${n}) prev should be undefined `);
-                    assert.equal(n.next, undefined, `node(${n}) next should be undefined `);
-                    assert.equal(list.has(n), false, `list should not have node(${n})`);
-                });
-            });
-    });
-
-    describe("walkList", () => {
-        it("Should walk all items of the list", () => {
-            let i = listCount - 1;
-            walkList(list, (item) => {
-                assert.equal(item.data, i, "element not expected value");
-=======
     describe("walkList", () => {
         it("Should walk all items of the list", () => {
             let i = listCount - 1;
             walkList(list, (node) => {
                 assert.equal(node.data, i, "elemeted not expected value");
->>>>>>> d69ff5ac
                 i--;
             });
         });
@@ -79,11 +48,7 @@
         it("Should walk all items of the list", () => {
             let i = listCount - 1;
             for (const item of list) {
-<<<<<<< HEAD
-                assert.equal(item.data, i, "element not expected value");
-=======
                 assert.equal(item.data, i, "elemeted not expected value");
->>>>>>> d69ff5ac
                 i--;
             }
         });
