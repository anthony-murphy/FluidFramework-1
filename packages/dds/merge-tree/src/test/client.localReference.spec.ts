/*!
 * Copyright (c) Microsoft Corporation and contributors. All rights reserved.
 * Licensed under the MIT License.
 */
/* eslint-disable @typescript-eslint/no-non-null-assertion */

import { strict as assert } from "assert";
import { ISequencedDocumentMessage } from "@fluidframework/protocol-definitions";
import { Client } from "../client";
import { toRemovalInfo } from "../mergeTree";
import { MergeTreeDeltaType, ReferenceType } from "../ops";
import { TextSegment } from "../textSegment";
import { DetachedReferencePosition } from "../referencePositions";
import { createClientsAtInitialState } from "./testClientLogger";
import { TestClient } from "./";

function getSlideOnRemoveReferencePosition(client: Client, pos: number, op: ISequencedDocumentMessage) {
    let segoff = client.getContainingSegment(pos, op);
    segoff = client.getSlideToSegment(segoff);
    return segoff;
}

describe("MergeTree.Client", () => {
    it("Remove segment of non-sliding local reference", () => {
        const client1 = new TestClient();
        const client2 = new TestClient();

        client1.startOrUpdateCollaboration("1");
        client2.startOrUpdateCollaboration("2");
        let seq = 0;
        for (let i = 0; i < 5; i++) {
            const insert =
                client1.makeOpMessage(
                    client1.insertTextLocal(client1.getLength(), i.toString()),
                    ++seq);
            insert.minimumSequenceNumber = seq - 1;
            client1.applyMsg(insert);
            client2.applyMsg(insert);
        }

        const segInfo = client1.getContainingSegment(2);
        const c1LocalRef = client1.createLocalReferencePosition(
            segInfo.segment!, segInfo.offset!, ReferenceType.Simple, undefined);

        assert.equal(client1.localReferencePositionToPosition(c1LocalRef), 2, "create position");

        const remove =
            client2.makeOpMessage(
                client2.removeRangeLocal(2, 3),
                ++seq);
        remove.minimumSequenceNumber = seq - 1;
        client1.applyMsg(remove);
        client2.applyMsg(remove);

        // this only works because zamboni hasn't run yet
        assert.equal(client1.localReferencePositionToPosition(c1LocalRef), DetachedReferencePosition, "after remove");

        // this will force Zamboni to run
        for (let i = 0; i < 5; i++) {
            const insert =
                client1.makeOpMessage(
                    client1.insertTextLocal(client1.getLength(), i.toString()),
                    ++seq);
            insert.minimumSequenceNumber = seq - 1;
            client1.applyMsg(insert);
            client2.applyMsg(insert);
        }
<<<<<<< HEAD
        assert.equal(client1.localReferencePositionToPosition(c1LocalRef), -1, "after zamboni");
=======
        assert.equal(client1.localReferencePositionToPosition(c1LocalRef), DetachedReferencePosition, "after zamboni");
>>>>>>> b239b9bc
    });

    it("Remove segment of sliding local reference", () => {
        const client1 = new TestClient();
        const client2 = new TestClient();

        client1.startOrUpdateCollaboration("1");
        client2.startOrUpdateCollaboration("2");
        let seq = 0;
        for (let i = 0; i < 5; i++) {
            const insert =
                client1.makeOpMessage(
                    client1.insertTextLocal(client1.getLength(), i.toString()),
                    ++seq);
            insert.minimumSequenceNumber = seq - 1;
            client1.applyMsg(insert);
            client2.applyMsg(insert);
        }

        const segInfo = client1.getContainingSegment(2);
        const c1LocalRef = client1.createLocalReferencePosition(
            segInfo.segment!, segInfo.offset!, ReferenceType.SlideOnRemove, undefined);

        assert.equal(client1.localReferencePositionToPosition(c1LocalRef), 2);

        const remove =
            client2.makeOpMessage(
                client2.removeRangeLocal(2, 3),
                ++seq);
        remove.minimumSequenceNumber = seq - 1;
        client1.applyMsg(remove);
        client2.applyMsg(remove);

        assert.equal(client1.localReferencePositionToPosition(c1LocalRef), 2);

        for (let i = 0; i < 5; i++) {
            const insert =
                client1.makeOpMessage(
                    client1.insertTextLocal(client1.getLength(), i.toString()),
                    ++seq);
            insert.minimumSequenceNumber = seq - 1;
            client1.applyMsg(insert);
            client2.applyMsg(insert);
        }

        assert.equal(client1.localReferencePositionToPosition(c1LocalRef), 2);
    });

    it("Remove segments to end with sliding local reference", () => {
        const client1 = new TestClient();
        const client2 = new TestClient();

        client1.startOrUpdateCollaboration("1");
        client2.startOrUpdateCollaboration("2");
        let seq = 0;
        for (let i = 0; i < 5; i++) {
            const insert =
                client1.makeOpMessage(
                    client1.insertTextLocal(client1.getLength(), i.toString()),
                    ++seq);
            insert.minimumSequenceNumber = seq - 1;
            client1.applyMsg(insert);
            client2.applyMsg(insert);
        }

        const segInfo = client1.getContainingSegment(2);
        const c1LocalRef = client1.createLocalReferencePosition(
            segInfo.segment!, segInfo.offset!, ReferenceType.SlideOnRemove, undefined);

        assert.equal(client1.localReferencePositionToPosition(c1LocalRef), 2);

        const remove =
            client2.makeOpMessage(
                client2.removeRangeLocal(2, client2.getLength()),
                ++seq);
        remove.minimumSequenceNumber = seq - 1;
        client1.applyMsg(remove);
        client2.applyMsg(remove);

        assert.equal(client1.localReferencePositionToPosition(c1LocalRef), client2.getLength() - 1);
    });

    it("Remove segments from end with sliding local reference", () => {
        const client1 = new TestClient();

        client1.startOrUpdateCollaboration("1");
        let seq = 0;
        const insert = client1.makeOpMessage(
            client1.insertTextLocal(0, "ABCD"),
            ++seq);
        insert.minimumSequenceNumber = seq - 1;
        client1.applyMsg(insert);

        const segInfo = client1.getContainingSegment(3);
        const c1LocalRef = client1.createLocalReferencePosition(
            segInfo.segment!, segInfo.offset!, ReferenceType.SlideOnRemove, undefined);

        assert.equal(client1.localReferencePositionToPosition(c1LocalRef), 3, "ref created");

        const remove1 = client1.makeOpMessage(
            client1.removeRangeLocal(3, 4), ++seq);
        remove1.minimumSequenceNumber = seq - 1;
        assert.equal(client1.localReferencePositionToPosition(c1LocalRef), 3, "after remove");

        const remove2 = client1.makeOpMessage(
            client1.removeRangeLocal(1, 3), ++seq);
        remove2.minimumSequenceNumber = seq - 1;
        assert.equal(client1.localReferencePositionToPosition(c1LocalRef), 1, "after second remove");

        client1.applyMsg(remove1);
        client1.applyMsg(remove2);

        assert.equal(client1.localReferencePositionToPosition(c1LocalRef), 0, "ops applied");
    });

    it("getSlideOnRemoveReferencePosition", () => {
        const client1 = new TestClient();
        const client2 = new TestClient();
        client1.startOrUpdateCollaboration("1");
        client2.startOrUpdateCollaboration("2");

        let seq = 0;
        const insert1 = client1.makeOpMessage(
            client1.insertTextLocal(0, "XYZ"),
            ++seq);
        client1.applyMsg(insert1);

        const insert2 = client1.makeOpMessage(
            client1.insertTextLocal(0, "ABC"),
            ++seq);
        client1.applyMsg(insert2);

        // Position depends on op
        const createReference1 = client2.makeOpMessage(
            { type: MergeTreeDeltaType.INSERT }, ++seq, insert1.sequenceNumber);
        let segoff = getSlideOnRemoveReferencePosition(client1, 1, createReference1);
        assert(segoff.segment);
        assert.equal(client1.getPosition(segoff.segment), 3);
        assert.equal(segoff.offset, 1);

        const createReference2 = client2.makeOpMessage(
            { type: MergeTreeDeltaType.INSERT }, ++seq, insert2.sequenceNumber);
        segoff = getSlideOnRemoveReferencePosition(client1, 2, createReference2);
        assert(segoff.segment);
        assert.equal(client1.getPosition(segoff.segment), 0);
        assert.equal(segoff.offset, 2);

        // On a removed, unacked segment
        let remove = client1.makeOpMessage(
            client1.removeRangeLocal(2, 5),
            ++seq);
        segoff = getSlideOnRemoveReferencePosition(client1, 3, createReference2);
        assert(segoff.segment);
        assert.notEqual(toRemovalInfo(segoff.segment), undefined);
        assert.equal(client1.getPosition(segoff.segment), 2);
        assert.equal(segoff.offset, 0);

        // Slid from a removed, acked segment
        client1.applyMsg(remove);
        segoff = getSlideOnRemoveReferencePosition(client1, 3, createReference2);
        assert(segoff.segment);
        assert.equal(toRemovalInfo(segoff.segment), undefined);
        assert.equal(client1.getPosition(segoff.segment), 2);
        assert.equal(segoff.offset, 0);

        // On a removed, unacked segment, end of string
        remove = client1.makeOpMessage(
            client1.removeRangeLocal(2, 3),
            ++seq);
        segoff = getSlideOnRemoveReferencePosition(client1, 3, createReference2);
        assert(segoff.segment);
        assert.notEqual(toRemovalInfo(segoff.segment), undefined);
        assert.equal(client1.getPosition(segoff.segment), 2);
        assert.equal(segoff.offset, 0);

        // Slid from a removed, acked segment, end of string
        client1.applyMsg(remove);
        segoff = getSlideOnRemoveReferencePosition(client1, 3, createReference2);
        assert(segoff.segment);
        assert.equal(toRemovalInfo(segoff.segment), undefined);
        assert.equal(client1.getPosition(segoff.segment), 0);
        assert.equal(segoff.offset, 1);
    });

    it("Remove all segments with sliding local reference", () => {
        const client1 = new TestClient();
        const client2 = new TestClient();

        client1.startOrUpdateCollaboration("1");
        client2.startOrUpdateCollaboration("2");
        let seq = 0;
        for (let i = 0; i < 5; i++) {
            const insert =
                client1.makeOpMessage(
                    client1.insertTextLocal(client1.getLength(), i.toString()),
                    ++seq);
            insert.minimumSequenceNumber = seq - 1;
            client1.applyMsg(insert);
            client2.applyMsg(insert);
        }

        const segInfo = client1.getContainingSegment(2);
        const c1LocalRef = client1.createLocalReferencePosition(
            segInfo.segment!, segInfo.offset!, ReferenceType.SlideOnRemove, undefined);

        assert.equal(client1.localReferencePositionToPosition(c1LocalRef), 2);

        const remove =
            client2.makeOpMessage(
                client2.removeRangeLocal(0, client2.getLength()),
                ++seq);
        remove.minimumSequenceNumber = seq - 1;
        client1.applyMsg(remove);
        client2.applyMsg(remove);

        assert.equal(client1.localReferencePositionToPosition(c1LocalRef), DetachedReferencePosition);
    });

    it("References can have offsets on removed segment", () => {
        const client1 = new TestClient();
        const client2 = new TestClient();

        client1.startOrUpdateCollaboration("1");
        client2.startOrUpdateCollaboration("2");

        let seq = 0;
        const insert1 = client1.makeOpMessage(
            client1.insertTextLocal(0, "ABCD"),
            ++seq);
        client1.applyMsg(insert1);
        client2.applyMsg(insert1);

        const segInfo1 = client1.getContainingSegment(1);
        const LocalRef1 = client1.createLocalReferencePosition(
            segInfo1.segment!, segInfo1.offset!, ReferenceType.SlideOnRemove, undefined);
        const segInfo3 = client1.getContainingSegment(3);
        const LocalRef2 = client1.createLocalReferencePosition(
            segInfo3.segment!, segInfo3.offset!, ReferenceType.SlideOnRemove, undefined);

        const insert2 = client1.makeOpMessage(
            client1.insertTextLocal(2, "XY"),
            ++seq);

        assert.equal(client1.localReferencePositionToPosition(LocalRef1), 1);
        assert.equal(client1.localReferencePositionToPosition(LocalRef2), 5);

        const c2SegInfo1 = client2.getContainingSegment(1);
        const c2SegInfo3 = client2.getContainingSegment(3);
        const remove =
        client2.makeOpMessage(
            client2.removeRangeLocal(0, client2.getLength()),
            ++seq);

        const c2LocalRef1 = client2.createLocalReferencePosition(
            c2SegInfo1.segment!, c2SegInfo1.offset!, ReferenceType.SlideOnRemove, undefined);
        const c2LocalRef2 = client2.createLocalReferencePosition(
            c2SegInfo3.segment!, c2SegInfo3.offset!, ReferenceType.SlideOnRemove, undefined);

        assert.equal(client2.localReferencePositionToPosition(c2LocalRef1), 0);
        assert.equal(client2.localReferencePositionToPosition(c2LocalRef2), 0);

        client1.applyMsg(insert2);
        client2.applyMsg(insert2);

        assert.equal(client1.localReferencePositionToPosition(LocalRef1), 1);
        assert.equal(client1.localReferencePositionToPosition(LocalRef2), 5);
        assert.equal(client2.localReferencePositionToPosition(c2LocalRef1), 0);
        assert.equal(client2.localReferencePositionToPosition(c2LocalRef2), 2);

        client1.applyMsg(remove);
        client2.applyMsg(remove);

        assert.equal(client1.localReferencePositionToPosition(LocalRef1), 0);
        assert.equal(client1.localReferencePositionToPosition(LocalRef2), 1);
        assert.equal(client2.localReferencePositionToPosition(c2LocalRef1), 0);
        assert.equal(client2.localReferencePositionToPosition(c2LocalRef2), 1);
    });

    it("References can have offsets when slid to locally removed segment", () => {
        const client1 = new TestClient();
        const client2 = new TestClient();

        client1.startOrUpdateCollaboration("1");
        client2.startOrUpdateCollaboration("2");

        let seq = 0;
        const insert1 = client1.makeOpMessage(
            client1.insertTextLocal(0, "ABCDE"),
            ++seq);
        client1.applyMsg(insert1);
        client2.applyMsg(insert1);

        const segInfo = client1.getContainingSegment(4);
        const localRef = client1.createLocalReferencePosition(
            segInfo.segment!, segInfo.offset!, ReferenceType.SlideOnRemove, undefined);
        const createReference1 = client1.makeOpMessage(
            { type: MergeTreeDeltaType.INSERT }, ++seq, insert1.sequenceNumber);

        const remove1 =
            client2.makeOpMessage(
                client2.removeRangeLocal(4, 5),
                ++seq);

        const insert2 = client1.makeOpMessage(
            client1.insertTextLocal(2, "XY"),
            ++seq);

        const remove2 =
            client2.makeOpMessage(
                client2.removeRangeLocal(1, 4),
                ++seq);

        const segoff = getSlideOnRemoveReferencePosition(client2, 4, createReference1);
        const c2LocalRef = client2.createLocalReferencePosition(
            segoff.segment!, segoff.offset!, ReferenceType.SlideOnRemove, undefined);
        assert.equal(client1.localReferencePositionToPosition(localRef), 6);
        assert.equal(client2.localReferencePositionToPosition(c2LocalRef), 1);

        client1.applyMsg(remove1);
        client2.applyMsg(remove1);

        assert.equal(client1.localReferencePositionToPosition(localRef), 5);
        assert.equal(client2.localReferencePositionToPosition(c2LocalRef), 1);

        client1.applyMsg(insert2);
        client2.applyMsg(insert2);

        assert.equal(client1.localReferencePositionToPosition(localRef), 5);
        assert.equal(client2.getText(), "AXY");
        assert.equal(client2.localReferencePositionToPosition(c2LocalRef), 3);

        client1.applyMsg(remove2);
        client2.applyMsg(remove2);

        assert.equal(client1.localReferencePositionToPosition(localRef), 2);
        assert.equal(client2.localReferencePositionToPosition(c2LocalRef), 2);
    });

    it("Split segment with no references and append to segment with references", () => {
        const clients = createClientsAtInitialState("", "A", "B");

        const messages: ISequencedDocumentMessage[] = [];
        let seq = 0;
        messages.push(clients.A.makeOpMessage(clients.A.insertTextLocal(0, "0123456789"), ++seq));
        // initialize the local reference collection on the segment, but keep it empty
        {
            const segInfo = clients.A.getContainingSegment(9);
            const segment = segInfo.segment;
            assert(TextSegment.is(segment!));
            assert.strictEqual(segment.text[segInfo.offset!], "9");
            const localRef = clients.A.createLocalReferencePosition(
                segment, segInfo.offset!, ReferenceType.Simple, undefined);
            clients.A.removeLocalReferencePosition(localRef);
        }
        // split the segment
        messages.push(clients.A.makeOpMessage(clients.A.insertTextLocal(5, "ABCD"), ++seq));

        // add a local reference to the newly inserted segment that caused the split
        {
            const segInfo = clients.A.getContainingSegment(6);
            const segment = segInfo.segment;
            assert(TextSegment.is(segment!));
            assert.strictEqual(segment.text[segInfo.offset!], "B");
            clients.A.createLocalReferencePosition(
                segment, segInfo.offset!, ReferenceType.Simple, undefined);
        }
        // apply all the ops
        while (messages.length > 0) {
            const msg = messages.shift()!;
            clients.all.forEach((c) => c.applyMsg(msg));
        }

        // regression: would fire 0x2be on zamboni during segment append
        clients.all.forEach((c) => c.updateMinSeq(seq));
    });
});<|MERGE_RESOLUTION|>--- conflicted
+++ resolved
@@ -65,11 +65,7 @@
             client1.applyMsg(insert);
             client2.applyMsg(insert);
         }
-<<<<<<< HEAD
-        assert.equal(client1.localReferencePositionToPosition(c1LocalRef), -1, "after zamboni");
-=======
         assert.equal(client1.localReferencePositionToPosition(c1LocalRef), DetachedReferencePosition, "after zamboni");
->>>>>>> b239b9bc
     });
 
     it("Remove segment of sliding local reference", () => {
