/*!
 * Copyright (c) Microsoft Corporation and contributors. All rights reserved.
 * Licensed under the MIT License.
 */

import { strict as assert } from "assert";
import { DebugLogger } from "@fluidframework/telemetry-utils";
import { ISequencedDocumentMessage, ISummaryTree, ITree, MessageType } from "@fluidframework/protocol-definitions";
import { IFluidDataStoreRuntime } from "@fluidframework/datastore-definitions";
import { MockStorage } from "@fluidframework/test-runtime-utils";
import random from "random-js";
import { Client } from "../client";
import {
    List,
} from "../collections";
import { UnassignedSequenceNumber } from "../constants";
import { ISegment, Marker } from "../mergeTreeNodes";
import { createInsertSegmentOp, createRemoveRangeOp } from "../opBuilder";
import { IJSONSegment, IMarkerDef, IMergeTreeOp, MergeTreeDeltaType, ReferenceType } from "../ops";
import { PropertySet } from "../properties";
import { SnapshotLegacy } from "../snapshotlegacy";
import { TextSegment } from "../textSegment";
import { MergeTree } from "../mergeTree";
import { MergeTreeTextHelper } from "../MergeTreeTextHelper";
import { walkAllChildSegments } from "../mergeTreeNodeWalk";
import { TestSerializer } from "./testSerializer";
import { nodeOrdinalsHaveIntegrity } from "./testUtils";

export function specToSegment(spec: IJSONSegment): ISegment {
    const maybeText = TextSegment.fromJSONObject(spec);
    if (maybeText) {
        return maybeText;
    }

    const maybeMarker = Marker.fromJSONObject(spec);
    if (maybeMarker) {
        return maybeMarker;
    }

    throw new Error(`Unrecognized IJSONSegment type: '${JSON.stringify(spec)}'`);
}

const mt = random.engines.mt19937();
mt.seedWithArray([0xDEADBEEF, 0xFEEDBED]);

export class TestClient extends Client {
    public static searchChunkSize = 256;
    public static readonly serializer = new TestSerializer();

    /**
     * Used for in-memory testing.  This will queue a reference string for each client message.
     */
    public static useCheckQ = false;

    public static async createFromClientSnapshot(client1: TestClient, newLongClientId: string): Promise<TestClient> {
        const snapshot = new SnapshotLegacy(client1.mergeTree, DebugLogger.create("fluid:snapshot"));
        snapshot.extractSync();
        // eslint-disable-next-line @typescript-eslint/no-non-null-assertion
        const summaryTree = snapshot.emit([], TestClient.serializer, undefined!).summary;
        return TestClient.createFromSummary(summaryTree, newLongClientId, client1.specToSegment);
    }

    public static async createFromSnapshot(
        snapshotTree: ITree,
        newLongClientId: string,
        specToSeg: (spec: IJSONSegment) => ISegment): Promise<TestClient> {
        return TestClient.createFromStorage(new MockStorage(snapshotTree), newLongClientId, specToSeg);
    }

    public static async createFromSummary(
        summaryTree: ISummaryTree,
        newLongClientId: string,
        specToSeg: (spec: IJSONSegment) => ISegment): Promise<TestClient> {
        return TestClient.createFromStorage(MockStorage.createFromSummary(summaryTree), newLongClientId, specToSeg);
    }

    public static async createFromStorage(
        storage: MockStorage,
        newLongClientId: string,
        specToSeg: (spec: IJSONSegment) => ISegment): Promise<TestClient> {
        const client2 = new TestClient(undefined, specToSeg);
        const { catchupOpsP } = await client2.load(
            // eslint-disable-next-line @typescript-eslint/consistent-type-assertions
            {
                logger: client2.logger,
                clientId: newLongClientId,
            } as IFluidDataStoreRuntime,
            storage,
            TestClient.serializer);
        await catchupOpsP;
        return client2;
    }

    public readonly mergeTree: MergeTree;

    public readonly checkQ: List<string> = new List<string>();
    protected readonly q: List<ISequencedDocumentMessage> = new List<ISequencedDocumentMessage>();

    private readonly textHelper: MergeTreeTextHelper;
    constructor(
        options?: PropertySet,
        specToSeg = specToSegment) {
        super(
            specToSeg,
            DebugLogger.create("fluid:testClient"),
            options);
        this.mergeTree = (this as Record<"_mergeTree", MergeTree>)._mergeTree;
        this.textHelper = new MergeTreeTextHelper(this.mergeTree);

        // Validate by default
        this.mergeTree.mergeTreeDeltaCallback = (o, d) => {
            // assert.notEqual(d.deltaSegments.length, 0);
            d.deltaSegments.forEach((s) => {
                if (d.operation === MergeTreeDeltaType.INSERT) {
                    assert.notEqual(s.segment.parent, undefined);
                }
            });
        };
    }

    public getText(start?: number, end?: number): string {
        return this.textHelper.getText(this.getCurrentSeq(), this.getClientId(), "", start, end);
    }

    public enqueueTestString() {
        this.checkQ.push(this.getText());
    }
    public getMessageCount(): number {
        return this.q.length;
    }
    public enqueueMsg(msg: ISequencedDocumentMessage) {
        this.q.push(msg);
    }
    public dequeueMsg(): ISequencedDocumentMessage | undefined {
<<<<<<< HEAD
        return this.q.pop()?.data;
=======
        return this.q.shift()?.data;
>>>>>>> d69ff5ac
    }
    public applyMessages(msgCount: number) {
        let currMsgCount = msgCount;
        while (currMsgCount > 0) {
<<<<<<< HEAD
            const msg = this.q.pop()?.data;
=======
            const msg = this.dequeueMsg();
>>>>>>> d69ff5ac
            if (msg) {
                this.applyMsg(msg);
            } else {
                break;
            }
            currMsgCount--;
        }

        return true;
    }

    public insertTextLocal(
        pos: number,
        text: string,
        props?: PropertySet,
    ) {
        const segment = new TextSegment(text);
        if (props) {
            segment.addProperties(props);
        }
        return this.insertSegmentLocal(pos, segment);
    }

    public insertTextRemote(
        pos: number,
        text: string,
        props: PropertySet | undefined,
        seq: number,
        refSeq: number,
        longClientId: string,
    ) {
        const segment = new TextSegment(text);
        if (props) {
            segment.addProperties(props);
        }
        this.applyMsg(this.makeOpMessage(
            createInsertSegmentOp(pos, segment),
            seq,
            refSeq,
            longClientId));
    }

    public removeRangeRemote(
        start: number,
        end: number,
        seq: number,
        refSeq: number,
        longClientId: string,
    ) {
        this.applyMsg(this.makeOpMessage(
            createRemoveRangeOp(start, end),
            seq,
            refSeq,
            longClientId));
    }

    public insertMarkerLocal(
        pos: number,
        behaviors: ReferenceType,
        props?: PropertySet,
    ) {
        const segment = new Marker(behaviors);
        if (props) {
            segment.addProperties(props);
        }
        return this.insertSegmentLocal(pos, segment);
    }

    public insertMarkerRemote(
        pos: number,
        markerDef: IMarkerDef,
        props: PropertySet,
        seq: number,
        refSeq: number,
        longClientId: string,
    ) {
        const segment = new Marker(markerDef.refType ?? ReferenceType.Tile);
        if (props) {
            segment.addProperties(props);
        }
        this.applyMsg(this.makeOpMessage(
            createInsertSegmentOp(pos, segment),
            seq,
            refSeq,
            longClientId));
    }

    public relText(clientId: number, refSeq: number) {
        return `cli: ${this.getLongClientId(clientId)} refSeq: ${refSeq}: ${this.textHelper.getText(refSeq, clientId)}`;
    }

    public makeOpMessage(
        op: IMergeTreeOp | undefined,
        seq: number = UnassignedSequenceNumber,
        refSeq: number = this.getCurrentSeq(),
        longClientId?: string,
        minSeqNumber = 0) {
        if (op === undefined) {
            throw new Error("op cannot be undefined");
        }
        const msg: ISequencedDocumentMessage = {
            clientId: longClientId ?? this.longClientId ?? "",
            clientSequenceNumber: 1,
            contents: op,
            metadata: undefined,
            minimumSequenceNumber: minSeqNumber,
            referenceSequenceNumber: refSeq,
            sequenceNumber: seq,
            timestamp: Date.now(),
            term: 1,
            traces: [],
            type: MessageType.Operation,
        };
        return msg;
    }

    public validate() {
        assert(nodeOrdinalsHaveIntegrity(this.mergeTree.root));
    }

    public searchFromPos(pos: number, target: RegExp) {
        let start = pos;
        let chunk = "";
        while (start < this.getLength()) {
            chunk = this.getText(start, start + TestClient.searchChunkSize);

            const result = chunk.match(target);
            if (result?.index) {
                return { text: result[0], pos: (result.index + start) };
            }
            start += TestClient.searchChunkSize;
        }
    }

    public findRandomWord() {
        const len = this.getLength();
        const pos = random.integer(0, len)(mt);
        const nextWord = this.searchFromPos(pos, /\s\w+\b/);
        return nextWord;
    }

    private findReconnectionPositionSegment?: ISegment;

    /**
     * client.ts has accelerated versions of these methods which leverage the merge-tree's structure.
     * To help verify their correctness, we additionally perform slow-path computations of the same values
     * (which involve linear walks of the tree) and assert they match.
     */
    public rebasePosition(pos: number, seqNumberFrom: number, localSeq: number): number {
        const fastPathResult = super.rebasePosition(pos, seqNumberFrom, localSeq);
        const fastPathSegment = this.findReconnectionPositionSegment;
        this.findReconnectionPositionSegment = undefined;

        let segment: ISegment | undefined;
        let posAccumulated = 0;
        let offset = pos;
        const isInsertedInView = (seg: ISegment) =>
            (seg.seq !== undefined && seg.seq !== UnassignedSequenceNumber && seg.seq <= seqNumberFrom)
            || (seg.localSeq !== undefined && seg.localSeq <= localSeq);

        const isRemovedFromView = ({ removedSeq, localRemovedSeq }: ISegment) =>
            (removedSeq !== undefined && removedSeq !== UnassignedSequenceNumber && removedSeq <= seqNumberFrom)
            || (localRemovedSeq !== undefined && localRemovedSeq <= localSeq);

        walkAllChildSegments(this.mergeTree.root, (seg) => {
            assert(seg.seq !== undefined || seg.localSeq !== undefined, "either seq or localSeq should be defined");
            segment = seg;

            if (isInsertedInView(seg) && !isRemovedFromView(seg)) {
                posAccumulated += seg.cachedLength;
                if (offset >= seg.cachedLength) {
                    offset -= seg.cachedLength;
                }
            }

            // Keep going while we've yet to reach the segment at the desired position
            return posAccumulated <= pos;
        });

        const { currentSeq: seqNumberTo } = this.getCollabWindow();
        assert(segment !== undefined, "No segment found");
        if ((segment.removedSeq !== undefined &&
             segment.removedSeq !== UnassignedSequenceNumber &&
             segment.removedSeq <= seqNumberTo)
            || (segment.localRemovedSeq !== undefined && segment.localRemovedSeq <= localSeq)) {
            // Segment that the position was in has been removed: null out offset.
            offset = 0;
        }

        const slowPathResult = this.findReconnectionPosition(segment, localSeq) + offset;

        assert.equal(fastPathSegment, segment, "Unequal rebasePosition computed segments");
        assert.equal(fastPathResult, slowPathResult, "Unequal rebasePosition results");
        return fastPathResult;
    }

    protected findReconnectionPosition(segment: ISegment, localSeq: number): number {
        this.findReconnectionPositionSegment = segment;
        const fasterComputedPosition = super.findReconnectionPosition(segment, localSeq);

        let segmentPosition = 0;
        const isInsertedInView = (seg: ISegment) => seg.localSeq === undefined || seg.localSeq <= localSeq;
        const isRemovedFromView = ({ removedSeq, localRemovedSeq }: ISegment) => removedSeq !== undefined &&
            (removedSeq !== UnassignedSequenceNumber || (localRemovedSeq !== undefined && localRemovedSeq <= localSeq));

        /*
            Walk the segments up to the current segment, and calculate its
            position taking into account local segments that were modified,
            after the current segment.
        */
        walkAllChildSegments(this.mergeTree.root, (seg) => {
            // If we've found the desired segment, terminate the walk and return 'segmentPosition'.
            if (seg === segment) {
                return false;
            }

            // Otherwise, advance segmentPosition if the segment has been inserted and not removed
            // with respect to the given 'localSeq'.
            //
            // Note that all ACKed / remote ops are applied and we only need concern ourself with
            // determining if locally pending ops fall before/after the given 'localSeq'.
            if (isInsertedInView(seg) && !isRemovedFromView(seg)) {
                segmentPosition += seg.cachedLength;
            }

            return true;
        });

        assert(fasterComputedPosition === segmentPosition,
            "Expected fast-path computation to match result from walk all segments");
        return segmentPosition;
    }
}<|MERGE_RESOLUTION|>--- conflicted
+++ resolved
@@ -132,20 +132,12 @@
         this.q.push(msg);
     }
     public dequeueMsg(): ISequencedDocumentMessage | undefined {
-<<<<<<< HEAD
-        return this.q.pop()?.data;
-=======
         return this.q.shift()?.data;
->>>>>>> d69ff5ac
     }
     public applyMessages(msgCount: number) {
         let currMsgCount = msgCount;
         while (currMsgCount > 0) {
-<<<<<<< HEAD
-            const msg = this.q.pop()?.data;
-=======
             const msg = this.dequeueMsg();
->>>>>>> d69ff5ac
             if (msg) {
                 this.applyMsg(msg);
             } else {
