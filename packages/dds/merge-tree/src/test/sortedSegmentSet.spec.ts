--- conflicted
+++ resolved
@@ -86,13 +86,10 @@
     });
 
     it("SortedSegmentSet of local references", () => {
-<<<<<<< HEAD
-=======
         // using a sorted segment set directly creates problems,
         // as we don't correctly split, or merge, so leverage
         // the tracking group for correct behavior in those case
         // and spy it's internal set
->>>>>>> 181bad9a
         const set = new TrackingGroup();
         for (let i = 0; i < client.getLength(); i++) {
             for (const pos of [i, client.getLength() - 1 - i]) {
@@ -105,13 +102,7 @@
                 assert.equal(set.has(lref), true);
             }
         }
-<<<<<<< HEAD
-
         assert.equal(set.size, client.getLength() * 2);
-
-=======
-        assert.equal(set.size, client.getLength() * 2);
->>>>>>> 181bad9a
         validateSet<LocalReferencePosition>(
             client, (set as any).trackedSet, (i) => i.getSegment()?.ordinal);
     });
