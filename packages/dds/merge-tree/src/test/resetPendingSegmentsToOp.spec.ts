/*!
 * Copyright (c) Microsoft Corporation and contributors. All rights reserved.
 * Licensed under the MIT License.
 */
/* eslint-disable @typescript-eslint/no-non-null-assertion, @typescript-eslint/no-unnecessary-type-assertion  */

import { strict as assert } from "assert";
import { Marker, reservedMarkerIdKey } from "../mergeTreeNodes";
import { IMergeTreeOp, ReferenceType } from "../ops";
import { clone } from "../properties";
import { TextSegment } from "../textSegment";
import { TestClient } from "./testClient";

describe("resetPendingSegmentsToOp", () => {
    let client: TestClient;

    beforeEach(() => {
        client = new TestClient();
        client.startOrUpdateCollaboration("local user");
        assert(client.mergeTree.pendingSegments?.empty);
    });

    describe("with a number of nested inserts", () => {
        const insertCount = 5;
        const expectedSegmentCount = insertCount * 2 - 1;
        let opList: IMergeTreeOp[];
        let opCount: number = 0;

        function applyOpList(cli: TestClient) {
            while (opList.length > 0) {
                const op = opList.shift();
                if (op) {
                    const seqOp = cli.makeOpMessage(op, ++opCount);
                    cli.applyMsg(seqOp);
                }
            }
        }

        beforeEach(() => {
            opList = [];
            opCount = 0;

            for (let i = 0; i < insertCount; i++) {
                const op = client.insertTextLocal(i, "hello")!;
                opList.push(op);
                assert.equal(client.mergeTree.pendingSegments?.length, i + 1);
            }
        });

        it("acked insertSegment", async () => {
            applyOpList(client);
            assert(client.mergeTree.pendingSegments?.empty);
        });

        it("only computes localPartialLengths once", () => {
            // This test helps verify the asymptotic correctness of rebase.
            // Since local partial length information is reasonably expensive to store and compute compared to how
            // frequently it's used (i.e. only on reconnect), mergeTree has some logic to only do so when requested,
            // and invalidates that info whenever a segment update occurs.
            // This test verifies that local partial length information only gets computed once when regenerating
            // a number of ops for reconnection.
            let localPartialsComputeCount = 0;
            const spiedMergeTree =
                client.mergeTree as unknown as { localPartialsComputed: boolean; _localPartialsComputed: boolean; };
            spiedMergeTree._localPartialsComputed = spiedMergeTree.localPartialsComputed;
            Object.defineProperty(
                client.mergeTree as unknown as { localPartialsComputed: boolean; },
                "localPartialsComputed",
                {
                    get() {
                        return this._localPartialsComputed as boolean;
                    },
                    set(newValue) {
                        if (newValue) {
                            localPartialsComputeCount++;
                        }
                        this._localPartialsComputed = newValue;
                    },
                },
            );
            const oldops = opList;
<<<<<<< HEAD
            opList = oldops.map((op) =>
                client.regeneratePendingOp(op, client.mergeTree.pendingSegments!.first!.data));
=======
            opList = oldops.map((op) => client.regeneratePendingOp(op, client.mergeTree.pendingSegments!.first!.data));
>>>>>>> d69ff5ac
            applyOpList(client);
            assert.equal(localPartialsComputeCount, 1);
        });

        it("nacked insertSegment", async () => {
            const oldops = opList;
            opList = oldops.map((op) => client.regeneratePendingOp(op, client.mergeTree.pendingSegments!.first!.data));
            // we expect a nack op per segment since our original ops split segments
            // we should expect mores nack ops then original ops.
<<<<<<< HEAD
            // only the first? op didn't split a segment, all the others did
=======
            // only the first op didn't split a segment, all the others did
>>>>>>> d69ff5ac
            assert.equal(client.mergeTree.pendingSegments?.length, expectedSegmentCount);
            applyOpList(client);
            assert(client.mergeTree.pendingSegments?.empty);
        });

        it("acked removeRange", async () => {
            applyOpList(client);
            assert(client.mergeTree.pendingSegments?.empty);

            opList.push(client.removeRangeLocal(0, client.getLength())!);
            applyOpList(client);
            assert(client.mergeTree.pendingSegments?.empty);
        });

        it("nacked removeRange", async () => {
            applyOpList(client);
            assert(client.mergeTree.pendingSegments?.empty);

            opList.push(client.removeRangeLocal(0, client.getLength())!);
<<<<<<< HEAD
            opList.push(client.regeneratePendingOp(opList.shift()!, client.mergeTree.pendingSegments!.first!.data));
            // we expect a nack op per segment since our original ops split segments
            // we should expect mores nack ops then original ops.
            // only the first op didn't split a segment, all the others did
            assert.equal(client.mergeTree.pendingSegments.length, expectedSegmentCount);
=======
            opList.push(client.regeneratePendingOp(opList.shift()!, client.mergeTree.pendingSegments.first!.data));
            // we expect a nack op per segment since our original ops split segments
            // we should expect mores nack ops then original ops.
            // only the first op didn't split a segment, all the others did
            assert.equal(client.mergeTree.pendingSegments?.length, expectedSegmentCount);
>>>>>>> d69ff5ac
            applyOpList(client);
            assert(client.mergeTree.pendingSegments?.empty);
        });

        it("nacked insertSegment and removeRange", async () => {
            opList.push(client.removeRangeLocal(0, client.getLength())!);
            const oldops = opList;
            opList = oldops.map((op) => client.regeneratePendingOp(op, client.mergeTree.pendingSegments!.first!.data));

            assert.equal(client.mergeTree.pendingSegments?.length, expectedSegmentCount * 2);

            applyOpList(client);

            assert(client.mergeTree.pendingSegments?.empty);
        });

        it("acked annotateRange", async () => {
            applyOpList(client);
            assert(client.mergeTree.pendingSegments?.empty);

            opList.push(client.annotateRangeLocal(0, client.getLength(), { foo: "bar" }, undefined)!);
            applyOpList(client);
            assert(client.mergeTree.pendingSegments?.empty);
        });

        it("nacked annotateRange", async () => {
            applyOpList(client);
            assert(client.mergeTree.pendingSegments?.empty);

            opList.push(client.annotateRangeLocal(0, client.getLength(), { foo: "bar" }, undefined)!);
<<<<<<< HEAD
            opList.push(client.regeneratePendingOp(opList.shift()!, client.mergeTree.pendingSegments!.first!.data));
            // we expect a nack op per segment since our original ops split segments
            // we should expect mores nack ops then original ops.
            // only the first op didn't split a segment, all the others did
            assert.equal(client.mergeTree.pendingSegments.length, expectedSegmentCount);
=======
            opList.push(client.regeneratePendingOp(opList.shift()!, client.mergeTree.pendingSegments.first!.data));
            // we expect a nack op per segment since our original ops split segments
            // we should expect mores nack ops then original ops.
            // only the first op didn't split a segment, all the others did
            assert.equal(client.mergeTree.pendingSegments?.length, expectedSegmentCount);
>>>>>>> d69ff5ac
            applyOpList(client);
            assert(client.mergeTree.pendingSegments?.empty);
        });

        it("nacked insertSegment and annotateRange", async () => {
            opList.push(client.annotateRangeLocal(0, client.getLength(), { foo: "bar" }, undefined)!);
            const oldops = opList;
            opList = oldops.map((op) => client.regeneratePendingOp(op, client.mergeTree.pendingSegments!.first!.data));
            // we expect a nack op per segment since our original ops split segments
            // we should expect mores nack ops then original ops.
            // only the first op didn't split a segment, all the others did
            assert.equal(client.mergeTree.pendingSegments?.length, expectedSegmentCount * 2);
            applyOpList(client);
            assert(client.mergeTree.pendingSegments?.empty);
        });
    });

    describe("uses original properties on insert", () => {
        // Regression tests for an issue where regenerated insert ops would use the properties of a segment
        // at the time of regeneration rather than its properties at insertion time.
        it("for markers", () => {
            const insertOp = client.insertMarkerLocal(
                0,
                ReferenceType.Simple,
                { [reservedMarkerIdKey]: "id", prop1: "foo" },
            );
            assert(insertOp);
            const { segment } = client.getContainingSegment(0);
            assert(segment !== undefined && Marker.is(segment));
            client.annotateMarker(segment, { prop2: "bar" });

            const otherClient = new TestClient();
            otherClient.startOrUpdateCollaboration("other user");
            const regeneratedInsert =
                client.regeneratePendingOp(insertOp, client.mergeTree.pendingSegments!.first!.data);
            otherClient.applyMsg(client.makeOpMessage(regeneratedInsert, 1), false);

            const { segment: otherSegment } = otherClient.getContainingSegment(0);
            assert(otherSegment !== undefined && Marker.is(otherSegment));
            // `clone` here is because properties use a Object.create(null); to compare strict equal the prototype chain
            // should therefore not include Object.
            assert.deepStrictEqual(otherSegment.properties, clone({ [reservedMarkerIdKey]: "id", prop1: "foo" }));
        });

        it("for text segments", () => {
            const insertOp = client.insertTextLocal(0, "abc", { prop1: "foo" });
            assert(insertOp);
            client.annotateRangeLocal(0, 3, { prop2: "bar" }, undefined);

            const otherClient = new TestClient();
            otherClient.startOrUpdateCollaboration("other user");
            const regeneratedInsert =
                client.regeneratePendingOp(insertOp, client.mergeTree.pendingSegments!.first!.data);
            otherClient.applyMsg(client.makeOpMessage(regeneratedInsert, 1), false);

            const { segment: otherSegment } = otherClient.getContainingSegment(0);
            assert(otherSegment !== undefined && TextSegment.is(otherSegment));
            assert.deepStrictEqual(otherSegment.properties, clone({ prop1: "foo" }));
        });
    });
});<|MERGE_RESOLUTION|>--- conflicted
+++ resolved
@@ -79,12 +79,7 @@
                 },
             );
             const oldops = opList;
-<<<<<<< HEAD
-            opList = oldops.map((op) =>
-                client.regeneratePendingOp(op, client.mergeTree.pendingSegments!.first!.data));
-=======
-            opList = oldops.map((op) => client.regeneratePendingOp(op, client.mergeTree.pendingSegments!.first!.data));
->>>>>>> d69ff5ac
+            opList = oldops.map((op) => client.regeneratePendingOp(op, client.mergeTree.pendingSegments!.first!.data));
             applyOpList(client);
             assert.equal(localPartialsComputeCount, 1);
         });
@@ -94,11 +89,7 @@
             opList = oldops.map((op) => client.regeneratePendingOp(op, client.mergeTree.pendingSegments!.first!.data));
             // we expect a nack op per segment since our original ops split segments
             // we should expect mores nack ops then original ops.
-<<<<<<< HEAD
-            // only the first? op didn't split a segment, all the others did
-=======
-            // only the first op didn't split a segment, all the others did
->>>>>>> d69ff5ac
+            // only the first op didn't split a segment, all the others did
             assert.equal(client.mergeTree.pendingSegments?.length, expectedSegmentCount);
             applyOpList(client);
             assert(client.mergeTree.pendingSegments?.empty);
@@ -118,19 +109,11 @@
             assert(client.mergeTree.pendingSegments?.empty);
 
             opList.push(client.removeRangeLocal(0, client.getLength())!);
-<<<<<<< HEAD
-            opList.push(client.regeneratePendingOp(opList.shift()!, client.mergeTree.pendingSegments!.first!.data));
-            // we expect a nack op per segment since our original ops split segments
-            // we should expect mores nack ops then original ops.
-            // only the first op didn't split a segment, all the others did
-            assert.equal(client.mergeTree.pendingSegments.length, expectedSegmentCount);
-=======
             opList.push(client.regeneratePendingOp(opList.shift()!, client.mergeTree.pendingSegments.first!.data));
             // we expect a nack op per segment since our original ops split segments
             // we should expect mores nack ops then original ops.
             // only the first op didn't split a segment, all the others did
             assert.equal(client.mergeTree.pendingSegments?.length, expectedSegmentCount);
->>>>>>> d69ff5ac
             applyOpList(client);
             assert(client.mergeTree.pendingSegments?.empty);
         });
@@ -161,19 +144,11 @@
             assert(client.mergeTree.pendingSegments?.empty);
 
             opList.push(client.annotateRangeLocal(0, client.getLength(), { foo: "bar" }, undefined)!);
-<<<<<<< HEAD
-            opList.push(client.regeneratePendingOp(opList.shift()!, client.mergeTree.pendingSegments!.first!.data));
-            // we expect a nack op per segment since our original ops split segments
-            // we should expect mores nack ops then original ops.
-            // only the first op didn't split a segment, all the others did
-            assert.equal(client.mergeTree.pendingSegments.length, expectedSegmentCount);
-=======
             opList.push(client.regeneratePendingOp(opList.shift()!, client.mergeTree.pendingSegments.first!.data));
             // we expect a nack op per segment since our original ops split segments
             // we should expect mores nack ops then original ops.
             // only the first op didn't split a segment, all the others did
             assert.equal(client.mergeTree.pendingSegments?.length, expectedSegmentCount);
->>>>>>> d69ff5ac
             applyOpList(client);
             assert(client.mergeTree.pendingSegments?.empty);
         });
