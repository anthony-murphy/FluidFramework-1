/*!
 * Copyright (c) Microsoft Corporation and contributors. All rights reserved.
 * Licensed under the MIT License.
 */

/* eslint-disable @typescript-eslint/no-non-null-assertion */

import { strict as assert } from "assert";
import { ISequencedDocumentMessage } from "@fluidframework/protocol-definitions";
import { UnassignedSequenceNumber } from "../constants";
import { SegmentGroup } from "../mergeTreeNodes";
import { MergeTreeDeltaType } from "../ops";
import { TextSegment } from "../textSegment";
import { TestClient } from "./testClient";
import { TestClientLogger } from "./testClientLogger";

describe("client.applyMsg", () => {
    const localUserLongId = "localUser";
    let client: TestClient;

    beforeEach(() => {
        client = new TestClient();
        client.insertTextLocal(0, "hello world");
        client.startOrUpdateCollaboration(localUserLongId);
    });

    it("Interleaved inserts, annotates, and deletes", () => {
<<<<<<< HEAD
        const changes = new Map<number, { msg: ISequencedDocumentMessage; segmentGroup: SegmentGroup | undefined; }>();
=======
        const changes =
            new Map<number, { msg: ISequencedDocumentMessage; segmentGroup?: SegmentGroup | SegmentGroup[]; }>();
>>>>>>> d69ff5ac
        assert.equal(client.mergeTree.pendingSegments?.length, 0);
        for (let i = 0; i < 100; i++) {
            const len = client.getLength();
            const pos1 = Math.floor(len / 2);
            const imod6 = i % 6;
            switch (imod6) {
                case 0:
                case 5: {
                    const pos2 = Math.max(Math.floor((len - pos1) / 4) - imod6 + pos1, pos1 + 1);
                    const msg = client.makeOpMessage(
                        client.removeRangeLocal(pos1, pos2),
                        i + 1);
<<<<<<< HEAD
                    changes.set(i, { msg, segmentGroup: client.mergeTree.pendingSegments.last?.data });
=======
                    changes.set(i, { msg, segmentGroup: client.peekPendingSegmentGroups() });
>>>>>>> d69ff5ac
                    break;
                }

                case 1:
                case 4: {
                    const str = `${i}`.repeat(imod6 + 5);
                    const msg = client.makeOpMessage(client.insertTextLocal(pos1, str), i + 1);
<<<<<<< HEAD
                    changes.set(i, { msg, segmentGroup: client.mergeTree.pendingSegments.last?.data });
=======
                    changes.set(i, { msg, segmentGroup: client.peekPendingSegmentGroups() });
>>>>>>> d69ff5ac
                    break;
                }

                case 2:
                case 3: {
                    const pos2 = Math.max(Math.floor((len - pos1) / 3) - imod6 + pos1, pos1 + 1);
                    const op = client.annotateRangeLocal(
                        pos1,
                        pos2,
                        {
                            foo: `${i}`,
                        },
                        undefined);
                    const msg = client.makeOpMessage(op, i + 1);
<<<<<<< HEAD
                    changes.set(i, { msg, segmentGroup: client.mergeTree.pendingSegments.last?.data });
=======
                    changes.set(i, { msg, segmentGroup: client.peekPendingSegmentGroups() });
>>>>>>> d69ff5ac
                    break;
                }
                default:
                    assert.fail("all cases should be handled");
            }
        }
        for (let i = 0; i < 100; i++) {
            const msg = changes.get(i)!.msg;
            client.applyMsg(msg);
<<<<<<< HEAD
            const segments = changes.get(i)?.segmentGroup?.segments ?? [];
            for (const seg of segments) {
=======
            const segmentGroup = changes.get(i)?.segmentGroup;
            assert(!Array.isArray(segmentGroup) && segmentGroup !== undefined,
                "segment group should be defined and not an array");
            for (const seg of segmentGroup.segments) {
>>>>>>> d69ff5ac
                switch (i % 6) {
                    case 0:
                    case 5:
                        assert.equal(seg.removedSeq, msg.sequenceNumber, "removed segment has unexpected id");
                        break;

                    case 1:
                    case 4:
                        assert.equal(seg.seq, msg.sequenceNumber, "inserted segment has unexpected id");
                        break;

                    default:
                }
            }
        }
<<<<<<< HEAD
        assert.equal(client.mergeTree.pendingSegments.length, 0);
=======
        assert.equal(client.mergeTree.pendingSegments?.length, 0);
>>>>>>> d69ff5ac
        for (let i = 0; i < client.getText().length; i++) {
            const segmentInfo = client.getContainingSegment(i);

            assert.notEqual(segmentInfo.segment?.seq, UnassignedSequenceNumber, "all segments should be acked");
            assert(segmentInfo.segment?.segmentGroups.empty, "there should be no outstanding segmentGroups");
        }
    });

    it("insertTextLocal", () => {
        const op = client.insertTextLocal(0, "abc");

        const segmentInfo = client.getContainingSegment(0);

        assert.equal(segmentInfo.segment?.seq, UnassignedSequenceNumber);

        client.applyMsg(client.makeOpMessage(op, 17));

        assert.equal(segmentInfo.segment?.seq, 17);
    });

    it("removeRangeLocal", () => {
        const segmentInfo = client.getContainingSegment(0);

        const removeOp = client.removeRangeLocal(0, 1);

        assert.equal(segmentInfo.segment?.removedSeq, UnassignedSequenceNumber);

        client.applyMsg(client.makeOpMessage(removeOp, 17));

        assert.equal(segmentInfo.segment?.removedSeq, 17);
    });

    it("annotateSegmentLocal", () => {
        const props = {
            foo: "bar",
        };
        const op = client.annotateRangeLocal(
            0,
            1,
            props,
            undefined);

        assert.equal(client.mergeTree.pendingSegments?.length, 1);

        client.applyMsg(client.makeOpMessage(op, 17));

        assert.equal(client.mergeTree.pendingSegments?.length, 0);
    });

    it("annotateSegmentLocal then removeRangeLocal", () => {
        const segmentInfo = client.getContainingSegment(0);

        const start = 0;
        const end = client.getText().length;

        const props = {
            foo: "bar",
        };

        const annotateOp = client.annotateRangeLocal(
            start,
            end,
            props,
            undefined);

        assert.equal(client.mergeTree.pendingSegments?.length, 1);

        const removeOp = client.removeRangeLocal(start, end);

        assert.equal(segmentInfo.segment?.removedSeq, UnassignedSequenceNumber);
<<<<<<< HEAD
        assert.equal(client.mergeTree.pendingSegments.length, 2);
=======
        assert.equal(client.mergeTree.pendingSegments?.length, 2);
>>>>>>> d69ff5ac

        client.applyMsg(client.makeOpMessage(annotateOp, 17));

        assert.equal(segmentInfo.segment?.removedSeq, UnassignedSequenceNumber);
<<<<<<< HEAD
        assert.equal(client.mergeTree.pendingSegments.length, 1);
=======
        assert.equal(client.mergeTree.pendingSegments?.length, 1);
>>>>>>> d69ff5ac

        client.applyMsg(client.makeOpMessage(removeOp, 18));

        assert.equal(segmentInfo.segment?.removedSeq, 18);
<<<<<<< HEAD
        assert.equal(client.mergeTree.pendingSegments.length, 0);
=======
        assert.equal(client.mergeTree.pendingSegments?.length, 0);
>>>>>>> d69ff5ac
    });

    it("multiple interleaved annotateSegmentLocal", () => {
        let annotateEnd: number = client.getText().length;
        const messages: ISequencedDocumentMessage[] = [];
        let sequenceNumber = 0;
        while (annotateEnd > 0) {
            const props = {
                end: annotateEnd,
                foo: "bar",
            };
            const annotateOp = client.annotateRangeLocal(
                0,
                annotateEnd,
                props,
                undefined);

            messages.push(
                client.makeOpMessage(
                    annotateOp,
                    ++sequenceNumber));

            annotateEnd = Math.floor(annotateEnd / 2);
        }
        assert.equal(client.mergeTree.pendingSegments?.length, messages.length);

        for (const msg of messages) {
            client.applyMsg(msg);
        }
<<<<<<< HEAD
        assert.equal(client.mergeTree.pendingSegments.length, 0);
=======
        assert.equal(client.mergeTree.pendingSegments?.length, 0);
>>>>>>> d69ff5ac
    });

    it("overlapping deletes", () => {
        const segmentInfo = client.getContainingSegment(0);

        const start = 0;
        const end = 5;
        const intialText = client.getText();
        const initialLength = intialText.length;

        assert.equal(segmentInfo.segment?.removedSeq, undefined);
        assert(segmentInfo.segment?.segmentGroups.empty);

        const removeOp = client.removeRangeLocal(start, end);

        assert.equal(segmentInfo.segment?.removedSeq, UnassignedSequenceNumber);
        assert.equal(segmentInfo.segment?.segmentGroups.size, 1);

        const remoteMessage = client.makeOpMessage(removeOp, 17);
        remoteMessage.clientId = "remoteClient";

        client.applyMsg(remoteMessage);

        assert.equal(segmentInfo.segment?.removedSeq, remoteMessage.sequenceNumber);
        assert.equal(segmentInfo.segment?.segmentGroups.size, 1);

        client.applyMsg(client.makeOpMessage(removeOp, 18));

        assert.equal(segmentInfo.segment?.removedSeq, remoteMessage.sequenceNumber);
        assert(segmentInfo.segment?.segmentGroups.empty);
        assert.equal(client.getLength(), initialLength - (end - start));
        assert.equal(client.getText(), intialText.substring(0, start) + intialText.substring(end));
    });

    it("overlapping insert and delete", () => {
        const remoteClient = new TestClient();
        remoteClient.insertTextLocal(0, client.getText());
        remoteClient.startOrUpdateCollaboration("remoteUser");
        const clients = [client, remoteClient];
        const logger = new TestClientLogger(clients);
        let seq = 0;
        const initialMsg = client.makeOpMessage(client.insertTextLocal(0, "-"), ++seq);

        clients.forEach((c) => c.applyMsg(initialMsg));
        logger.validate();

        const messages = [
            client.makeOpMessage(client.insertTextLocal(0, "L"), ++seq),
            client.makeOpMessage(client.removeRangeLocal(1, 2), ++seq),
            remoteClient.makeOpMessage(remoteClient.insertTextLocal(0, "R"), ++seq),
            remoteClient.makeOpMessage(remoteClient.removeRangeLocal(1, 2), ++seq),
        ];

        while (messages.length > 0) {
            const msg = messages.shift()!;
            clients.forEach((c) => c.applyMsg(msg));
        }

        logger.validate();
    });

    it("intersecting insert after local delete", () => {
        const clientA = new TestClient();
        clientA.startOrUpdateCollaboration("A");
        const clientB = new TestClient();
        clientB.startOrUpdateCollaboration("B");
        const clientC = new TestClient();
        clientC.startOrUpdateCollaboration("C");

        const clients = [clientA, clientB, clientC];

        let seq = 0;

        const messages = [
            clientC.makeOpMessage(clientC.insertTextLocal(0, "c"), ++seq),
            clientC.makeOpMessage(clientC.removeRangeLocal(0, 1), ++seq),
            clientB.makeOpMessage(clientB.insertTextLocal(0, "b"), ++seq),
            clientC.makeOpMessage(clientC.insertTextLocal(0, "c"), ++seq),
        ];

        const logger = new TestClientLogger(clients);
        while (messages.length > 0) {
            const msg = messages.shift()!;
            clients.forEach((c) => c.applyMsg(msg));
        }

        logger.validate();
    });

    it("conflicting insert after shared delete", () => {
        const clientA = new TestClient();
        clientA.insertTextLocal(0, "a");
        clientA.startOrUpdateCollaboration("A");
        const clientB = new TestClient();
        clientB.insertTextLocal(0, clientA.getText());
        clientB.startOrUpdateCollaboration("B");
        const clientC = new TestClient();
        clientC.insertTextLocal(0, clientA.getText());
        clientC.startOrUpdateCollaboration("C");

        const clients = [clientA, clientB, clientC];
        let seq = 0;

        const messages = [
            clientB.makeOpMessage(clientB.insertTextLocal(0, "b"), ++seq),
            clientC.makeOpMessage(clientC.removeRangeLocal(0, clientC.getLength()), ++seq),
            clientC.makeOpMessage(clientC.insertTextLocal(0, "c"), ++seq),
        ];

        const logger = new TestClientLogger(clients);
        while (messages.length > 0) {
            const msg = messages.shift()!;
            clients.forEach((c) => c.applyMsg(msg));
        }

        logger.validate();
    });

    it("local remove followed by conflicting insert", () => {
        const clientA = new TestClient();
        clientA.startOrUpdateCollaboration("A");
        const clientB = new TestClient();
        clientB.startOrUpdateCollaboration("B");
        const clientC = new TestClient();
        clientC.startOrUpdateCollaboration("C");

        const clients = [clientA, clientB, clientC];
        let seq = 0;

        const messages = [
            clientC.makeOpMessage(clientC.insertTextLocal(0, "c"), ++seq),
            clientB.makeOpMessage(clientB.insertTextLocal(0, "b"), ++seq),
            clientC.makeOpMessage(clientC.removeRangeLocal(0, 1), ++seq),
            clientC.makeOpMessage(clientC.insertTextLocal(0, "c"), ++seq),
        ];

        const logger = new TestClientLogger(clients);
        while (messages.length > 0) {
            const msg = messages.shift()!;
            clients.forEach((c) => c.applyMsg(msg));
        }

        logger.validate();
    });

    it("intersecting insert with un-acked insert and delete", () => {
        const clientA = new TestClient();
        clientA.startOrUpdateCollaboration("A");
        const clientB = new TestClient();
        clientB.startOrUpdateCollaboration("B");
        const clientC = new TestClient();
        clientC.startOrUpdateCollaboration("C");

        const clients = [clientA, clientB, clientC];
        let seq = 0;
        const messages = [
            clientC.makeOpMessage(clientC.insertTextLocal(0, "c"), ++seq),
            clientB.makeOpMessage(clientB.insertTextLocal(0, "bb"), ++seq),
            clientB.makeOpMessage(clientB.removeRangeLocal(0, 1), ++seq),
        ];

        const logger = new TestClientLogger(clients);
        while (messages.length > 0) {
            const msg = messages.shift()!;
            clients.forEach((c) => c.applyMsg(msg));
        }

        logger.validate();
    });

    it("conflicting insert over local delete", () => {
        const clientA = new TestClient();
        clientA.startOrUpdateCollaboration("A");
        const clientB = new TestClient();
        clientB.startOrUpdateCollaboration("B");
        const clientC = new TestClient();
        clientC.startOrUpdateCollaboration("C");

        const clients = [clientA, clientB, clientC];

        let seq = 0;
        const messages = [
            clientC.makeOpMessage(clientC.insertTextLocal(0, "CCC"), ++seq),
            clientC.makeOpMessage(clientC.removeRangeLocal(0, 1), ++seq),

        ];
        while (messages.length > 0) {
            const msg = messages.shift()!;
            clients.forEach((c) => {
                c.applyMsg(msg);
            });
        }
        const logger = new TestClientLogger(clients);
        logger.validate();

        messages.push(
            clientC.makeOpMessage(clientC.removeRangeLocal(0, 1), ++seq),
            clientC.makeOpMessage(clientC.insertTextLocal(0, "CC"), ++seq),
            clientB.makeOpMessage(clientB.insertTextLocal(1, "BBB"), ++seq),
        );
        while (messages.length > 0) {
            const msg = messages.shift()!;
            clients.forEach((c) => c.applyMsg(msg));
        }
        logger.validate();
    });

    it("regenerate annotate op over removed range", () => {
        const clientA = new TestClient();
        clientA.startOrUpdateCollaboration("A");
        const clientB = new TestClient();
        clientB.startOrUpdateCollaboration("B");

        let seq = 0;
        const insertOp = clientA.makeOpMessage(clientA.insertTextLocal(0, "AAA"), ++seq);
        [clientA, clientB].map((c) => c.applyMsg(insertOp));

        const annotateOp = clientA.annotateRangeLocal(0, clientA.getLength(), { client: "A" }, undefined)!;
        const seg = clientA.peekPendingSegmentGroups()!;

        const removeOp = clientB.makeOpMessage(clientB.removeRangeLocal(0, clientB.getLength()), ++seq);
        [clientA, clientB].map((c) => c.applyMsg(removeOp));

        const regeneratedOp = clientA.regeneratePendingOp(annotateOp, seg);
        assert(regeneratedOp.type === MergeTreeDeltaType.GROUP);
        assert.strictEqual(regeneratedOp.ops.length, 0);
    });

    it("getContainingSegment with op", () => {
        const clientA = new TestClient();
        clientA.startOrUpdateCollaboration("A");
        const clientB = new TestClient();
        clientB.startOrUpdateCollaboration("B");

        let seq = 0;
        const insertOp1 = clientA.makeOpMessage(clientA.insertTextLocal(0, "ABC"), ++seq);
        [clientA, clientB].map((c) => c.applyMsg(insertOp1));

        const removeOp = clientA.removeRangeLocal(0, 2);
        const removeSequence = ++seq;
        clientA.applyMsg(clientA.makeOpMessage(removeOp, removeSequence));

        const insertOp2 = clientB.insertTextLocal(2, "X");

        // op with no reference sequence should count removed segment
        const insertMessage2 = clientB.makeOpMessage(insertOp2, ++seq);
        let seg = clientA.getContainingSegment(2, insertMessage2);
        assert.notStrictEqual(seg.segment, undefined);
        assert.strictEqual((seg.segment as TextSegment).text, "C");

        // op with reference sequence >= remove op sequence should not count removed segment
        const insertMessage3 = clientB.makeOpMessage(insertOp2, seq, removeSequence);
        seg = clientA.getContainingSegment(2, insertMessage3);
        assert.strictEqual(seg.segment, undefined);
    });
});<|MERGE_RESOLUTION|>--- conflicted
+++ resolved
@@ -25,12 +25,8 @@
     });
 
     it("Interleaved inserts, annotates, and deletes", () => {
-<<<<<<< HEAD
-        const changes = new Map<number, { msg: ISequencedDocumentMessage; segmentGroup: SegmentGroup | undefined; }>();
-=======
         const changes =
             new Map<number, { msg: ISequencedDocumentMessage; segmentGroup?: SegmentGroup | SegmentGroup[]; }>();
->>>>>>> d69ff5ac
         assert.equal(client.mergeTree.pendingSegments?.length, 0);
         for (let i = 0; i < 100; i++) {
             const len = client.getLength();
@@ -43,11 +39,7 @@
                     const msg = client.makeOpMessage(
                         client.removeRangeLocal(pos1, pos2),
                         i + 1);
-<<<<<<< HEAD
-                    changes.set(i, { msg, segmentGroup: client.mergeTree.pendingSegments.last?.data });
-=======
                     changes.set(i, { msg, segmentGroup: client.peekPendingSegmentGroups() });
->>>>>>> d69ff5ac
                     break;
                 }
 
@@ -55,11 +47,7 @@
                 case 4: {
                     const str = `${i}`.repeat(imod6 + 5);
                     const msg = client.makeOpMessage(client.insertTextLocal(pos1, str), i + 1);
-<<<<<<< HEAD
-                    changes.set(i, { msg, segmentGroup: client.mergeTree.pendingSegments.last?.data });
-=======
                     changes.set(i, { msg, segmentGroup: client.peekPendingSegmentGroups() });
->>>>>>> d69ff5ac
                     break;
                 }
 
@@ -74,11 +62,7 @@
                         },
                         undefined);
                     const msg = client.makeOpMessage(op, i + 1);
-<<<<<<< HEAD
-                    changes.set(i, { msg, segmentGroup: client.mergeTree.pendingSegments.last?.data });
-=======
                     changes.set(i, { msg, segmentGroup: client.peekPendingSegmentGroups() });
->>>>>>> d69ff5ac
                     break;
                 }
                 default:
@@ -88,15 +72,10 @@
         for (let i = 0; i < 100; i++) {
             const msg = changes.get(i)!.msg;
             client.applyMsg(msg);
-<<<<<<< HEAD
-            const segments = changes.get(i)?.segmentGroup?.segments ?? [];
-            for (const seg of segments) {
-=======
             const segmentGroup = changes.get(i)?.segmentGroup;
             assert(!Array.isArray(segmentGroup) && segmentGroup !== undefined,
                 "segment group should be defined and not an array");
             for (const seg of segmentGroup.segments) {
->>>>>>> d69ff5ac
                 switch (i % 6) {
                     case 0:
                     case 5:
@@ -112,11 +91,7 @@
                 }
             }
         }
-<<<<<<< HEAD
-        assert.equal(client.mergeTree.pendingSegments.length, 0);
-=======
         assert.equal(client.mergeTree.pendingSegments?.length, 0);
->>>>>>> d69ff5ac
         for (let i = 0; i < client.getText().length; i++) {
             const segmentInfo = client.getContainingSegment(i);
 
@@ -187,29 +162,17 @@
         const removeOp = client.removeRangeLocal(start, end);
 
         assert.equal(segmentInfo.segment?.removedSeq, UnassignedSequenceNumber);
-<<<<<<< HEAD
-        assert.equal(client.mergeTree.pendingSegments.length, 2);
-=======
         assert.equal(client.mergeTree.pendingSegments?.length, 2);
->>>>>>> d69ff5ac
 
         client.applyMsg(client.makeOpMessage(annotateOp, 17));
 
         assert.equal(segmentInfo.segment?.removedSeq, UnassignedSequenceNumber);
-<<<<<<< HEAD
-        assert.equal(client.mergeTree.pendingSegments.length, 1);
-=======
         assert.equal(client.mergeTree.pendingSegments?.length, 1);
->>>>>>> d69ff5ac
 
         client.applyMsg(client.makeOpMessage(removeOp, 18));
 
         assert.equal(segmentInfo.segment?.removedSeq, 18);
-<<<<<<< HEAD
-        assert.equal(client.mergeTree.pendingSegments.length, 0);
-=======
         assert.equal(client.mergeTree.pendingSegments?.length, 0);
->>>>>>> d69ff5ac
     });
 
     it("multiple interleaved annotateSegmentLocal", () => {
@@ -239,11 +202,7 @@
         for (const msg of messages) {
             client.applyMsg(msg);
         }
-<<<<<<< HEAD
-        assert.equal(client.mergeTree.pendingSegments.length, 0);
-=======
         assert.equal(client.mergeTree.pendingSegments?.length, 0);
->>>>>>> d69ff5ac
     });
 
     it("overlapping deletes", () => {
