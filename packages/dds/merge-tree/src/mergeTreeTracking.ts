--- conflicted
+++ resolved
@@ -3,12 +3,8 @@
  * Licensed under the MIT License.
  */
 
-<<<<<<< HEAD
 import { LocalReferencePosition } from "./localReference";
-import { ISegment } from "./mergeTree";
-=======
 import { ISegment } from "./mergeTreeNodes";
->>>>>>> 17ace6eb
 import { SortedSegmentSet } from "./sortedSegmentSet";
 
 export type Trackable = ISegment | LocalReferencePosition;
