--- conflicted
+++ resolved
@@ -864,25 +864,6 @@
             isRemovedAndAcked(segment),
             0x2f1 /* slideReferences from a segment which has not been removed and acked */);
         assert(!!segment.localRefs, 0x2f2 /* Ref not in the segment localRefs */);
-<<<<<<< HEAD
-        const newSegoff = this._getSlideToSegment({ segment, offset: 0 });
-        const newSegment = newSegoff.segment;
-        for (const ref of refsToSlide) {
-            ref.callbacks?.beforeSlide?.();
-            const removedRef = segment.localRefs.removeLocalRef(ref);
-            assert(ref === removedRef, 0x2f3 /* Ref not in the segment localRefs */);
-        }
-        if (newSegment) {
-            const localRefs = newSegment.localRefs ??= new LocalReferenceCollection(newSegment);
-            if (segment.ordinal < newSegment?.ordinal) {
-                localRefs.addBeforeTombstones(refsToSlide, newSegoff.offset ?? 0);
-            } else {
-                localRefs.addAfterTombstones(refsToSlide, newSegoff.offset ?? 0);
-            }
-        }
-        for (const ref of refsToSlide) {
-            ref.callbacks?.afterSlide?.();
-=======
         const newSegment = this._getSlideToSegment(segment);
         if (newSegment) {
             const localRefs = newSegment.localRefs ??= new LocalReferenceCollection(newSegment);
@@ -897,7 +878,6 @@
                 segment.localRefs.removeLocalRef(ref);
                 ref.callbacks?.afterSlide?.();
             }
->>>>>>> 17ace6eb
         }
         // TODO is it required to update the path lengths?
         if (newSegment) {
