--- conflicted
+++ resolved
@@ -24,13 +24,8 @@
     UniversalSequenceNumber,
 } from "./constants";
 import {
-<<<<<<< HEAD
-     LocalReferenceCollection,
-     LocalReferencePosition,
-=======
     LocalReferenceCollection,
     LocalReferencePosition,
->>>>>>> b075690e
 } from "./localReference";
 import {
 	BaseSegment,
@@ -984,11 +979,7 @@
         } else {
             for (const ref of refsToSlide) {
                 ref.callbacks?.beforeSlide?.();
-<<<<<<< HEAD
-                segment?.localRefs.removeLocalRef(ref);
-=======
                 segment.localRefs?.removeLocalRef(ref);
->>>>>>> b075690e
                 ref.callbacks?.afterSlide?.();
             }
             const detachedRefs =
