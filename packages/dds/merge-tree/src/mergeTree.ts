--- conflicted
+++ resolved
@@ -1224,11 +1224,7 @@
      */
     public ackPendingSegment(opArgs: IMergeTreeDeltaOpArgs) {
         const seq = opArgs.sequencedMessage!.sequenceNumber;
-<<<<<<< HEAD
-        const pendingSegmentGroup = this.pendingSegments?.pop()?.data;
-=======
         const pendingSegmentGroup = this.pendingSegments!.shift()?.data;
->>>>>>> d69ff5ac
         const nodesToUpdate: IMergeBlock[] = [];
         let overwrite = false;
         if (pendingSegmentGroup !== undefined) {
