--- conflicted
+++ resolved
@@ -1520,63 +1520,10 @@
 					continue;
 				}
 
-<<<<<<< HEAD
-				const smallestSeqMoveOp = this.getSmallestSeqMoveOp();
-
-				if (smallestSeqMoveOp === undefined) {
-					continue;
-				}
-
-				const starts = new Set<ObliterateInfo>();
-				const overlapping = new Set<ObliterateInfo>();
-				const findLeftMovedSegment = (seg: ISegment): boolean => {
-					if (
-						(seg.movedSeq !== undefined &&
-							seg.movedSeq !== UnassignedSequenceNumber &&
-							this.moveSeqs.includes(seg.movedSeq)) ||
-						(seg.localMovedSeq !== undefined && this.localMoveSeqs.has(seg.localMovedSeq))
-					) {
-						seg.localRefs?.walkReferences(
-							(ref) => {
-								const obliterate = ref.properties?.obliterate as ObliterateInfo | undefined;
-								if (obliterate?.start === ref) {
-									starts.add(obliterate);
-								}
-							},
-							undefined,
-							false,
-						);
-					}
-					return true;
-				};
-
-				const findRightMovedSegment = (seg: ISegment): boolean => {
-					if (
-						(seg.movedSeq !== undefined &&
-							seg.movedSeq !== UnassignedSequenceNumber &&
-							this.moveSeqs.includes(seg.movedSeq)) ||
-						(seg.localMovedSeq !== undefined && this.localMoveSeqs.has(seg.localMovedSeq))
-					) {
-						seg.localRefs?.walkReferences((ref) => {
-							const obliterate = ref.properties?.obliterate as ObliterateInfo | undefined;
-							if (obliterate?.end === ref && starts.has(obliterate)) {
-								overlapping.add(obliterate);
-							}
-						});
-					}
-					return true;
-				};
-
-				backwardExcursion(newSegment, findLeftMovedSegment);
-				forwardExcursion(newSegment, findRightMovedSegment);
-
-				let found: ObliterateInfo | undefined;
-=======
 				let oldest: ObliterateInfo | undefined;
 				let normalizedOldestSeq: number = 0;
 				let newest: ObliterateInfo | undefined;
 				let normalizedNewestSeq: number = 0;
->>>>>>> e99a531a
 				const movedClientIds: number[] = [];
 				const movedSeqs: number[] = [];
 				for (const ob of this.obliterates.findOverlapping(newSegment)) {
