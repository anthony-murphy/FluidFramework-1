/*!
 * Copyright (c) Microsoft Corporation and contributors. All rights reserved.
 * Licensed under the MIT License.
 */

/* eslint-disable @typescript-eslint/no-non-null-assertion */
/* eslint-disable no-bitwise */

import { assert, Heap, IComparer } from "@fluidframework/core-utils/internal";
import { DataProcessingError, UsageError } from "@fluidframework/telemetry-utils/internal";

import { IAttributionCollectionSerializer } from "./attributionCollection.js";
// eslint-disable-next-line import/no-deprecated
import { Client } from "./client.js";
import { DoublyLinkedList, ListNode } from "./collections/index.js";
import {
	NonCollabClient,
	TreeMaintenanceSequenceNumber,
	UnassignedSequenceNumber,
	UniversalSequenceNumber,
} from "./constants.js";
import { EndOfTreeSegment, StartOfTreeSegment } from "./endOfTreeSegment.js";
import {
	LocalReferenceCollection,
	LocalReferencePosition,
	SlidingPreference,
	anyLocalReferencePosition,
	createDetachedLocalReferencePosition,
	filterLocalReferencePositions,
} from "./localReference.js";
import {
	IMergeTreeDeltaOpArgs,
	IMergeTreeSegmentDelta,
	MergeTreeDeltaCallback,
	MergeTreeMaintenanceCallback,
	MergeTreeMaintenanceType,
} from "./mergeTreeDeltaCallback.js";
import {
	NodeAction,
	backwardExcursion,
	depthFirstNodeWalk,
	forwardExcursion,
	walkAllChildSegments,
} from "./mergeTreeNodeWalk.js";
import {
	BlockAction,
	// eslint-disable-next-line import/no-deprecated
	CollaborationWindow,
	IMergeNode,
	IMoveInfo,
	IRemovalInfo,
	ISegment,
	ISegmentAction,
	ISegmentChanges,
	ISegmentLeaf,
	InsertContext,
	Marker,
	MaxNodesInBlock,
	MergeBlock,
	// eslint-disable-next-line import/no-deprecated
	SegmentGroup,
	reservedMarkerIdKey,
	seqLTE,
	toMoveInfo,
	toRemovalInfo,
} from "./mergeTreeNodes.js";
import type { TrackingGroup } from "./mergeTreeTracking.js";
import {
	createAnnotateRangeOp,
	createInsertSegmentOp,
	createRemoveRangeOp,
} from "./opBuilder.js";
import {
	IMergeTreeDeltaOp,
	IRelativePosition,
	MergeTreeDeltaType,
	ReferenceType,
} from "./ops.js";
import { PartialSequenceLengths } from "./partialLengths.js";
import { PerspectiveImpl, isSegmentPresent } from "./perspective.js";
import { PropertySet, createMap, extend, extendIfUndefined } from "./properties.js";
import {
	DetachedReferencePosition,
	ReferencePosition,
	refGetTileLabels,
	refHasTileLabel,
	refTypeIncludesFlag,
} from "./referencePositions.js";
// eslint-disable-next-line import/no-deprecated
import { PropertiesRollback } from "./segmentPropertiesManager.js";
import { endpointPosAndSide, type SequencePlace } from "./sequencePlace.js";
import { SortedSegmentSet } from "./sortedSegmentSet.js";
import { zamboniSegments } from "./zamboni.js";

export function wasRemovedAfter(seg: ISegment, seq: number): boolean {
	return (
		seg.removedSeq !== UnassignedSequenceNumber &&
		(seg.removedSeq === undefined || seg.removedSeq > seq)
	);
}

function markSegmentMoved(seg: ISegment, moveInfo: IMoveInfo): void {
	seg.moveDst = moveInfo.moveDst;
	seg.movedClientIds = [...moveInfo.movedClientIds];
	seg.movedSeqs = [moveInfo.movedSeq];
	seg.movedSeq = moveInfo.movedSeq;
	seg.localMovedSeq = moveInfo.localMovedSeq;
	seg.wasMovedOnInsert = moveInfo.wasMovedOnInsert;
}

function isMoved(segment: ISegment): segment is ISegment & IMoveInfo {
	return toMoveInfo(segment) !== undefined;
}

function isRemoved(segment: ISegment): segment is ISegment & IRemovalInfo {
	return toRemovalInfo(segment) !== undefined;
}

function isRemovedAndAcked(segment: ISegment): segment is ISegment & IRemovalInfo {
	const removalInfo = toRemovalInfo(segment);
	return removalInfo !== undefined && removalInfo.removedSeq !== UnassignedSequenceNumber;
}

function isMovedAndAcked(segment: ISegment): segment is ISegment & IMoveInfo {
	const moveInfo = toMoveInfo(segment);
	return moveInfo !== undefined && moveInfo.movedSeq !== UnassignedSequenceNumber;
}

function isRemovedAndAckedOrMovedAndAcked(segment: ISegment): boolean {
	return isRemovedAndAcked(segment) || isMovedAndAcked(segment);
}

function isRemovedOrMoved(segment: ISegment): boolean {
	return isRemoved(segment) || isMoved(segment);
}

function nodeTotalLength(mergeTree: MergeTree, node: IMergeNode): number | undefined {
	if (!node.isLeaf()) {
		return node.cachedLength;
	}
	return mergeTree.localNetLength(node);
}

const LRUSegmentComparer: IComparer<LRUSegment> = {
	min: { maxSeq: -2 },
	compare: (a, b) => a.maxSeq - b.maxSeq,
};

/**
 * @legacy
 * @alpha
 */
export interface IMergeTreeOptions {
	catchUpBlobName?: string;
	/**
	 * Whether or not reference positions can slide to special endpoint segments
	 * denoting the positions immediately before the start and immediately after
	 * the end of the string.
	 *
	 * This is primarily useful in the case of interval stickiness.
	 */
	mergeTreeReferencesCanSlideToEndpoint?: boolean;
	mergeTreeSnapshotChunkSize?: number;
	/**
	 * Whether to use the SnapshotV1 format over SnapshotLegacy.
	 *
	 * SnapshotV1 stores a view of the merge-tree at the current sequence number, preserving merge metadata
	 * (e.g. clientId, seq, etc.) only for segment changes within the collab window.
	 *
	 * SnapshotLegacy stores a view of the merge-tree at the minimum sequence number along with the ops between
	 * the minimum sequence number and the current sequence number.
	 *
	 * Both formats merge segments where possible (see {@link ISegment.canAppend})
	 *
	 * default: false
	 *
	 * @remarks
	 * Despite the "legacy"/"V1" naming, both formats are actively used at the time of writing. SharedString
	 * uses legacy and Matrix uses V1.
	 */
	newMergeTreeSnapshotFormat?: boolean;

	/**
	 * Options related to attribution
	 */
	attribution?: IMergeTreeAttributionOptions;

	/**
	 * Enables support for the obliterate operation -- a stronger form of remove
	 * which deletes concurrently inserted segments
	 *
	 * Obliterate is currently experimental and may not work in all scenarios.
	 *
	 * Default value: false
	 */
	mergeTreeEnableObliterate?: boolean;

	/**
	 * Enables support for reconnecting when obliterate operations are present
	 *
	 * Obliterate is currently experimental and may not work in all scenarios.
	 *
	 * @defaultValue `false`
	 */
	mergeTreeEnableObliterateReconnect?: boolean;
}
export function errorIfOptionNotTrue(
	options: IMergeTreeOptions | undefined,
	option: keyof IMergeTreeOptions,
): void {
	if (options?.[option] !== true) {
		throw new Error(`${option} is not enabled.`);
	}
}

/**
 * @legacy
 * @alpha
 */
export interface IMergeTreeAttributionOptions {
	/**
	 * If enabled, segments will store attribution keys which can be used with the runtime to determine
	 * attribution information (i.e. who created the content and when it was created).
	 *
	 * This flag only applied to new documents: if a snapshot is loaded, whether or not attribution keys
	 * are tracked is determined by the presence of existing attribution keys in the snapshot.
	 *
	 * default: false
	 */
	track?: boolean;

	/**
	 * Provides a policy for how to track attribution data on segments.
	 * This option must be provided if either:
	 * - `track` is set to true
	 * - a document containing existing attribution information is loaded
	 */
	policyFactory?: () => AttributionPolicy;
}

/**
 * Implements policy dictating which kinds of operations should be attributed and how.
 * @sealed
 * @legacy
 * @alpha
 */
export interface AttributionPolicy {
	/**
	 * Enables tracking attribution information for operations on this merge-tree.
	 * This function is expected to subscribe to appropriate change events in order
	 * to manage any attribution data it stores on segments.
	 *
	 * This must be done in an eventually consistent fashion.
	 */
	// eslint-disable-next-line import/no-deprecated
	attach: (client: Client) => void;
	/**
	 * Disables tracking attribution information on segments.
	 */
	detach: () => void;
	/***/
	isAttached: boolean;
	/**
	 * Serializer capable of serializing any attribution data this policy stores on segments.
	 */
	serializer: IAttributionCollectionSerializer;
}

/**
 * @internal
 */
export interface LRUSegment {
	segment?: ISegmentLeaf;
	maxSeq: number;
}

export interface IRootMergeBlock extends MergeBlock {
	mergeTree?: MergeTree;
}

export function findRootMergeBlock(
	segmentOrNode: IMergeNode | undefined,
): IRootMergeBlock | undefined {
	if (segmentOrNode === undefined) {
		return undefined;
	}
	let maybeRoot: IRootMergeBlock | undefined = segmentOrNode.isLeaf()
		? segmentOrNode.parent
		: segmentOrNode;
	while (maybeRoot?.parent !== undefined) {
		maybeRoot = maybeRoot.parent;
	}

	return maybeRoot?.mergeTree === undefined ? undefined : maybeRoot;
}

/**
 * Find the segment to which a reference will slide if it needs to slide, or undefined if there
 * is no valid segment (i.e. the tree is empty).
 *
 * @param segment - The segment to slide from.
 * @param cache - Optional cache mapping segments to their sliding destinations.
 * Excursions will be avoided for segments in the cache, and the cache will be populated with
 * entries for all segments visited during excursion.
 * This can reduce the number of times the tree needs to be scanned if a range containing many
 * SlideOnRemove references is removed.
 * @internal
 */
function getSlideToSegment(
	segment: ISegment | undefined,
	slidingPreference: SlidingPreference = SlidingPreference.FORWARD,
	cache?: Map<ISegment, { seg?: ISegment }>,
	useNewSlidingBehavior: boolean = false,
): [ISegment | undefined, "start" | "end" | undefined] {
	if (
		!segment ||
		!isRemovedAndAckedOrMovedAndAcked(segment) ||
		segment.endpointType !== undefined
	) {
		return [segment, undefined];
	}

	const cachedSegment = cache?.get(segment);
	if (cachedSegment !== undefined) {
		return [cachedSegment.seg, undefined];
	}
	const result: { seg?: ISegment } = {};
	cache?.set(segment, result);
	const goFurtherToFindSlideToSegment = (seg: ISegment): boolean => {
		if (seg.seq !== UnassignedSequenceNumber && !isRemovedAndAckedOrMovedAndAcked(seg)) {
			result.seg = seg;
			return false;
		}
		if (
			cache !== undefined &&
			(seg.removedSeq === segment.removedSeq || seg.movedSeq === segment.movedSeq)
		) {
			cache.set(seg, result);
		}
		return true;
	};

	if (slidingPreference === SlidingPreference.BACKWARD) {
		backwardExcursion(segment, goFurtherToFindSlideToSegment);
	} else {
		forwardExcursion(segment, goFurtherToFindSlideToSegment);
	}
	if (result.seg !== undefined) {
		return [result.seg, undefined];
	}

	// in the new sliding behavior, we don't look in the opposite direction
	// if we fail to find a segment to slide to in the right direction.
	//
	// in other words, rather than going `forward ?? backward ?? detached` (or
	// `backward ?? forward ?? detached`), we would slide `forward ?? detached`
	// or `backward ?? detached`
	//
	// in both of these cases detached may be substituted for one of the special
	// endpoint segments, if such behavior is enabled
	if (!useNewSlidingBehavior) {
		if (slidingPreference === SlidingPreference.BACKWARD) {
			forwardExcursion(segment, goFurtherToFindSlideToSegment);
		} else {
			backwardExcursion(segment, goFurtherToFindSlideToSegment);
		}
	}

	let maybeEndpoint: "start" | "end" | undefined;

	if (slidingPreference === SlidingPreference.BACKWARD) {
		maybeEndpoint = "start";
	} else if (slidingPreference === SlidingPreference.FORWARD) {
		maybeEndpoint = "end";
	}

	return [result.seg, maybeEndpoint];
}

/**
 * Returns the position to slide a reference to if a slide is required.
 * @param segoff - The segment and offset to slide from
 * @returns segment and offset to slide the reference to
 * @internal
 */
export function getSlideToSegoff(
	segoff: { segment: ISegment | undefined; offset: number | undefined },
	slidingPreference: SlidingPreference = SlidingPreference.FORWARD,
	useNewSlidingBehavior: boolean = false,
): {
	segment: ISegment | undefined;
	offset: number | undefined;
} {
	if (segoff.segment === undefined) {
		return segoff;
	}
	const [segment, _] = getSlideToSegment(
		segoff.segment,
		slidingPreference,
		undefined,
		useNewSlidingBehavior,
	);
	if (segment === segoff.segment) {
		return segoff;
	}
	const offset =
		segment && segment.ordinal < segoff.segment.ordinal ? segment.cachedLength - 1 : 0;
	return {
		segment,
		offset,
	};
}

const forwardPred = (ref: LocalReferencePosition): boolean =>
	ref.slidingPreference !== SlidingPreference.BACKWARD;
const backwardPred = (ref: LocalReferencePosition): boolean =>
	ref.slidingPreference === SlidingPreference.BACKWARD;

<<<<<<< HEAD
export interface ObliterateInfo {
	start: LocalReferencePosition;
	end: LocalReferencePosition;
	refSeq: number;
	clientId: number;
	seq: number;
	localSeq: number | undefined;
=======
class Obliterates {
	/**
	 * Array containing the all move operations within the
	 * collab window.
	 *
	 * The moves are stored in sequence order which accelerates clean up in setMinSeq
	 *
	 * See https://github.com/microsoft/FluidFramework/blob/main/packages/dds/merge-tree/docs/Obliterate.md#remote-perspective
	 * for additional context
	 */
	private readonly seqOrdered = new DoublyLinkedList<ObliterateInfo>();

	/**
	 * This contains a sorted lists of all obliterate starts
	 * and is used to accelerate finding overlapping obliterates
	 * as well as determining if there are any obliterates at all.
	 */
	private readonly startOrdered = new SortedSegmentSet<LocalReferencePosition>();

	constructor(private readonly mergeTree: MergeTree) {}

	public setMinSeq(minSeq: number): void {
		// eslint-disable-next-line @typescript-eslint/no-non-null-asserted-optional-chain
		while (!this.seqOrdered.empty && this.seqOrdered.first?.data.seq! <= minSeq) {
			const ob = this.seqOrdered.shift()!;
			this.startOrdered.remove(ob.data.start);
			this.mergeTree.removeLocalReferencePosition(ob.data.start);
			this.mergeTree.removeLocalReferencePosition(ob.data.end);
		}
	}

	public addOrUpdate(obliterateInfo: ObliterateInfo): void {
		const { seq, start } = obliterateInfo;
		if (seq !== UnassignedSequenceNumber) {
			this.seqOrdered.push(obliterateInfo);
		}
		this.startOrdered.addOrUpdate(start);
	}

	public empty(): boolean {
		return this.startOrdered.size === 0;
	}

	public findOverlapping(seg: ISegment): Iterable<ObliterateInfo> {
		const overlapping: ObliterateInfo[] = [];
		for (const start of this.startOrdered.items) {
			if (start.getSegment()!.ordinal <= seg.ordinal) {
				const ob = start.properties?.obliterate as ObliterateInfo;
				if (ob.end.getSegment()!.ordinal >= seg.ordinal) {
					overlapping.push(ob);
				}
			} else {
				// the start is past the seg, so exit
				break;
			}
		}
		return overlapping;
	}
>>>>>>> e99a531a
}

/**
 * @internal
 */
export class MergeTree {
	public static readonly options = {
		incrementalUpdate: true,
		insertAfterRemovedSegs: true,
		zamboniSegments: true,
	};

	private static readonly theUnfinishedNode = { childCount: -1 } as unknown as MergeBlock;

	// eslint-disable-next-line import/no-deprecated
	public readonly collabWindow = new CollaborationWindow();

	// eslint-disable-next-line import/no-deprecated
	public readonly pendingSegments = new DoublyLinkedList<SegmentGroup>();

	public readonly segmentsToScour = new Heap<LRUSegment>(LRUSegmentComparer);

	public readonly attributionPolicy: AttributionPolicy | undefined;

	/**
	 * Whether or not all blocks in the mergeTree currently have information about local partial lengths computed.
	 * This information is only necessary on reconnect, and otherwise costly to bookkeep.
	 * This field enables tracking whether partials need to be recomputed using localSeq information.
	 */
	private localPartialsComputed = false;
	// for now assume only markers have ids and so point directly at the Segment
	// if we need to have pointers to non-markers, we can change to point at local refs
	private readonly idToMarker = new Map<string, Marker>();
	public mergeTreeDeltaCallback?: MergeTreeDeltaCallback;
	public mergeTreeMaintenanceCallback?: MergeTreeMaintenanceCallback;

	private readonly obliterates = new Obliterates(this);

	public constructor(public options?: IMergeTreeOptions) {
		this._root = this.makeBlock(0);
		this._root.mergeTree = this;
		this.attributionPolicy = options?.attribution?.policyFactory?.();
	}

	private _root: IRootMergeBlock;
	public get root(): IRootMergeBlock {
		return this._root;
	}

	public set root(value: IRootMergeBlock) {
		this._root = value;
		value.mergeTree = this;
	}

	public makeBlock(childCount: number): MergeBlock {
		const block = new MergeBlock(childCount);
		block.ordinal = "";
		return block;
	}

	/**
	 * Compute the net length of this segment from a local perspective.
	 * @param segment - Segment whose length to find
	 * @param localSeq - localSeq at which to find the length of this segment. If not provided,
	 * default is to consider the local client's current perspective. Only local sequence
	 * numbers corresponding to un-acked operations give valid results.
	 */
	public localNetLength(
		segment: ISegment,
		refSeq?: number,
		localSeq?: number,
	): number | undefined {
		const removalInfo = toRemovalInfo(segment);
		const moveInfo = toMoveInfo(segment);
		if (localSeq === undefined) {
			if (removalInfo !== undefined || moveInfo !== undefined) {
				if (
					(!!removalInfo && !seqLTE(removalInfo.removedSeq, this.collabWindow.minSeq)) ||
					(!!moveInfo && !seqLTE(moveInfo.movedSeq, this.collabWindow.minSeq))
				) {
					return 0;
				}
				// this segment removed and outside the collab window which means it is zamboni eligible
				// this also means the segment could not exist, so we should not consider it
				// when making decisions about conflict resolutions
				return undefined;
			} else {
				return segment.cachedLength;
			}
		}

		assert(
			refSeq !== undefined,
			0x398 /* localSeq provided for local length without refSeq */,
		);
		assert(segment.seq !== undefined, 0x399 /* segment with no seq in mergeTree */);
		const { seq, removedSeq, localRemovedSeq, movedSeq, localMovedSeq } = segment;
		if (seq === UnassignedSequenceNumber) {
			assert(
				segment.localSeq !== undefined,
				0x39a /* unacked segment with undefined localSeq */,
			);
			// inserted locally, still un-acked
			if (
				segment.localSeq > localSeq ||
				(localRemovedSeq !== undefined && localRemovedSeq <= localSeq) ||
				(localMovedSeq !== undefined && localMovedSeq <= localSeq)
			) {
				return 0;
			}
			const { cachedLength } = segment;
			return cachedLength;
		} else {
			// inserted remotely
			if (
				seq > refSeq ||
				(removedSeq !== undefined &&
					removedSeq !== UnassignedSequenceNumber &&
					removedSeq <= refSeq) ||
				(movedSeq !== undefined &&
					movedSeq !== UnassignedSequenceNumber &&
					movedSeq <= refSeq) ||
				(localRemovedSeq !== undefined && localRemovedSeq <= localSeq) ||
				(localMovedSeq !== undefined && localMovedSeq <= localSeq)
			) {
				return 0;
			}
			return segment.cachedLength;
		}
	}

	public unlinkMarker(marker: Marker): void {
		const id = marker.getId();
		if (id) {
			this.idToMarker.delete(id);
		}
	}

	private addNode(block: MergeBlock, node: IMergeNode): number {
		const index = block.childCount++;
		block.assignChild(node, index, false);
		return index;
	}

	public reloadFromSegments(segments: ISegment[]): void {
		// This code assumes that a later call to `startCollaboration()` will initialize partial lengths.
		assert(
			!this.collabWindow.collaborating,
			0x049 /* "Trying to reload from segments while collaborating!" */,
		);

		const maxChildren = MaxNodesInBlock - 1;

		// Starting with the leaf segments, recursively builds the B-Tree layer by layer from the bottom up.
		const buildMergeBlock = (nodes: IMergeNode[]): IRootMergeBlock => {
			const blockCount = Math.ceil(nodes.length / maxChildren); // Compute # blocks require for this level of B-Tree
			const blocks: MergeBlock[] = Array.from({ length: blockCount }); // Pre-alloc array to collect nodes

			// For each block in this level of the B-Tree...
			for (
				let nodeIndex = 0, blockIndex = 0; // Start with the first block and first node
				blockIndex < blockCount; // If we have more blocks, we also have more nodes to insert
				blockIndex++ // Advance to next block in this layer.
			) {
				const block = (blocks[blockIndex] = this.makeBlock(0));

				// For each child of the current block, insert a node (while we have nodes left)
				// and update the block's info.
				for (
					let childIndex = 0;
					childIndex < maxChildren && nodeIndex < nodes.length; // While we still have children & nodes left
					childIndex++, nodeIndex++ // Advance to next child & node
				) {
					// Insert the next node into the current block
					this.addNode(block, nodes[nodeIndex]);
				}

				// Calculate this block's info.  Previously this was inlined into the above loop as a micro-optimization,
				// but it turns out to be negligible in practice since `reloadFromSegments()` is only invoked for the
				// snapshot header.  The bulk of the segments in long documents are inserted via `insertSegments()`.
				this.blockUpdate(block);
			}

			return blocks.length === 1 // If there is only one block at this layer...
				? blocks[0] // ...then we're done.  Return the root.
				: buildMergeBlock(blocks); // ...otherwise recursively build the next layer above blocks.
		};
		if (segments.length > 0) {
			this.root = buildMergeBlock(segments);
			this.nodeUpdateOrdinals(this.root);
		} else {
			this.root = this.makeBlock(0);
		}
	}

	// For now assume min starts at zero
	public startCollaboration(localClientId: number, minSeq: number, currentSeq: number): void {
		this.collabWindow.clientId = localClientId;
		this.collabWindow.minSeq = minSeq;
		this.collabWindow.collaborating = true;
		this.collabWindow.currentSeq = currentSeq;
		this.nodeUpdateLengthNewStructure(this.root, true);
	}

	private addToLRUSet(leaf: ISegmentLeaf, seq: number): void {
		// If the parent node has not yet been marked for scour (i.e., needsScour is not false or undefined),
		// add the segment and mark the mark the node now.

		// TODO: 'seq' may be less than the current sequence number when inserting pre-ACKed
		//       segments from a snapshot.  We currently skip these for now.
		if (leaf.parent!.needsScour !== true && seq > this.collabWindow.currentSeq) {
			leaf.parent!.needsScour = true;
			this.segmentsToScour.add({ segment: leaf, maxSeq: seq });
		}
	}

	public getLength(refSeq: number, clientId: number): number {
		return this.blockLength(this.root, refSeq, clientId);
	}

	/**
	 * Returns the current length of the MergeTree for the local client.
	 */
	public get length(): number | undefined {
		return this.root.cachedLength;
	}

	public getPosition(
		node: IMergeNode,
		refSeq: number,
		clientId: number,
		localSeq?: number,
	): number {
		if (node.isLeaf() && node.endpointType === "start") {
			return 0;
		}

		let totalOffset = 0;
		let parent = node.parent;
		let prevParent: MergeBlock | undefined;
		while (parent) {
			const children = parent.children;
			for (let childIndex = 0; childIndex < parent.childCount; childIndex++) {
				const child = children[childIndex];
				if ((!!prevParent && child === prevParent) || child === node) {
					break;
				}
				totalOffset += this.nodeLength(child, refSeq, clientId, localSeq) ?? 0;
			}
			prevParent = parent;
			parent = parent.parent;
		}
		return totalOffset;
	}

	public getContainingSegment<T extends ISegment>(
		pos: number,
		refSeq: number,
		clientId: number,
		localSeq?: number,
	): {
		segment: T | undefined;
		offset: number | undefined;
	} {
		assert(
			localSeq === undefined || clientId === this.collabWindow.clientId,
			0x39b /* localSeq provided for non-local client */,
		);
		let segment: T | undefined;
		let offset: number | undefined;

		const leaf = (
			leafSeg: ISegment,
			segpos: number,
			_refSeq: number,
			_clientId: number,
			start: number,
		): boolean => {
			segment = leafSeg as T;
			offset = start;
			return false;
		};
		this.nodeMap(refSeq, clientId, leaf, undefined, undefined, pos, pos + 1, localSeq);
		return { segment, offset };
	}

	/**
	 * Slides or removes references from the provided list of segments.
	 *
	 * The order of the references is preserved for references of the same sliding
	 * preference. Relative order between references that slide backward and those
	 * that slide forward is not preserved, even in the case when they slide to
	 * the same segment.
	 *
	 * @remarks
	 *
	 * 1. Preserving the order of the references is a useful property for reference-based undo/redo
	 * (see revertibles.ts).
	 *
	 * 2. For use cases which necessitate eventual consistency across clients,
	 * this method should only be called with segments for which the current client sequence number is
	 * max(remove segment sequence number, add reference sequence number).
	 * See `packages\dds\merge-tree\REFERENCEPOSITIONS.md`
	 *
	 * @param segments - An array of (not necessarily contiguous) segments with increasing ordinals.
	 */
	private slideAckedRemovedSegmentReferences(segments: ISegment[]): void {
		// References are slid in groups to preserve their order.
		let currentForwardSlideGroup: LocalReferenceCollection[] = [];
		let currentBackwardSlideGroup: LocalReferenceCollection[] = [];

		let currentForwardMaybeEndpoint: "start" | "end" | undefined;
		let currentForwardSlideDestination: ISegment | undefined;
		let currentForwardSlideIsForward: boolean | undefined;

		let currentBackwardMaybeEndpoint: "start" | "end" | undefined;
		let currentBackwardSlideDestination: ISegment | undefined;
		let currentBackwardSlideIsForward: boolean | undefined;

		const slideGroup = (
			currentSlideDestination: ISegmentLeaf | undefined,
			currentSlideIsForward: boolean | undefined,
			currentSlideGroup: LocalReferenceCollection[],
			pred: (ref: LocalReferencePosition) => boolean,
			maybeEndpoint: "start" | "end" | undefined,
		): void => {
			if (currentSlideIsForward === undefined) {
				return;
			}

			const nonEndpointRefsToAdd = currentSlideGroup.map((collection) =>
				filterLocalReferencePositions(
					collection,
					(ref) => pred(ref) && (maybeEndpoint ? !ref.canSlideToEndpoint : true),
				),
			);

			const endpointRefsToAdd = currentSlideGroup.map((collection) =>
				filterLocalReferencePositions(
					collection,
					(ref) => pred(ref) && !!ref.canSlideToEndpoint,
				),
			);

			if (maybeEndpoint) {
				const endpoint = maybeEndpoint === "start" ? this.startOfTree : this.endOfTree;
				const localRefs = LocalReferenceCollection.setOrGet(endpoint);
				if (currentSlideIsForward) {
					localRefs.addBeforeTombstones(...endpointRefsToAdd);
				} else {
					localRefs.addAfterTombstones(...endpointRefsToAdd);
				}
			}

			if (currentSlideDestination === undefined) {
				for (const collection of currentSlideGroup) {
					for (const ref of collection) {
						if (pred(ref) && !refTypeIncludesFlag(ref, ReferenceType.StayOnRemove)) {
							ref.callbacks?.beforeSlide?.(ref);
							collection.removeLocalRef(ref);
							ref.callbacks?.afterSlide?.(ref);
						}
					}
				}
			} else {
				const localRefs = LocalReferenceCollection.setOrGet(currentSlideDestination);
				if (currentSlideIsForward) {
					localRefs.addBeforeTombstones(...nonEndpointRefsToAdd);
				} else {
					localRefs.addAfterTombstones(...nonEndpointRefsToAdd);
				}
			}
		};

		const trySlideSegment = (
			segment: ISegment,
			currentSlideDestination: ISegment | undefined,
			currentSlideIsForward: boolean | undefined,
			currentSlideGroup: LocalReferenceCollection[],
			pred: (ref: LocalReferencePosition) => boolean,
			slidingPreference: SlidingPreference,
			currentMaybeEndpoint: "start" | "end" | undefined,
			reassign: (
				localRefs: LocalReferenceCollection,
				slideToSegment: ISegment | undefined,
				slideIsForward: boolean,
				maybeEndpoint: "start" | "end" | undefined,
			) => void,
		): void => {
			// avoid sliding logic if this segment doesn't have any references
			// with the given sliding preference
			if (!segment.localRefs || !anyLocalReferencePosition(segment.localRefs, pred)) {
				return;
			}

			const [slideToSegment, maybeEndpoint] = getSlideToSegment(
				segment,
				slidingPreference,
				slidingPreference === SlidingPreference.FORWARD
					? forwardSegmentCache
					: backwardSegmentCache,
				this.options?.mergeTreeReferencesCanSlideToEndpoint,
			);
			const slideIsForward =
				slideToSegment === undefined ? false : slideToSegment.ordinal > segment.ordinal;

			if (
				slideToSegment !== currentSlideDestination ||
				slideIsForward !== currentSlideIsForward ||
				maybeEndpoint !== currentMaybeEndpoint
			) {
				slideGroup(
					currentSlideDestination,
					currentSlideIsForward,
					currentSlideGroup,
					pred,
					this.options?.mergeTreeReferencesCanSlideToEndpoint ? maybeEndpoint : undefined,
				);
				reassign(
					segment.localRefs,
					slideToSegment,
					slideIsForward,
					this.options?.mergeTreeReferencesCanSlideToEndpoint ? maybeEndpoint : undefined,
				);
			} else {
				currentSlideGroup.push(segment.localRefs);
			}
		};

		const forwardSegmentCache = new Map<ISegment, { seg?: ISegment }>();
		const backwardSegmentCache = new Map<ISegment, { seg?: ISegment }>();
		for (const segment of segments) {
			assert(
				isRemovedAndAckedOrMovedAndAcked(segment),
				0x2f1 /* slideReferences from a segment which has not been removed and acked */,
			);
			if (segment.localRefs === undefined || segment.localRefs.empty) {
				continue;
			}

			trySlideSegment(
				segment,
				currentForwardSlideDestination,
				currentForwardSlideIsForward,
				currentForwardSlideGroup,
				forwardPred,
				SlidingPreference.FORWARD,
				currentForwardMaybeEndpoint,
				(localRefs, slideToSegment, slideIsForward, maybeEndpoint) => {
					currentForwardSlideGroup = [localRefs];
					currentForwardSlideDestination = slideToSegment;
					currentForwardSlideIsForward = slideIsForward;
					currentForwardMaybeEndpoint = maybeEndpoint;
				},
			);

			trySlideSegment(
				segment,
				currentBackwardSlideDestination,
				currentBackwardSlideIsForward,
				currentBackwardSlideGroup,
				backwardPred,
				SlidingPreference.BACKWARD,
				currentBackwardMaybeEndpoint,
				(localRefs, slideToSegment, slideIsForward, maybeEndpoint) => {
					currentBackwardSlideGroup = [localRefs];
					currentBackwardSlideDestination = slideToSegment;
					currentBackwardSlideIsForward = slideIsForward;
					currentBackwardMaybeEndpoint = maybeEndpoint;
				},
			);
		}

		slideGroup(
			currentForwardSlideDestination,
			currentForwardSlideIsForward,
			currentForwardSlideGroup,
			forwardPred,
			currentForwardMaybeEndpoint,
		);
		slideGroup(
			currentBackwardSlideDestination,
			currentBackwardSlideIsForward,
			currentBackwardSlideGroup,
			backwardPred,
			currentBackwardMaybeEndpoint,
		);
	}

	private blockLength(node: MergeBlock, refSeq: number, clientId: number): number {
		return this.collabWindow.collaborating && clientId !== this.collabWindow.clientId
			? node.partialLengths!.getPartialLength(refSeq, clientId)
			: node.cachedLength ?? 0;
	}

	/**
	 * Compute local partial length information
	 *
	 * Public only for use by internal tests
	 */
	public computeLocalPartials(refSeq: number): void {
		if (this.localPartialsComputed) {
			return;
		}

		// eslint-disable-next-line import/no-deprecated
		const rebaseCollabWindow = new CollaborationWindow();
		rebaseCollabWindow.loadFrom(this.collabWindow);
		if (refSeq < this.collabWindow.minSeq) {
			rebaseCollabWindow.minSeq = refSeq;
		}
		this.root.partialLengths = PartialSequenceLengths.combine(
			this.root,
			rebaseCollabWindow,
			true,
			true,
		);
		this.localPartialsComputed = true;
	}

	private nodeLength(
		node: IMergeNode,
		refSeq: number,
		clientId: number,
		localSeq?: number,
	): number | undefined {
		if (!this.collabWindow.collaborating || this.collabWindow.clientId === clientId) {
			if (node.isLeaf()) {
				return this.localNetLength(node, refSeq, localSeq);
			} else if (localSeq === undefined) {
				// Local client sees all segments, even when collaborating
				return node.cachedLength;
			} else {
				this.computeLocalPartials(refSeq);

				// Local client should see all segments except those after localSeq.
				const partialLen = node.partialLengths!.getPartialLength(refSeq, clientId, localSeq);

				PartialSequenceLengths.options.verifyExpected?.(
					this,
					node,
					refSeq,
					clientId,
					localSeq,
				);

				return partialLen;
			}
		} else {
			// Sequence number within window
			if (node.isLeaf()) {
				const segment = node;
				const removalInfo = toRemovalInfo(segment);
				const moveInfo = toMoveInfo(segment);

				if (removalInfo !== undefined) {
					if (seqLTE(removalInfo.removedSeq, this.collabWindow.minSeq)) {
						return undefined;
					}
					if (
						seqLTE(removalInfo.removedSeq, refSeq) ||
						removalInfo.removedClientIds.includes(clientId)
					) {
						return 0;
					}
				}

				if (moveInfo !== undefined) {
					if (seqLTE(moveInfo.movedSeq, this.collabWindow.minSeq)) {
						return undefined;
					}
					if (
						seqLTE(moveInfo.movedSeq, refSeq) ||
						moveInfo.movedClientIds.includes(clientId)
					) {
						return 0;
					}
				}

				return seqLTE(node.seq ?? 0, refSeq) || segment.clientId === clientId
					? segment.cachedLength
					: 0;
			} else {
				const partialLen = node.partialLengths!.getPartialLength(refSeq, clientId);

				PartialSequenceLengths.options.verifyExpected?.(this, node, refSeq, clientId);

				return partialLen;
			}
		}
	}

	public setMinSeq(minSeq: number): void {
		assert(
			minSeq <= this.collabWindow.currentSeq,
			0x04e /* "Trying to set minSeq above currentSeq of collab window!" */,
		);

		// Only move forward
		assert(
			this.collabWindow.minSeq <= minSeq,
			0x04f /* "minSeq of collab window > target minSeq!" */,
		);

		if (minSeq > this.collabWindow.minSeq) {
			this.collabWindow.minSeq = minSeq;
			this.obliterates.setMinSeq(minSeq);
			if (MergeTree.options.zamboniSegments) {
				walkAllChildSegments(this.root, (seg) => {
					const refs = seg.localRefs ?? [];
					for (const obliterateRef of refs) {
						const oblInfo = obliterateRef.properties?.obliterate as ObliterateInfo | undefined;
						if (oblInfo?.start !== undefined) {
							this.removeLocalReferencePosition(oblInfo.start);
						}
						if (oblInfo?.end !== undefined) {
							this.removeLocalReferencePosition(oblInfo.end);
						}
					}
				});
				zamboniSegments(this);
			}
		}
	}

	/**
	 * Returns the count of elements before the given reference position from the given perspective.
	 *
	 * @param refPos - The reference position to resolve.
	 * @param refSeq - The number of the latest sequenced change to consider.
	 * Defaults to including all edits which have been applied.
	 * @param clientId - The ID of the client from whose perspective to resolve this reference. Defaults to the current client.
	 * @param localSeq - The local sequence number to consider. Defaults to including all local edits.
	 */
	public referencePositionToLocalPosition(
		refPos: ReferencePosition,
		refSeq = Number.MAX_SAFE_INTEGER,
		clientId = this.collabWindow.clientId,
		localSeq: number | undefined = this.collabWindow.localSeq,
	): number {
		const seg: ISegmentLeaf | undefined = refPos.getSegment();
		if (seg?.parent === undefined) {
			// We have no idea where this reference is, because it refers to a segment which is not in the tree.
			return DetachedReferencePosition;
		}
		if (refPos.isLeaf()) {
			return this.getPosition(refPos, refSeq, clientId, localSeq);
		}
		if (refTypeIncludesFlag(refPos, ReferenceType.Transient) || seg.localRefs?.has(refPos)) {
			if (
				seg !== this.startOfTree &&
				seg !== this.endOfTree &&
				!isSegmentPresent(seg, { refSeq, localSeq })
			) {
				const forward = refPos.slidingPreference === SlidingPreference.FORWARD;
				const slideSeq =
					seg.movedSeq !== UnassignedSequenceNumber && seg.movedSeq !== undefined
						? seg.movedSeq
						: seg.removedSeq !== UnassignedSequenceNumber && seg.removedSeq !== undefined
							? seg.removedSeq
							: refSeq;
				const slideLocalSeq = seg.localMovedSeq ?? seg.localRemovedSeq;
				const perspective = new PerspectiveImpl(this, {
					refSeq: slideSeq,
					localSeq: slideLocalSeq,
				});
				const slidSegment = perspective.nextSegment(seg, forward);
				return (
					this.getPosition(slidSegment, refSeq, clientId, localSeq) +
					(forward ? 0 : slidSegment.cachedLength === 0 ? 0 : slidSegment.cachedLength - 1)
				);
			}
			return this.getPosition(seg, refSeq, clientId, localSeq) + refPos.getOffset();
		}
		return DetachedReferencePosition;
	}

	/**
	 * Finds the nearest reference with ReferenceType.Tile to `startPos` in the direction dictated by `forwards`.
	 * Uses depthFirstNodeWalk in addition to block-accelerated functionality. The search position will be included in
	 * the nodes to walk, so searching on all positions, including the endpoints, can be considered inclusive.
	 * Any out of bound search positions will return undefined, so in order to search the whole string, a forward
	 * search can begin at 0, or a backward search can begin at length-1.
	 *
	 * @param startPos - Position at which to start the search
	 * @param clientId - clientId dictating the perspective to search from
	 * @param markerLabel - Label of the marker to search for
	 * @param forwards - Whether the string should be searched in the forward or backward direction
	 */
	public searchForMarker(
		startPos: number,
		clientId: number,
		markerLabel: string,
		forwards = true,
	): Marker | undefined {
		let foundMarker: Marker | undefined;

		const { segment } = this.getContainingSegment(startPos, UniversalSequenceNumber, clientId);
		const segWithParent: ISegmentLeaf | undefined = segment;
		if (segWithParent?.parent === undefined) {
			return undefined;
		}

		depthFirstNodeWalk(
			segWithParent.parent,
			segWithParent,
			(node) => {
				if (node.isLeaf()) {
					if (Marker.is(node) && refHasTileLabel(node, markerLabel)) {
						foundMarker = node;
					}
				} else {
					const marker = forwards
						? node.leftmostTiles[markerLabel]
						: node.rightmostTiles[markerLabel];
					if (marker !== undefined) {
						assert(
							marker.isLeaf() && Marker.is(marker),
							0x751 /* Object returned is not a valid marker */,
						);
						foundMarker = marker;
					}
				}
				return foundMarker === undefined ? NodeAction.Skip : NodeAction.Exit;
			},
			undefined,
			undefined,
			forwards,
		);

		return foundMarker;
	}

	private updateRoot(splitNode: MergeBlock | undefined): void {
		if (splitNode !== undefined) {
			const newRoot = this.makeBlock(2);
			newRoot.assignChild(this.root, 0, false);
			newRoot.assignChild(splitNode, 1, false);
			this.root = newRoot;
			this.nodeUpdateOrdinals(this.root);
			this.nodeUpdateLengthNewStructure(this.root);
		}
	}

	/**
	 * Assign sequence number to existing segment; update partial lengths to reflect the change
	 * @param seq - sequence number given by server to pending segment
	 */
	public ackPendingSegment(opArgs: IMergeTreeDeltaOpArgs): void {
		const seq = opArgs.sequencedMessage!.sequenceNumber;
		const pendingSegmentGroup = this.pendingSegments.shift()?.data;
		const nodesToUpdate: MergeBlock[] = [];
		let overwrite = false;
		if (pendingSegmentGroup !== undefined) {
			const deltaSegments: IMergeTreeSegmentDelta[] = [];
			const overlappingRemoves: boolean[] = [];
			pendingSegmentGroup.segments.map((pendingSegment: ISegmentLeaf) => {
				const overlappingRemove = !pendingSegment.ack(pendingSegmentGroup, opArgs);

				overwrite = overlappingRemove || overwrite;

				overlappingRemoves.push(overlappingRemove);
				if (MergeTree.options.zamboniSegments) {
					this.addToLRUSet(pendingSegment, seq);
				}
				if (!nodesToUpdate.includes(pendingSegment.parent!)) {
					nodesToUpdate.push(pendingSegment.parent!);
				}
				deltaSegments.push({
					segment: pendingSegment,
				});
			});

			if (opArgs.op.type === MergeTreeDeltaType.OBLITERATE) {
				this.obliterates.addOrUpdate(pendingSegmentGroup.obliterateInfo!);
			}

			// Perform slides after all segments have been acked, so that
			// positions after slide are final
			if (
				opArgs.op.type === MergeTreeDeltaType.REMOVE ||
				opArgs.op.type === MergeTreeDeltaType.OBLITERATE
			) {
				this.slideAckedRemovedSegmentReferences(pendingSegmentGroup.segments);
			}

			this.mergeTreeMaintenanceCallback?.(
				{
					deltaSegments,
					operation: MergeTreeMaintenanceType.ACKNOWLEDGED,
				},
				opArgs,
			);
			const clientId = this.collabWindow.clientId;
			for (const node of nodesToUpdate) {
				this.blockUpdatePathLengths(node, seq, clientId, overwrite);
			}
		}
		if (MergeTree.options.zamboniSegments) {
			zamboniSegments(this);
		}
	}

	private addToPendingList(
		segment: ISegment,
		// eslint-disable-next-line import/no-deprecated
		segmentGroup?: SegmentGroup,
		localSeq?: number,
		previousProps?: PropertySet,
		// eslint-disable-next-line import/no-deprecated
	): SegmentGroup {
		let _segmentGroup = segmentGroup;
		if (_segmentGroup === undefined) {
			_segmentGroup = {
				segments: [],
				localSeq,
				refSeq: this.collabWindow.currentSeq,
			};
			if (previousProps) {
				_segmentGroup.previousProps = [];
			}
			this.pendingSegments.push(_segmentGroup);
		}

		if (
			(!_segmentGroup.previousProps && !!previousProps) ||
			(!!_segmentGroup.previousProps && !previousProps)
		) {
			throw new Error("All segments in group should have previousProps or none");
		}
		if (previousProps) {
			_segmentGroup.previousProps!.push(previousProps);
		}

		segment.segmentGroups.enqueue(_segmentGroup);
		return _segmentGroup;
	}

	// TODO: error checking
	public getMarkerFromId(id: string): Marker | undefined {
		const marker = this.idToMarker.get(id);
		return marker === undefined ||
			isRemoved(marker) ||
			(isMoved(marker) && marker.moveDst === undefined)
			? undefined
			: marker;
	}

	/**
	 * Given a position specified relative to a marker id, lookup the marker
	 * and convert the position to a character position.
	 * @param relativePos - Id of marker (may be indirect) and whether position is before or after marker.
	 * @param refseq - The reference sequence number at which to compute the position.
	 * @param clientId - The client id with which to compute the position.
	 */
	public posFromRelativePos(
		relativePos: IRelativePosition,
		refseq = this.collabWindow.currentSeq,
		clientId = this.collabWindow.clientId,
	): number {
		let pos = -1;
		let marker: Marker | undefined;
		if (relativePos.id) {
			marker = this.getMarkerFromId(relativePos.id);
		}
		if (marker) {
			pos = this.getPosition(marker, refseq, clientId);
			if (relativePos.before) {
				if (relativePos.offset !== undefined) {
					pos -= relativePos.offset;
				}
			} else {
				pos += marker.cachedLength;
				if (relativePos.offset !== undefined) {
					pos += relativePos.offset;
				}
			}
		}
		return pos;
	}

	public insertSegments(
		pos: number,
		segments: ISegment[],
		refSeq: number,
		clientId: number,
		seq: number,
		opArgs: IMergeTreeDeltaOpArgs | undefined,
	): void {
		this.ensureIntervalBoundary(pos, refSeq, clientId);

		const localSeq =
			seq === UnassignedSequenceNumber ? ++this.collabWindow.localSeq : undefined;

		this.blockInsert(pos, refSeq, clientId, seq, localSeq, segments);

		// opArgs == undefined => loading snapshot or test code
		if (opArgs !== undefined) {
			const deltaSegments = segments
				.filter((segment) => !toMoveInfo(segment))
				.map((segment) => ({ segment }));

			if (deltaSegments.length > 0) {
				this.mergeTreeDeltaCallback?.(opArgs, {
					operation: MergeTreeDeltaType.INSERT,
					deltaSegments,
				});
			}
		}

		if (
			this.collabWindow.collaborating &&
			MergeTree.options.zamboniSegments &&
			seq !== UnassignedSequenceNumber
		) {
			zamboniSegments(this);
		}
	}

	/**
	 * Resolves a remote client's position against the local sequence
	 * and returns the remote client's position relative to the local
	 * sequence. The client ref seq must be above the minimum sequence number
	 * or the return value will be undefined.
	 * Generally this method is used in conjunction with signals which provide
	 * point in time values for the below parameters, and is useful for things
	 * like displaying user position. It should not be used with persisted values
	 * as persisted values will quickly become invalid as the remoteClientRefSeq
	 * moves below the minimum sequence number
	 * @param remoteClientPosition - The remote client's position to resolve
	 * @param remoteClientRefSeq - The reference sequence number of the remote client
	 * @param remoteClientId - The client id of the remote client
	 */
	public resolveRemoteClientPosition(
		remoteClientPosition: number,
		remoteClientRefSeq: number,
		remoteClientId: number,
	): number | undefined {
		if (remoteClientRefSeq < this.collabWindow.minSeq) {
			return undefined;
		}

		const segmentInfo = this.getContainingSegment(
			remoteClientPosition,
			remoteClientRefSeq,
			remoteClientId,
		);

		const { currentSeq, clientId } = this.collabWindow;

		if (segmentInfo?.segment) {
			const segmentPosition = this.getPosition(segmentInfo.segment, currentSeq, clientId);
			return segmentPosition + segmentInfo.offset!;
		} else {
			if (remoteClientPosition === this.getLength(remoteClientRefSeq, remoteClientId)) {
				return this.getLength(currentSeq, clientId);
			}
		}
	}

	private blockInsert<T extends ISegmentLeaf>(
		pos: number,
		refSeq: number,
		clientId: number,
		seq: number,
		localSeq: number | undefined,
		newSegments: T[],
	): void {
		// Keeping this function within the scope of blockInsert for readability.
		// eslint-disable-next-line unicorn/consistent-function-scoping
		const continueFrom = (node: MergeBlock): boolean => {
			let siblingExists = false;
			forwardExcursion(node, () => {
				siblingExists = true;
				return false;
			});
			return siblingExists;
		};
		// eslint-disable-next-line import/no-deprecated
		let segmentGroup: SegmentGroup;
		const saveIfLocal = (locSegment: ISegment): void => {
			// Save segment so we can assign sequence number when acked by server
			if (this.collabWindow.collaborating) {
				if (
					locSegment.seq === UnassignedSequenceNumber &&
					clientId === this.collabWindow.clientId
				) {
					segmentGroup = this.addToPendingList(locSegment, segmentGroup, localSeq);
				}
				// LocSegment.seq === 0 when coming from SharedSegmentSequence.loadBody()
				// In all other cases this has to be true (checked by addToLRUSet):
				// locSegment.seq > this.collabWindow.currentSeq
				else if (
					locSegment.seq! > this.collabWindow.minSeq &&
					MergeTree.options.zamboniSegments
				) {
					this.addToLRUSet(locSegment, locSegment.seq!);
				}
			}
		};
		const onLeaf = (
			segment: ISegment | undefined,
			_pos: number,
			context: InsertContext,
			// Keeping this function within the scope of blockInsert for readability.
			// eslint-disable-next-line unicorn/consistent-function-scoping
		): ISegmentChanges => {
			const segmentChanges: ISegmentChanges = {};
			if (segment) {
				// Insert before segment
				segmentChanges.replaceCurrent = context.candidateSegment;
				segmentChanges.next = segment;
			} else {
				segmentChanges.next = context.candidateSegment;
			}
			return segmentChanges;
		};

		// TODO: build tree from segs and insert all at once
		let insertPos = pos;
		for (const newSegment of newSegments) {
			if (newSegment.cachedLength > 0) {
				newSegment.seq = seq;
				newSegment.localSeq = localSeq;
				newSegment.clientId = clientId;
				if (Marker.is(newSegment)) {
					const markerId = newSegment.getId();
					if (markerId) {
						this.idToMarker.set(markerId, newSegment);
					}
				}

				const splitNode = this.insertingWalk(this.root, insertPos, refSeq, clientId, seq, {
					leaf: onLeaf,
					candidateSegment: newSegment,
					continuePredicate: continueFrom,
				});

				if (newSegment.parent === undefined) {
					// Indicates an attempt to insert past the end of the merge-tree's content.
					const errorConstructor = localSeq === undefined ? DataProcessingError : UsageError;
					throw new errorConstructor("MergeTree insert failed", {
						currentSeq: this.collabWindow.currentSeq,
						minSeq: this.collabWindow.minSeq,
						segSeq: newSegment.seq,
					});
				}

				this.updateRoot(splitNode);
				saveIfLocal(newSegment);

				insertPos += newSegment.cachedLength;

				if (!this.options?.mergeTreeEnableObliterate || this.obliterates.empty()) {
					continue;
				}

				let oldest: ObliterateInfo | undefined;
				let normalizedOldestSeq: number = 0;
				let newest: ObliterateInfo | undefined;
				let normalizedNewestSeq: number = 0;
				const movedClientIds: number[] = [];
				const movedSeqs: number[] = [];
				for (const ob of this.obliterates.findOverlapping(newSegment)) {
					// compute a normalized seq that takes into account local seqs
					// but is still comparable to remote seqs to keep the checks below easy
					// REMOTE SEQUENCE NUMBERS                                     LOCAL SEQUENCE NUMBERS
					// [0, 1, 2, 3, ..., 100, ..., 1000, ..., (MAX - MaxLocalSeq), L1, L2, L3, L4, ..., L100, ..., L1000, ...(MAX)]
					const normalizedObSeq =
						ob.seq === UnassignedSequenceNumber
							? Number.MAX_SAFE_INTEGER - this.collabWindow.localSeq + ob.localSeq!
							: ob.seq;
					if (normalizedObSeq > refSeq) {
						if (oldest === undefined || normalizedOldestSeq > normalizedObSeq) {
							normalizedOldestSeq = normalizedObSeq;
							oldest = ob;
							movedClientIds.unshift(ob.clientId);
							movedSeqs.unshift(ob.seq);
						} else {
							if (newest === undefined || normalizedNewestSeq < normalizedObSeq) {
								normalizedNewestSeq = normalizedObSeq;
								newest = ob;
							}
							movedClientIds.push(ob.clientId);
							movedSeqs.push(ob.seq);
						}
					}
				}

				if (oldest && newest?.clientId !== clientId) {
					const moveInfo: IMoveInfo = {
						movedClientIds,
						movedSeq: oldest.seq,
						movedSeqs,
						localMovedSeq: oldest.localSeq,
						wasMovedOnInsert: oldest.seq !== UnassignedSequenceNumber,
					};

					markSegmentMoved(newSegment, moveInfo);

					if (moveInfo.localMovedSeq !== undefined) {
						assert(
							oldest.segmentGroup !== undefined,
							0x86c /* expected segment group to exist */,
						);

						this.addToPendingList(newSegment, oldest.segmentGroup);
					}

					if (newSegment.parent) {
						this.blockUpdatePathLengths(newSegment.parent, seq, clientId);
					}
				}
			}
		}
	}

	private readonly splitLeafSegment = (
		segment: ISegment | undefined,
		pos: number,
	): ISegmentChanges => {
		if (!(pos > 0 && segment)) {
			return {};
		}

		const next = segment.splitAt(pos)!;
		this.mergeTreeMaintenanceCallback?.(
			{
				operation: MergeTreeMaintenanceType.SPLIT,
				deltaSegments: [{ segment }, { segment: next }],
			},
			undefined,
		);

		return { next };
	};

	private ensureIntervalBoundary(
		pos: number | "start" | "end",
		refSeq: number,
		clientId: number,
	): void {
		const splitNode = this.insertingWalk(
			this.root,
			pos,
			refSeq,
			clientId,
			TreeMaintenanceSequenceNumber,
			{ leaf: this.splitLeafSegment },
		);
		this.updateRoot(splitNode);
	}

	// Assume called only when pos == len
	private breakTie(pos: number, node: IMergeNode, seq: number): boolean {
		if (node.isLeaf()) {
			if (pos !== 0) {
				return false;
			}

			// normalize the seq numbers
			// if the new seg is local (UnassignedSequenceNumber) give it the highest possible
			// seq for comparison, as it will get a seq higher than any other seq once sequences
			// if the current seg is local (UnassignedSequenceNumber) give it the second highest
			// possible seq, as the highest is reserved for the previous.
			const newSeq = seq === UnassignedSequenceNumber ? Number.MAX_SAFE_INTEGER : seq;
			const segSeq =
				node.seq === UnassignedSequenceNumber ? Number.MAX_SAFE_INTEGER - 1 : node.seq ?? 0;

			return (
				newSeq > segSeq ||
				(node.movedSeq !== undefined &&
					node.movedSeq !== UnassignedSequenceNumber &&
					node.movedSeq > seq) ||
				(node.removedSeq !== undefined &&
					node.removedSeq !== UnassignedSequenceNumber &&
					node.removedSeq > seq)
			);
		} else {
			return true;
		}
	}

	private insertingWalk(
		block: MergeBlock,
		pos: number | "start" | "end",
		refSeq: number,
		clientId: number,
		seq: number,
		context: InsertContext,
		isLastChildBlock: boolean = true,
	): MergeBlock | undefined {
		let _pos: number;
		if (pos === "start") {
			_pos = 0;
		} else if (pos === "end") {
			_pos = this.root.mergeTree?.getLength(refSeq, clientId) ?? 0;
		} else {
			_pos = pos;
		}

		const children = block.children;
		let childIndex: number;
		let child: IMergeNode;
		let newNode: IMergeNode | undefined;
		let fromSplit: MergeBlock | undefined;
		for (childIndex = 0; childIndex < block.childCount; childIndex++) {
			child = children[childIndex];
			// ensure we walk down the far edge of the tree, even if all sub-tree is eligible for zamboni
			const isLastNonLeafBlock =
				isLastChildBlock && !child.isLeaf() && childIndex === block.childCount - 1;
			const len =
				this.nodeLength(child, refSeq, clientId) ?? (isLastChildBlock ? 0 : undefined);

			if (len === undefined) {
				// if the seg len is undefined, the segment
				// will be removed, so should just be skipped for now
				continue;
			}

			assert(len >= 0, 0x4bc /* Length should not be negative */);

			if (_pos < len || (_pos === len && this.breakTie(_pos, child, seq))) {
				// Found entry containing pos
				if (child.isLeaf()) {
					const segment = child;
					const segmentChanges = context.leaf(segment, _pos, context);
					if (segmentChanges.replaceCurrent) {
						block.assignChild(segmentChanges.replaceCurrent, childIndex, false);
						segmentChanges.replaceCurrent.ordinal = child.ordinal;
					}
					if (segmentChanges.next) {
						newNode = segmentChanges.next;
						childIndex++; // Insert after
					} else {
						// No change
						return undefined;
					}
				} else {
					const childBlock = child;
					// Internal node
					const splitNode = this.insertingWalk(
						childBlock,
						_pos,
						refSeq,
						clientId,
						seq,
						context,
						isLastNonLeafBlock,
					);
					if (splitNode === undefined) {
						this.blockUpdateLength(block, seq, clientId);
						return undefined;
					} else if (splitNode === MergeTree.theUnfinishedNode) {
						_pos -= len; // Act as if shifted segment
						continue;
					} else {
						newNode = splitNode;
						fromSplit = splitNode;
						childIndex++; // Insert after
					}
				}
				break;
			} else {
				_pos -= len;
			}
		}
		if (!newNode && _pos === 0) {
			if (context.continuePredicate?.(block)) {
				return MergeTree.theUnfinishedNode;
			} else {
				const segmentChanges = context.leaf(undefined, _pos, context);
				newNode = segmentChanges.next;
				// Assert segmentChanges.replaceCurrent === undefined
			}
		}
		if (newNode) {
			for (let i = block.childCount; i > childIndex; i--) {
				block.children[i] = block.children[i - 1];
				block.children[i].index = i;
			}
			block.assignChild(newNode, childIndex, false);
			block.childCount++;
			block.setOrdinal(newNode, childIndex);
			if (block.childCount < MaxNodesInBlock) {
				if (fromSplit) {
					this.nodeUpdateOrdinals(fromSplit);
				}
				this.blockUpdateLength(block, seq, clientId);
				return undefined;
			} else {
				// Don't update ordinals because higher block will do it
				const newNodeFromSplit = this.split(block);

				PartialSequenceLengths.options.verifyExpected?.(this, block, refSeq, clientId);
				PartialSequenceLengths.options.verifyExpected?.(
					this,
					newNodeFromSplit,
					refSeq,
					clientId,
				);

				return newNodeFromSplit;
			}
		} else {
			return undefined;
		}
	}

	private split(node: MergeBlock): MergeBlock {
		const halfCount = MaxNodesInBlock / 2;
		const newNode = this.makeBlock(halfCount);
		node.childCount = halfCount;
		// Update ordinals to reflect lowered child count
		this.nodeUpdateOrdinals(node);
		for (let i = 0; i < halfCount; i++) {
			newNode.assignChild(node.children[halfCount + i], i, false);
			node.children[halfCount + i] = undefined!;
		}
		this.nodeUpdateLengthNewStructure(node);
		this.nodeUpdateLengthNewStructure(newNode);
		return newNode;
	}

	public nodeUpdateOrdinals(block: MergeBlock): void {
		for (let i = 0; i < block.childCount; i++) {
			const child = block.children[i];
			block.setOrdinal(child, i);
			if (!child.isLeaf()) {
				this.nodeUpdateOrdinals(child);
			}
		}
	}

	/**
	 * Annotate a range with properties
	 * @param start - The inclusive start position of the range to annotate
	 * @param end - The exclusive end position of the range to annotate
	 * @param props - The properties to annotate the range with
	 * @param refSeq - The reference sequence number to use to apply the annotate
	 * @param clientId - The id of the client making the annotate
	 * @param seq - The sequence number of the annotate operation
	 * @param opArgs - The op args for the annotate op. this is passed to the merge tree callback if there is one
	 * @param rollback - Whether this is for a local rollback and what kind
	 */
	public annotateRange(
		start: number,
		end: number,
		props: PropertySet,
		refSeq: number,
		clientId: number,
		seq: number,
		opArgs: IMergeTreeDeltaOpArgs,
		// eslint-disable-next-line import/no-deprecated
		rollback: PropertiesRollback = PropertiesRollback.None,
	): void {
		this.ensureIntervalBoundary(start, refSeq, clientId);
		this.ensureIntervalBoundary(end, refSeq, clientId);
		const deltaSegments: IMergeTreeSegmentDelta[] = [];
		const localSeq =
			seq === UnassignedSequenceNumber ? ++this.collabWindow.localSeq : undefined;
		// eslint-disable-next-line import/no-deprecated
		let segmentGroup: SegmentGroup | undefined;
		const annotateSegment = (segment: ISegment): boolean => {
			assert(
				!Marker.is(segment) ||
					!(reservedMarkerIdKey in props) ||
					props.markerId === segment.properties?.markerId,
				0x5ad /* Cannot change the markerId of an existing marker */,
			);
			const propertyDeltas = segment.addProperties(
				props,
				seq,
				this.collabWindow.collaborating,
				rollback,
			);
			if (!isRemovedOrMoved(segment)) {
				deltaSegments.push({ segment, propertyDeltas });
			}
			if (this.collabWindow.collaborating) {
				if (seq === UnassignedSequenceNumber) {
					segmentGroup = this.addToPendingList(
						segment,
						segmentGroup,
						localSeq,
						propertyDeltas,
					);
				} else {
					if (MergeTree.options.zamboniSegments) {
						this.addToLRUSet(segment, seq);
					}
				}
			}
			return true;
		};

		this.nodeMap(refSeq, clientId, annotateSegment, undefined, undefined, start, end);

		// OpArgs == undefined => test code
		if (deltaSegments.length > 0) {
			this.mergeTreeDeltaCallback?.(opArgs, {
				operation: MergeTreeDeltaType.ANNOTATE,
				deltaSegments,
			});
		}
		if (
			this.collabWindow.collaborating &&
			seq !== UnassignedSequenceNumber &&
			MergeTree.options.zamboniSegments
		) {
			zamboniSegments(this);
		}
	}

	public obliterateRange(
		start: SequencePlace,
		end: SequencePlace,
		refSeq: number,
		clientId: number,
		seq: number,
		overwrite: boolean = false,
		opArgs: IMergeTreeDeltaOpArgs,
	): void {
		errorIfOptionNotTrue(this.options, "mergeTreeEnableObliterate");

		const { startPos, startSide, endPos, endSide } = endpointPosAndSide(start, end);

		assert(
			startPos !== undefined &&
				endPos !== undefined &&
				startSide !== undefined &&
				endSide !== undefined &&
				startPos !== "end" &&
				endPos !== "start",
			0x9e2 /* start and end cannot be undefined because they were not passed in as undefined */,
		);

		this.ensureIntervalBoundary(startPos, refSeq, clientId);
		this.ensureIntervalBoundary(endPos, refSeq, clientId);

		let _overwrite = overwrite;
		const localOverlapWithRefs: ISegment[] = [];
		const movedSegments: IMergeTreeSegmentDelta[] = [];
		const localSeq =
			seq === UnassignedSequenceNumber ? ++this.collabWindow.localSeq : undefined;
		const obliterate: ObliterateInfo = {
			clientId,
			end: createDetachedLocalReferencePosition(undefined),
			refSeq,
			seq,
			start: createDetachedLocalReferencePosition(undefined),
			localSeq,
			segmentGroup: undefined,
		};
		const normalizedStartPos = startPos === "start" || startPos === undefined ? 0 : startPos;
		const normalizedEndPos =
			endPos === "end" || endPos === undefined ? this.getLength(refSeq, clientId) : endPos;

		const { segment: startSeg } = this.getContainingSegment(
			normalizedStartPos,
			refSeq,
			clientId,
		);
		const { segment: endSeg } = this.getContainingSegment(
			normalizedEndPos - 1,
			refSeq,
			clientId,
		);
		assert(startSeg !== undefined && endSeg !== undefined, "segments cannot be undefined");

		obliterate.start = this.createLocalReferencePosition(
			startSeg,
			0,
			ReferenceType.StayOnRemove,
			{
				obliterate,
			},
		);

		obliterate.end = this.createLocalReferencePosition(
			endSeg,
			endSeg.cachedLength - 1,
			ReferenceType.StayOnRemove,
			{
				obliterate,
			},
		);

		const markMoved = (
			segment: ISegment,
			pos: number,
			_start: number,
			_end: number,
		): boolean => {
			const existingMoveInfo = toMoveInfo(segment);
			if (
				clientId !== segment.clientId &&
				segment.seq !== undefined &&
				seq !== UnassignedSequenceNumber &&
				(refSeq < segment.seq || segment.seq === UnassignedSequenceNumber)
			) {
				// why do we need this? we don't need it for the insert + remove case?
				// there are subtle differences in the visibility of the client doing to remove
				// however, i'm not aware of invariants in the code that would break due to that
				segment.wasMovedOnInsert = true;
			}

			if (existingMoveInfo === undefined) {
				segment.movedClientIds = [clientId];
				segment.movedSeq = seq;
				segment.localMovedSeq = localSeq;
				segment.movedSeqs = [seq];

				if (!toRemovalInfo(segment)) {
					movedSegments.push({ segment });
				}
			} else {
				_overwrite = true;
				if (existingMoveInfo.movedSeq === UnassignedSequenceNumber) {
					// we moved this locally, but someone else moved it first
					// so put them at the head of the list
					// The list isn't ordered, but we keep the first move at the head
					// for partialLengths bookkeeping purposes
					existingMoveInfo.movedClientIds.unshift(clientId);

					existingMoveInfo.movedSeq = seq;
					existingMoveInfo.movedSeqs.unshift(seq);
					if (segment.localRefs?.empty === false) {
						localOverlapWithRefs.push(segment);
					}
				} else {
					// Do not replace earlier sequence number for move
					existingMoveInfo.movedClientIds.push(clientId);
					existingMoveInfo.movedSeqs.push(seq);
				}
			}

			// Save segment so can assign moved sequence number when acked by server
			if (this.collabWindow.collaborating) {
				if (
					segment.movedSeq === UnassignedSequenceNumber &&
					clientId === this.collabWindow.clientId
				) {
					obliterate.segmentGroup = this.addToPendingList(
						segment,
						obliterate.segmentGroup,
						localSeq,
					);
					obliterate.segmentGroup.obliterateInfo ??= obliterate;
				} else {
					if (MergeTree.options.zamboniSegments) {
						this.addToLRUSet(segment, seq);
					}
				}
			}
			return true;
		};

		const afterMarkMoved = (
			node: MergeBlock,
			pos: number,
			_start: number,
			_end: number,
		): boolean => {
			if (_overwrite) {
				this.nodeUpdateLengthNewStructure(node);
			} else {
				this.blockUpdateLength(node, seq, clientId);
			}
			return true;
		};

		this.nodeMap(
			refSeq,
			clientId,
			markMoved,
			undefined,
			afterMarkMoved,
			start,
			end,
			undefined,
			seq === UnassignedSequenceNumber ? undefined : seq,
		);

		this.obliterates.addOrUpdate(obliterate);

		this.slideAckedRemovedSegmentReferences(localOverlapWithRefs);
		// opArgs == undefined => test code
		if (movedSegments.length > 0) {
			this.mergeTreeDeltaCallback?.(opArgs, {
				operation: MergeTreeDeltaType.OBLITERATE,
				deltaSegments: movedSegments,
			});
		}

		// these events are newly removed
		// so we slide after eventing in case the consumer wants to make reference
		// changes at remove time, like add a ref to track undo redo.
		if (!this.collabWindow.collaborating || clientId !== this.collabWindow.clientId) {
			this.slideAckedRemovedSegmentReferences(movedSegments.map(({ segment }) => segment));
		}

		if (
			this.collabWindow.collaborating &&
			seq !== UnassignedSequenceNumber &&
			MergeTree.options.zamboniSegments
		) {
			zamboniSegments(this);
		}
	}

	public markRangeRemoved(
		start: number,
		end: number,
		refSeq: number,
		clientId: number,
		seq: number,
		overwrite = false,
		opArgs: IMergeTreeDeltaOpArgs,
	): void {
		let _overwrite = overwrite;
		this.ensureIntervalBoundary(start, refSeq, clientId);
		this.ensureIntervalBoundary(end, refSeq, clientId);
		// eslint-disable-next-line import/no-deprecated
		let segmentGroup: SegmentGroup;
		const removedSegments: IMergeTreeSegmentDelta[] = [];
		const localOverlapWithRefs: ISegment[] = [];
		const localSeq =
			seq === UnassignedSequenceNumber ? ++this.collabWindow.localSeq : undefined;
		const markRemoved = (
			segment: ISegment,
			pos: number,
			_start: number,
			_end: number,
		): boolean => {
			const existingRemovalInfo = toRemovalInfo(segment);

			if (existingRemovalInfo === undefined) {
				segment.removedClientIds = [clientId];
				segment.removedSeq = seq;
				segment.localRemovedSeq = localSeq;

				if (!toMoveInfo(segment)) {
					removedSegments.push({ segment });
				}
			} else {
				_overwrite = true;
				if (existingRemovalInfo.removedSeq === UnassignedSequenceNumber) {
					// we removed this locally, but someone else removed it first
					// so put them at the head of the list
					// The list isn't ordered, but we keep the first removal at the head
					// for partialLengths bookkeeping purposes
					existingRemovalInfo.removedClientIds.unshift(clientId);

					existingRemovalInfo.removedSeq = seq;
					if (segment.localRefs?.empty === false) {
						localOverlapWithRefs.push(segment);
					}
				} else {
					// Do not replace earlier sequence number for remove
					existingRemovalInfo.removedClientIds.push(clientId);
				}
			}

			// Save segment so we can assign removed sequence number when acked by server
			if (this.collabWindow.collaborating) {
				if (
					segment.removedSeq === UnassignedSequenceNumber &&
					clientId === this.collabWindow.clientId
				) {
					segmentGroup = this.addToPendingList(segment, segmentGroup, localSeq);
				} else {
					if (MergeTree.options.zamboniSegments) {
						this.addToLRUSet(segment, seq);
					}
				}
			}
			return true;
		};
		const afterMarkRemoved = (
			node: MergeBlock,
			pos: number,
			_start: number,
			_end: number,
		): boolean => {
			if (_overwrite) {
				this.nodeUpdateLengthNewStructure(node);
			} else {
				this.blockUpdateLength(node, seq, clientId);
			}
			return true;
		};
		this.nodeMap(refSeq, clientId, markRemoved, undefined, afterMarkRemoved, start, end);
		// these segments are already viewed as being removed locally and are not event-ed
		// so can slide non-StayOnRemove refs immediately
		this.slideAckedRemovedSegmentReferences(localOverlapWithRefs);
		// opArgs == undefined => test code
		if (removedSegments.length > 0) {
			this.mergeTreeDeltaCallback?.(opArgs, {
				operation: MergeTreeDeltaType.REMOVE,
				deltaSegments: removedSegments,
			});
		}
		// these events are newly removed
		// so we slide after eventing in case the consumer wants to make reference
		// changes at remove time, like add a ref to track undo redo.
		if (!this.collabWindow.collaborating || clientId !== this.collabWindow.clientId) {
			this.slideAckedRemovedSegmentReferences(removedSegments.map(({ segment }) => segment));
		}

		if (
			this.collabWindow.collaborating &&
			seq !== UnassignedSequenceNumber &&
			MergeTree.options.zamboniSegments
		) {
			zamboniSegments(this);
		}
	}

	/**
	 * Revert an unacked local op
	 */
	// eslint-disable-next-line import/no-deprecated
	public rollback(op: IMergeTreeDeltaOp, localOpMetadata: SegmentGroup): void {
		if (op.type === MergeTreeDeltaType.REMOVE) {
			const pendingSegmentGroup = this.pendingSegments.pop?.()?.data;
			if (pendingSegmentGroup === undefined || pendingSegmentGroup !== localOpMetadata) {
				throw new Error("Rollback op doesn't match last edit");
			}
			// Disabling because a for of loop causes the type of segment to be ISegment, which does not have parent information stored
			// eslint-disable-next-line unicorn/no-array-for-each
			pendingSegmentGroup.segments.forEach((segment: ISegmentLeaf) => {
				const segmentSegmentGroup = segment.segmentGroups?.pop?.();
				assert(
					segmentSegmentGroup === pendingSegmentGroup,
					0x3ee /* Unexpected segmentGroup in segment */,
				);

				assert(
					segment.removedClientIds !== undefined &&
						segment.removedClientIds[0] === this.collabWindow.clientId,
					0x39d /* Rollback segment removedClientId does not match local client */,
				);
				segment.removedClientIds = undefined;
				segment.removedSeq = undefined;
				segment.localRemovedSeq = undefined;

				// Note: optional chaining short-circuits:
				// https://developer.mozilla.org/en-US/docs/Web/JavaScript/Reference/Operators/Optional_chaining#short-circuiting
				this.mergeTreeDeltaCallback?.(
					{ op: createInsertSegmentOp(this.findRollbackPosition(segment), segment) },
					{
						operation: MergeTreeDeltaType.INSERT,
						deltaSegments: [{ segment }],
					},
				);

				for (
					let updateNode = segment.parent;
					updateNode !== undefined;
					updateNode = updateNode.parent
				) {
					this.blockUpdateLength(
						updateNode,
						UnassignedSequenceNumber,
						this.collabWindow.clientId,
					);
				}
			});
		} else if (
			op.type === MergeTreeDeltaType.INSERT ||
			op.type === MergeTreeDeltaType.ANNOTATE
		) {
			const pendingSegmentGroup = this.pendingSegments.pop?.()?.data;
			if (
				pendingSegmentGroup === undefined ||
				pendingSegmentGroup !== localOpMetadata ||
				(op.type === MergeTreeDeltaType.ANNOTATE && !pendingSegmentGroup.previousProps)
			) {
				throw new Error("Rollback op doesn't match last edit");
			}
			let i = 0;
			for (const segment of pendingSegmentGroup.segments) {
				const segmentSegmentGroup = segment.segmentGroups.pop?.();
				assert(
					segmentSegmentGroup === pendingSegmentGroup,
					0x3ef /* Unexpected segmentGroup in segment */,
				);

				const start = this.findRollbackPosition(segment);
				if (op.type === MergeTreeDeltaType.INSERT) {
					segment.seq = UniversalSequenceNumber;
					segment.localSeq = undefined;
					const removeOp = createRemoveRangeOp(start, start + segment.cachedLength);
					this.markRangeRemoved(
						start,
						start + segment.cachedLength,
						UniversalSequenceNumber,
						this.collabWindow.clientId,
						UniversalSequenceNumber,
						false,
						{ op: removeOp },
					);
				} /* op.type === MergeTreeDeltaType.ANNOTATE */ else {
					const props = pendingSegmentGroup.previousProps![i];
					const annotateOp = createAnnotateRangeOp(start, start + segment.cachedLength, props);
					this.annotateRange(
						start,
						start + segment.cachedLength,
						props,
						UniversalSequenceNumber,
						this.collabWindow.clientId,
						UniversalSequenceNumber,
						{ op: annotateOp },
						// eslint-disable-next-line import/no-deprecated
						PropertiesRollback.Rollback,
					);
					i++;
				}
			}
		} else {
			throw new Error("Unsupported op type for rollback");
		}
	}

	/**
	 * Walk the segments up to the current segment and calculate its position
	 */
	private findRollbackPosition(segment: ISegment): number {
		let segmentPosition = 0;
		walkAllChildSegments(this.root, (seg) => {
			// If we've found the desired segment, terminate the walk and return 'segmentPosition'.
			if (seg === segment) {
				return false;
			}

			// If not removed, increase position
			if (seg.removedSeq === undefined) {
				segmentPosition += seg.cachedLength;
			}

			return true;
		});

		return segmentPosition;
	}

	public nodeUpdateLengthNewStructure(node: MergeBlock, recur = false): void {
		this.blockUpdate(node);
		if (this.collabWindow.collaborating) {
			this.localPartialsComputed = false;
			node.partialLengths = PartialSequenceLengths.combine(node, this.collabWindow, recur);
		}
	}

	public removeLocalReferencePosition(
		lref: LocalReferencePosition,
	): LocalReferencePosition | undefined {
		const segment: ISegmentLeaf | undefined = lref.getSegment();
		return segment?.localRefs?.removeLocalRef(lref);
	}

	startOfTree = new StartOfTreeSegment(this);
	endOfTree = new EndOfTreeSegment(this);

	public createLocalReferencePosition(
		_segment: ISegmentLeaf | "start" | "end",
		offset: number,
		refType: ReferenceType,
		properties: PropertySet | undefined,
		slidingPreference?: SlidingPreference,
		canSlideToEndpoint?: boolean,
	): LocalReferencePosition {
		if (
			_segment !== "start" &&
			_segment !== "end" &&
			isRemovedAndAckedOrMovedAndAcked(_segment) &&
			!refTypeIncludesFlag(
				refType,
				ReferenceType.SlideOnRemove | ReferenceType.Transient | ReferenceType.StayOnRemove,
			) &&
			_segment.endpointType === undefined
		) {
			throw new UsageError(
				"Can only create SlideOnRemove or Transient local reference position on a removed or obliterated segment",
			);
		}

		let segment: ISegmentLeaf;

		if (_segment === "start") {
			segment = this.startOfTree;
		} else if (_segment === "end") {
			segment = this.endOfTree;
		} else {
			segment = _segment;
		}

		const localRefs = LocalReferenceCollection.setOrGet(segment);

		const segRef = localRefs.createLocalRef(
			offset,
			refType,
			properties,
			slidingPreference,
			canSlideToEndpoint,
		);

		return segRef;
	}

	// Segments should either be removed remotely, removed locally, or inserted locally
	private normalizeAdjacentSegments(affectedSegments: DoublyLinkedList<ISegmentLeaf>): void {
		// Eagerly demand this since we're about to shift elements in the list around
		const currentOrder = Array.from(affectedSegments, ({ data: seg }) => ({
			parent: seg.parent,
			index: seg.index,
			ordinal: seg.ordinal,
		}));

		// Last segment which was not affected locally.
		let lastLocalSegment = affectedSegments.last;
		while (lastLocalSegment !== undefined && isRemovedAndAcked(lastLocalSegment.data)) {
			lastLocalSegment = lastLocalSegment.prev;
		}

		if (!lastLocalSegment) {
			return;
		}

		for (
			let segmentToSlide: ListNode<ISegment> | undefined = lastLocalSegment,
				nearerSegment = lastLocalSegment?.prev;
			segmentToSlide !== undefined;
			segmentToSlide = nearerSegment, nearerSegment = nearerSegment?.prev
		) {
			// Slide iterCur forward as far as possible
			if (isRemovedAndAcked(segmentToSlide.data)) {
				// Slide past all segments that are not also remotely removed
				affectedSegments.remove(segmentToSlide);
				affectedSegments.insertAfter(lastLocalSegment, segmentToSlide.data);
			} else if (isRemoved(segmentToSlide.data)) {
				assert(
					segmentToSlide.data.localRemovedSeq !== undefined,
					0x54d /* Removed segment that hasnt had its removal acked should be locally removed */,
				);
				// Slide each locally removed item past all segments that have localSeq > lremoveItem.localSeq
				// but not past remotely removed segments;
				let cur = segmentToSlide;
				let scan = cur.next;
				while (
					scan !== undefined &&
					!isRemovedAndAcked(scan.data) &&
					scan.data.localSeq !== undefined &&
					scan.data.localSeq > segmentToSlide.data.localRemovedSeq
				) {
					cur = scan;
					scan = scan.next;
				}
				if (cur !== segmentToSlide) {
					affectedSegments.remove(segmentToSlide);
					affectedSegments.insertAfter(cur, segmentToSlide.data);
				}
			}
		}

		const newOrder = Array.from(affectedSegments, ({ data }) => data);
		for (const seg of newOrder)
			seg.localRefs?.walkReferences((lref) => lref.callbacks?.beforeSlide?.(lref));
		const perSegmentTrackingGroups = new Map<ISegment, TrackingGroup[]>();
		for (const segment of newOrder) {
			const { trackingCollection } = segment;
			const trackingGroups = [...trackingCollection.trackingGroups];
			perSegmentTrackingGroups.set(segment, trackingGroups);
			for (const group of trackingCollection.trackingGroups) {
				trackingCollection.unlink(group);
			}
		}

		for (let i = 0; i < newOrder.length; i++) {
			const seg = newOrder[i];
			const { parent, index, ordinal } = currentOrder[i];
			parent?.assignChild(seg, index, false);
			seg.ordinal = ordinal;
		}

		for (const [segment, groups] of perSegmentTrackingGroups.entries()) {
			for (const group of groups) {
				segment.trackingCollection.link(group);
			}
		}

		// Finally, update internal node bookkeeping on ancestors of the swapped nodes.
		// Toposort would improve this by a log factor, but probably not worth the added code size
		const depths = new Map<IMergeNode, number>();
		const computeDepth = (block: IMergeNode): number => {
			if (!depths.has(block)) {
				depths.set(block, block.parent === undefined ? 0 : 1 + computeDepth(block.parent));
			}
			return depths.get(block)!;
		};
		for (const element of newOrder) {
			computeDepth(element);
		}
		for (const [node] of [...depths.entries()].sort((a, b) => b[1] - a[1])) {
			if (!node.isLeaf()) {
				this.nodeUpdateLengthNewStructure(node);
			}
		}
		for (const seg of newOrder)
			seg.localRefs?.walkReferences((lref) => lref.callbacks?.afterSlide?.(lref));
	}

	/**
	 * Normalizes the segments nearby `segmentGroup` to be ordered as they would if the op submitting `segmentGroup`
	 * is rebased to the current sequence number.
	 * This primarily affects the ordering of adjacent segments that were removed between the original submission of
	 * the local ops and now.
	 * Consider the following sequence of events:
	 * Initial state: "hi my friend" (seq: 0)
	 * - Client 1 inserts "good " to make "hi my good friend" (op1, refSeq: 0)
	 * - Client 2 deletes "my " to make "hi friend" (op2, refSeq: 0)
	 * - op2 is sequenced giving seq 1
	 * - Client 1 disconnects and reconnects at seq: 1.
	 *
	 * At this point in time, client 1 will have segments ["hi ", Removed"my ", Local"good ", "friend"].
	 * However, the rebased op that it submits will cause client 2 to have segments
	 * ["hi ", Local"good ", Removed"my ", "friend"].
	 *
	 * The difference in ordering can be problematic for tie-breaking concurrently inserted segments in some scenarios.
	 * Rather than incur extra work tie-breaking these scenarios for all clients, when client 1 rebases its operation,
	 * it can fix up its local state to align with what would be expected of the op it resubmits.
	 */
	public normalizeSegmentsOnRebase(): void {
		let currentRangeToNormalize = new DoublyLinkedList<ISegment>();
		let rangeContainsLocalSegs = false;
		let rangeContainsRemoteRemovedSegs = false;
		const normalize = (): void => {
			if (
				rangeContainsLocalSegs &&
				rangeContainsRemoteRemovedSegs &&
				currentRangeToNormalize.length > 1
			) {
				this.normalizeAdjacentSegments(currentRangeToNormalize);
			}
		};
		walkAllChildSegments(this.root, (seg) => {
			if (isRemoved(seg) || seg.seq === UnassignedSequenceNumber) {
				if (isRemovedAndAcked(seg)) {
					rangeContainsRemoteRemovedSegs = true;
				}
				if (seg.seq === UnassignedSequenceNumber) {
					rangeContainsLocalSegs = true;
				}
				currentRangeToNormalize.push(seg);
			} else {
				normalize();
				currentRangeToNormalize = new DoublyLinkedList<ISegment>();
				rangeContainsLocalSegs = false;
				rangeContainsRemoteRemovedSegs = false;
			}

			return true;
		});

		normalize();
	}
	private blockUpdate(block: MergeBlock): void {
		let len: number | undefined;

		const rightmostTiles = createMap<Marker>();
		const leftmostTiles = createMap<Marker>();

		for (let i = 0; i < block.childCount; i++) {
			const node = block.children[i];
			const nodeLength = nodeTotalLength(this, node);
			if (nodeLength !== undefined) {
				len ??= 0;
				len += nodeLength;
			}
			if (node.isLeaf()) {
				const segment = node;
				if ((this.localNetLength(segment) ?? 0) > 0 && Marker.is(segment)) {
					const markerId = segment.getId();
					// Also in insertMarker but need for reload segs case
					// can add option for this only from reload segs
					if (markerId) {
						this.idToMarker.set(markerId, segment);
					}

					if (refTypeIncludesFlag(segment, ReferenceType.Tile)) {
						const tileLabels = refGetTileLabels(segment);
						if (tileLabels) {
							for (const tileLabel of tileLabels) {
								// this depends on walking children in order
								// The later, and right most children overwrite
								// whereas early, and left most do not overwrite
								rightmostTiles[tileLabel] = segment;
								leftmostTiles[tileLabel] ??= segment;
							}
						}
					}
				}
			} else {
				extend(rightmostTiles, node.rightmostTiles);
				extendIfUndefined(leftmostTiles, node.leftmostTiles);
			}
		}
		block.leftmostTiles = leftmostTiles;
		block.rightmostTiles = rightmostTiles;
		block.cachedLength = len;
	}

	public blockUpdatePathLengths(
		startBlock: MergeBlock | undefined,
		seq: number,
		clientId: number,
		newStructure = false,
	): void {
		let block: MergeBlock | undefined = startBlock;
		while (block !== undefined) {
			if (newStructure) {
				this.nodeUpdateLengthNewStructure(block);
			} else {
				this.blockUpdateLength(block, seq, clientId);
			}
			block = block.parent;
		}
	}

	private blockUpdateLength(node: MergeBlock, seq: number, clientId: number): void {
		this.blockUpdate(node);
		this.localPartialsComputed = false;
		if (
			this.collabWindow.collaborating &&
			seq !== UnassignedSequenceNumber &&
			seq !== TreeMaintenanceSequenceNumber
		) {
			if (
				node.partialLengths !== undefined &&
				MergeTree.options.incrementalUpdate &&
				clientId !== NonCollabClient
			) {
				node.partialLengths.update(node, seq, clientId, this.collabWindow);
			} else {
				node.partialLengths = PartialSequenceLengths.combine(node, this.collabWindow);
			}

			PartialSequenceLengths.options.verifyExpected?.(this, node, seq, clientId);
		}
	}

	/**
	 * Map over all visible segments in a given range
	 *
	 * A segment is visible if its length is greater than 0
	 *
	 * See `this.nodeMap` for additional documentation
	 */
	public mapRange<TClientData>(
		handler: ISegmentAction<TClientData>,
		refSeq: number,
		clientId: number,
		accum: TClientData,
		start?: number,
		end?: number,
		splitRange: boolean = false,
		visibilitySeq: number = refSeq,
	): void {
		if (splitRange) {
			if (start) {
				this.ensureIntervalBoundary(start, refSeq, clientId);
			}
			if (end) {
				this.ensureIntervalBoundary(end, refSeq, clientId);
			}
		}
		this.nodeMap(
			refSeq,
			clientId,
			handler,
			accum,
			undefined,
			start,
			end,
			undefined,
			visibilitySeq,
		);
	}

	/**
	 * Map over all visible segments in a given range
	 *
	 * A segment is visible if its length is greater than 0
	 *
	 * @param refSeq - The sequence number used to determine the range (start
	 * and end positions) of segments to iterate over.
	 *
	 * @param visibilitySeq - An additional sequence number to further configure
	 * segment visibility during traversal. This is the same as refSeq, except
	 * in the case of obliterate.
	 *
	 * In the case where `refSeq == visibilitySeq`, mapping is done on all
	 * visible segments from `start` to `end`.
	 *
	 * If a segment is invisible at both `visibilitySeq` and `refSeq`, then it
	 * will not be traversed and mapped. Otherwise, if the segment is visible at
	 * either seq, it will be mapped.
	 *
	 * If a segment is only visible at `visibilitySeq`, it will still be mapped,
	 * but it will not count as a segment within the range. That is, it will be
	 * ignored for the purposes of tracking when traversal should end.
	 */
	private nodeMap<TClientData>(
		refSeq: number,
		clientId: number,
		leaf: ISegmentAction<TClientData>,
		accum: TClientData,
		post?: BlockAction<TClientData>,
		start: SequencePlace = 0,
		end?: SequencePlace,
		localSeq?: number,
		visibilitySeq: number = refSeq,
	): void {
		const maybeEndPos = end ?? this.nodeLength(this.root, refSeq, clientId, localSeq) ?? 0;
		if (maybeEndPos === start) {
			return;
		}

		let pos = 0;
		let { startPos, endPos } = endpointPosAndSide(start, end);

		startPos = startPos === "start" || startPos === undefined ? 0 : startPos;
		endPos =
			endPos === "end" || endPos === undefined
				? this.root.mergeTree?.getLength(refSeq, clientId) ?? 0
				: endPos;
		assert(
			startPos !== "end" && endPos !== "start",
			0x9e3 /* start cannot be 'end' and end cannot be 'start' */,
		);
		depthFirstNodeWalk(
			this.root,
			this.root.children[0],
			(node) => {
				if (endPos <= pos) {
					return NodeAction.Exit;
				}

				const len = this.nodeLength(node, visibilitySeq, clientId, localSeq);
				const lenAtRefSeq =
					(visibilitySeq === refSeq
						? len
						: this.nodeLength(node, refSeq, clientId, localSeq)) ?? 0;

				const isUnackedAndInObliterate =
					visibilitySeq !== refSeq &&
					(!node.isLeaf() || node.seq === UnassignedSequenceNumber);

				if (
					(len === undefined && lenAtRefSeq === 0) ||
					(len === 0 && !isUnackedAndInObliterate && lenAtRefSeq === 0)
				) {
					return NodeAction.Skip;
				}

				const nextPos = pos + lenAtRefSeq;
				// start is beyond the current node, so we can skip it
				if (typeof startPos === "number" && startPos >= nextPos) {
					pos = nextPos;
					return NodeAction.Skip;
				}

				if (node.isLeaf()) {
					if (
						leaf(node, pos, refSeq, clientId, startPos - pos, endPos - pos, accum) === false
					) {
						return NodeAction.Exit;
					}
					pos = nextPos;
				}
			},
			undefined,
			post === undefined
				? undefined
				: (block): boolean =>
						post(block, pos, refSeq, clientId, startPos - pos, endPos - pos, accum),
		);
	}
}<|MERGE_RESOLUTION|>--- conflicted
+++ resolved
@@ -416,7 +416,66 @@
 const backwardPred = (ref: LocalReferencePosition): boolean =>
 	ref.slidingPreference === SlidingPreference.BACKWARD;
 
-<<<<<<< HEAD
+class Obliterates {
+	/**
+	 * Array containing the all move operations within the
+	 * collab window.
+	 *
+	 * The moves are stored in sequence order which accelerates clean up in setMinSeq
+	 *
+	 * See https://github.com/microsoft/FluidFramework/blob/main/packages/dds/merge-tree/docs/Obliterate.md#remote-perspective
+	 * for additional context
+	 */
+	private readonly seqOrdered = new DoublyLinkedList<ObliterateInfo>();
+
+	/**
+	 * This contains a sorted lists of all obliterate starts
+	 * and is used to accelerate finding overlapping obliterates
+	 * as well as determining if there are any obliterates at all.
+	 */
+	private readonly startOrdered = new SortedSegmentSet<LocalReferencePosition>();
+
+	constructor(private readonly mergeTree: MergeTree) {}
+
+	public setMinSeq(minSeq: number): void {
+		// eslint-disable-next-line @typescript-eslint/no-non-null-asserted-optional-chain
+		while (!this.seqOrdered.empty && this.seqOrdered.first?.data.seq! <= minSeq) {
+			const ob = this.seqOrdered.shift()!;
+			this.startOrdered.remove(ob.data.start);
+			this.mergeTree.removeLocalReferencePosition(ob.data.start);
+			this.mergeTree.removeLocalReferencePosition(ob.data.end);
+		}
+	}
+
+	public addOrUpdate(obliterateInfo: ObliterateInfo): void {
+		const { seq, start } = obliterateInfo;
+		if (seq !== UnassignedSequenceNumber) {
+			this.seqOrdered.push(obliterateInfo);
+		}
+		this.startOrdered.addOrUpdate(start);
+	}
+
+	public empty(): boolean {
+		return this.startOrdered.size === 0;
+	}
+
+	public findOverlapping(seg: ISegment): Iterable<ObliterateInfo> {
+		const overlapping: ObliterateInfo[] = [];
+		for (const start of this.startOrdered.items) {
+			if (start.getSegment()!.ordinal <= seg.ordinal) {
+				const ob = start.properties?.obliterate as ObliterateInfo;
+				if (ob.end.getSegment()!.ordinal >= seg.ordinal) {
+					overlapping.push(ob);
+				}
+			} else {
+				// the start is past the seg, so exit
+				break;
+			}
+		}
+		return overlapping;
+	}
+}
+
 export interface ObliterateInfo {
 	start: LocalReferencePosition;
 	end: LocalReferencePosition;
@@ -424,66 +483,6 @@
 	clientId: number;
 	seq: number;
 	localSeq: number | undefined;
-=======
-class Obliterates {
-	/**
-	 * Array containing the all move operations within the
-	 * collab window.
-	 *
-	 * The moves are stored in sequence order which accelerates clean up in setMinSeq
-	 *
-	 * See https://github.com/microsoft/FluidFramework/blob/main/packages/dds/merge-tree/docs/Obliterate.md#remote-perspective
-	 * for additional context
-	 */
-	private readonly seqOrdered = new DoublyLinkedList<ObliterateInfo>();
-
-	/**
-	 * This contains a sorted lists of all obliterate starts
-	 * and is used to accelerate finding overlapping obliterates
-	 * as well as determining if there are any obliterates at all.
-	 */
-	private readonly startOrdered = new SortedSegmentSet<LocalReferencePosition>();
-
-	constructor(private readonly mergeTree: MergeTree) {}
-
-	public setMinSeq(minSeq: number): void {
-		// eslint-disable-next-line @typescript-eslint/no-non-null-asserted-optional-chain
-		while (!this.seqOrdered.empty && this.seqOrdered.first?.data.seq! <= minSeq) {
-			const ob = this.seqOrdered.shift()!;
-			this.startOrdered.remove(ob.data.start);
-			this.mergeTree.removeLocalReferencePosition(ob.data.start);
-			this.mergeTree.removeLocalReferencePosition(ob.data.end);
-		}
-	}
-
-	public addOrUpdate(obliterateInfo: ObliterateInfo): void {
-		const { seq, start } = obliterateInfo;
-		if (seq !== UnassignedSequenceNumber) {
-			this.seqOrdered.push(obliterateInfo);
-		}
-		this.startOrdered.addOrUpdate(start);
-	}
-
-	public empty(): boolean {
-		return this.startOrdered.size === 0;
-	}
-
-	public findOverlapping(seg: ISegment): Iterable<ObliterateInfo> {
-		const overlapping: ObliterateInfo[] = [];
-		for (const start of this.startOrdered.items) {
-			if (start.getSegment()!.ordinal <= seg.ordinal) {
-				const ob = start.properties?.obliterate as ObliterateInfo;
-				if (ob.end.getSegment()!.ordinal >= seg.ordinal) {
-					overlapping.push(ob);
-				}
-			} else {
-				// the start is past the seg, so exit
-				break;
-			}
-		}
-		return overlapping;
-	}
->>>>>>> e99a531a
 }
 
 /**
