{
  "name": "@fluidframework/merge-tree",
  "version": "2.0.0",
  "description": "Merge tree",
  "homepage": "https://fluidframework.com",
  "repository": {
    "type": "git",
    "url": "https://github.com/microsoft/FluidFramework.git",
    "directory": "packages/dds/merge-tree"
  },
  "license": "MIT",
  "author": "Microsoft and contributors",
  "sideEffects": false,
  "main": "dist/index.js",
  "module": "lib/index.js",
  "types": "dist/index.d.ts",
  "scripts": {
    "build": "concurrently npm:build:compile npm:lint && npm run build:docs",
    "build:commonjs": "npm run tsc && npm run typetests:gen && npm run build:test",
    "build:compile": "concurrently npm:build:commonjs npm:build:esnext",
    "build:docs": "api-extractor run --local --typescript-compiler-folder ../../../node_modules/typescript && copyfiles -u 1 ./_api-extractor-temp/doc-models/* ../../../_api-extractor-temp/",
    "build:esnext": "tsc --project ./tsconfig.esnext.json",
    "build:full": "npm run build",
    "build:full:compile": "npm run build:compile",
    "build:test": "tsc --project ./src/test/tsconfig.json",
    "ci:build:docs": "api-extractor run --typescript-compiler-folder ../../../node_modules/typescript && copyfiles -u 1 ./_api-extractor-temp/* ../../../_api-extractor-temp/",
    "clean": "rimraf dist lib *.tsbuildinfo *.build.log",
    "eslint": "eslint --format stylish src",
    "eslint:fix": "eslint --format stylish src --fix --fix-type problem,suggestion,layout",
    "lint": "npm run eslint",
    "lint:fix": "npm run eslint:fix",
    "test": "npm run test:mocha",
    "test:coverage": "nyc npm test -- --reporter xunit --reporter-option output=nyc/junit-report.xml",
    "test:mocha": "mocha --ignore 'dist/test/types/*' --recursive dist/test --exit -r node_modules/@fluidframework/mocha-test-setup -r source-map-support/register --unhandled-rejections=strict",
    "test:mocha:verbose": "cross-env FLUID_TEST_VERBOSE=1 npm run test:mocha",
    "tsc": "tsc",
    "tsfmt": "tsfmt --verify",
    "tsfmt:fix": "tsfmt --replace",
    "typetests:gen": "fluid-type-validator -g -d ."
  },
  "nyc": {
    "all": true,
    "cache-dir": "nyc/.cache",
    "exclude": [
      "src/test/**/*.ts",
      "dist/test/**/*.js"
    ],
    "exclude-after-remap": false,
    "include": [
      "src/**/*.ts",
      "dist/**/*.js"
    ],
    "report-dir": "nyc/report",
    "reporter": [
      "cobertura",
      "html",
      "text"
    ],
    "temp-directory": "nyc/.nyc_output"
  },
  "dependencies": {
    "@fluidframework/common-definitions": "^0.20.1",
    "@fluidframework/common-utils": "^0.32.1",
    "@fluidframework/container-definitions": "^2.0.0",
    "@fluidframework/container-utils": "^2.0.0",
    "@fluidframework/core-interfaces": "^2.0.0",
    "@fluidframework/datastore-definitions": "^2.0.0",
    "@fluidframework/protocol-definitions": "^0.1029.1000-0",
    "@fluidframework/runtime-definitions": "^2.0.0",
    "@fluidframework/runtime-utils": "^2.0.0",
    "@fluidframework/shared-object-base": "^2.0.0",
    "@fluidframework/telemetry-utils": "^2.0.0"
  },
  "devDependencies": {
    "@fluidframework/build-common": "^0.24.0",
    "@fluidframework/build-tools": "^0.2.74327",
    "@fluidframework/eslint-config-fluid": "^0.28.2000",
    "@fluidframework/merge-tree-previous": "npm:@fluidframework/merge-tree@^1.0.0",
    "@fluidframework/mocha-test-setup": "^2.0.0",
    "@fluidframework/test-runtime-utils": "^2.0.0",
    "@microsoft/api-extractor": "^7.22.2",
    "@rushstack/eslint-config": "^2.5.1",
    "@types/diff": "^3.5.1",
    "@types/mocha": "^9.1.1",
    "@types/node": "^14.18.0",
    "@types/random-js": "^1.0.31",
    "concurrently": "^6.2.0",
    "copyfiles": "^2.1.0",
    "cross-env": "^7.0.2",
    "diff": "^3.5.0",
    "eslint": "~8.6.0",
    "mocha": "^10.0.0",
    "nyc": "^15.0.0",
    "random-js": "^1.0.8",
    "rimraf": "^2.6.2",
    "source-map-support": "^0.5.16",
    "typescript": "~4.5.5",
    "typescript-formatter": "7.1.0"
  },
  "typeValidation": {
    "version": "2.0.0",
    "broken": {
      "ClassDeclaration_Client": {
        "backCompat": false
      },
      "ClassDeclaration_LocalReference": {
        "forwardCompat": false
      },
      "ClassDeclaration_List": {
        "backCompat": false
      },
      "RemovedTypeAliasDeclaration_LocalReferenceMapper": {"forwardCompat": false, "backCompat": false},
      "ClassDeclaration_Marker": {"backCompat": false, "forwardCompat": false},
      "ClassDeclaration_SnapshotLegacy": {"backCompat": false, "forwardCompat": false},
      "InterfaceDeclaration_IConsensusInfo": {"backCompat": false, "forwardCompat": false},
      "RemovedClassDeclaration_LocalReference": {"forwardCompat": false, "backCompat": false},
      "InterfaceDeclaration_LocalReferencePosition": {"backCompat": false, "forwardCompat": false},
      "ClassDeclaration_MergeTree": {"forwardCompat": false, "backCompat": false},
      "ClassDeclaration_BaseSegment": {"forwardCompat": false},
      "InterfaceDeclaration_IHierBlock": {"forwardCompat": false},
      "InterfaceDeclaration_IMergeBlock": {"forwardCompat": false},
      "ClassDeclaration_IncrementalMapState": {"forwardCompat": false},
      "InterfaceDeclaration_InsertContext": {"forwardCompat": false},
      "InterfaceDeclaration_ISegmentChanges": {"forwardCompat": false},
      "ClassDeclaration_LocalReferenceCollection": {"forwardCompat": false},
      "InterfaceDeclaration_LRUSegment": {"forwardCompat": false},
      "ClassDeclaration_MergeBlock": {"forwardCompat": false},
      "TypeAliasDeclaration_IMergeNode": {"forwardCompat": false},
      "ClassDeclaration_MergeNode": {"forwardCompat": false},
      "InterfaceDeclaration_IMergeNodeCommon": {"forwardCompat": false},
      "ClassDeclaration_TextSegment": {"forwardCompat": false},
<<<<<<< HEAD
      "ClassDeclaration_TrackingGroup": {"forwardCompat": false}
=======
      "InterfaceDeclaration_LocalReferencePosition": {"backCompat": false}
>>>>>>> 3ca6b968
    }
  }
}<|MERGE_RESOLUTION|>--- conflicted
+++ resolved
@@ -129,11 +129,7 @@
       "ClassDeclaration_MergeNode": {"forwardCompat": false},
       "InterfaceDeclaration_IMergeNodeCommon": {"forwardCompat": false},
       "ClassDeclaration_TextSegment": {"forwardCompat": false},
-<<<<<<< HEAD
       "ClassDeclaration_TrackingGroup": {"forwardCompat": false}
-=======
-      "InterfaceDeclaration_LocalReferencePosition": {"backCompat": false}
->>>>>>> 3ca6b968
     }
   }
 }