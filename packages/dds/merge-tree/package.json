--- conflicted
+++ resolved
@@ -109,31 +109,6 @@
       "ClassDeclaration_List": {
         "backCompat": false
       },
-<<<<<<< HEAD
-      "RemovedTypeAliasDeclaration_LocalReferenceMapper": {"forwardCompat": false, "backCompat": false},
-      "ClassDeclaration_Marker": {"backCompat": false, "forwardCompat": false},
-      "ClassDeclaration_SnapshotLegacy": {"backCompat": false, "forwardCompat": false},
-      "InterfaceDeclaration_IConsensusInfo": {"backCompat": false, "forwardCompat": false},
-      "RemovedClassDeclaration_LocalReference": {"forwardCompat": false, "backCompat": false},
-      "InterfaceDeclaration_LocalReferencePosition": {"backCompat": false, "forwardCompat": false},
-      "ClassDeclaration_MergeTree": {"forwardCompat": false, "backCompat": false},
-      "ClassDeclaration_BaseSegment": {"forwardCompat": false, "backCompat": false},
-      "InterfaceDeclaration_IHierBlock": {"forwardCompat": false,"backCompat": false},
-      "InterfaceDeclaration_IMergeBlock": {"forwardCompat": false,"backCompat": false},
-      "ClassDeclaration_IncrementalMapState": {"forwardCompat": false, "backCompat": false},
-      "InterfaceDeclaration_InsertContext": {"forwardCompat": false, "backCompat": false},
-      "InterfaceDeclaration_ISegmentChanges": {"forwardCompat": false, "backCompat": false},
-      "ClassDeclaration_LocalReferenceCollection": {"forwardCompat": false, "backCompat": false},
-      "InterfaceDeclaration_LRUSegment": {"forwardCompat": false, "backCompat": false},
-      "ClassDeclaration_MergeBlock": {"forwardCompat": false, "backCompat": false},
-      "TypeAliasDeclaration_IMergeNode": {"forwardCompat": false, "backCompat": false},
-      "ClassDeclaration_MergeNode": {"forwardCompat": false, "backCompat": false},
-      "InterfaceDeclaration_IMergeNodeCommon": {"forwardCompat": false, "backCompat": false},
-      "ClassDeclaration_TextSegment": {"forwardCompat": false, "backCompat": false},
-      "ClassDeclaration_TrackingGroup": {"forwardCompat": false},
-      "TypeAliasDeclaration_RangeStackMap": {"backCompat": false},
-      "InterfaceDeclaration_ReferencePosition": {"backCompat": false}
-=======
       "RemovedTypeAliasDeclaration_LocalReferenceMapper": {
         "forwardCompat": false,
         "backCompat": false
@@ -200,7 +175,6 @@
       "ClassDeclaration_TextSegment": {
         "forwardCompat": false
       }
->>>>>>> 17ace6eb
     }
   }
 }