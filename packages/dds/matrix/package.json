{
  "name": "@fluidframework/matrix",
  "version": "2.0.0",
  "description": "Distributed matrix",
  "homepage": "https://fluidframework.com",
  "repository": {
    "type": "git",
    "url": "https://github.com/microsoft/FluidFramework.git",
    "directory": "packages/dds/matrix"
  },
  "license": "MIT",
  "author": "Microsoft and contributors",
  "sideEffects": false,
  "main": "dist/index.js",
  "module": "lib/index.js",
  "types": "dist/index.d.ts",
  "scripts": {
    "bench": "cd bench && node --expose-gc -r ts-node/register src/index.ts",
    "bench:profile": "cd bench && tsc && node -r ts-node/register --prof src/index.ts --runInBand && node --prof-process isolate-0x*-v8.log > profile.txt && rm isolate-0x*-v8.log && cat profile.txt",
    "build": "npm run build:genver && concurrently npm:build:compile npm:lint && npm run build:docs",
    "build:commonjs": "npm run tsc && npm run typetests:gen && npm run build:test",
    "build:compile": "concurrently npm:build:commonjs npm:build:esnext",
    "build:docs": "api-extractor run --local --typescript-compiler-folder ../../../node_modules/typescript && copyfiles -u 1 ./_api-extractor-temp/doc-models/* ../../../_api-extractor-temp/",
    "build:esnext": "tsc --project ./tsconfig.esnext.json",
    "build:full": "npm run build",
    "build:full:compile": "npm run build:compile",
    "build:genver": "gen-version",
    "build:test": "tsc --project ./src/test/tsconfig.json",
    "ci:build:docs": "api-extractor run --typescript-compiler-folder ../../../node_modules/typescript && copyfiles -u 1 ./_api-extractor-temp/* ../../../_api-extractor-temp/",
    "clean": "rimraf dist lib bench/dist *.tsbuildinfo *.build.log",
    "eslint": "eslint --format stylish src",
    "eslint:fix": "eslint --format stylish src --fix --fix-type problem,suggestion,layout",
    "lint": "npm run eslint",
    "lint:fix": "npm run eslint:fix",
    "stress": "mocha --recursive dist/test/**/*.spec.js --exit -r node_modules/@fluidframework/mocha-test-setup --unhandled-rejections=strict --fgrep stress-loop",
    "test": "npm run test:mocha",
    "test:coverage": "nyc npm test -- --reporter xunit --reporter-option output=nyc/junit-report.xml --exit",
    "test:mocha": "npm run stress -- --invert",
    "test:mocha:verbose": "cross-env FLUID_TEST_VERBOSE=1 npm run test:mocha",
    "tsc": "tsc",
    "tsfmt": "tsfmt --verify",
    "tsfmt:fix": "tsfmt --replace",
    "typetests:gen": "fluid-type-validator -g -d ."
  },
  "nyc": {
    "all": true,
    "cache-dir": "nyc/.cache",
    "exclude-after-remap": false,
    "include": [
      "src/**/*.ts",
      "dist/**/*.js"
    ],
    "report-dir": "nyc/report",
    "reporter": [
      "cobertura",
      "html",
      "text"
    ],
    "temp-directory": "nyc/.nyc_output"
  },
  "dependencies": {
    "@fluidframework/common-definitions": "^0.20.1",
    "@fluidframework/common-utils": "^0.32.1",
<<<<<<< HEAD
    "@fluidframework/core-interfaces": "^1.2.0",
    "@fluidframework/datastore-definitions": "^1.2.0",
    "@fluidframework/merge-tree": "^1.2.0",
    "@fluidframework/protocol-base": "^0.1036.5000",
    "@fluidframework/protocol-definitions": "^0.1028.2000",
    "@fluidframework/runtime-definitions": "^1.2.0",
    "@fluidframework/runtime-utils": "^1.2.0",
    "@fluidframework/shared-object-base": "^1.2.0",
    "@fluidframework/telemetry-utils": "^1.2.0",
=======
    "@fluidframework/core-interfaces": "^2.0.0",
    "@fluidframework/datastore-definitions": "^2.0.0",
    "@fluidframework/merge-tree": "^2.0.0",
    "@fluidframework/protocol-base": "^0.1037.1000-0",
    "@fluidframework/protocol-definitions": "^0.1029.1000-0",
    "@fluidframework/runtime-definitions": "^2.0.0",
    "@fluidframework/runtime-utils": "^2.0.0",
    "@fluidframework/shared-object-base": "^2.0.0",
    "@fluidframework/telemetry-utils": "^2.0.0",
>>>>>>> 6462733b
    "@tiny-calc/nano": "0.0.0-alpha.5",
    "tslib": "^1.10.0"
  },
  "devDependencies": {
<<<<<<< HEAD
    "@fluid-internal/test-dds-utils": "^1.2.0",
    "@fluidframework/build-common": "^0.24.0",
=======
    "@fluid-internal/test-dds-utils": "^2.0.0",
    "@fluidframework/build-common": "^0.24.0-0",
>>>>>>> 6462733b
    "@fluidframework/build-tools": "^0.2.74327",
    "@fluidframework/eslint-config-fluid": "^0.28.2000",
    "@fluidframework/matrix-previous": "npm:@fluidframework/matrix@^1.0.0",
    "@fluidframework/mocha-test-setup": "^2.0.0",
    "@fluidframework/test-runtime-utils": "^2.0.0",
    "@microsoft/api-extractor": "^7.22.2",
    "@rushstack/eslint-config": "^2.5.1",
    "@tiny-calc/micro": "0.0.0-alpha.5",
    "@types/mocha": "^9.1.1",
    "best-random": "^1.0.0",
    "concurrently": "^6.2.0",
    "copyfiles": "^2.1.0",
    "cross-env": "^7.0.2",
    "eslint": "~8.6.0",
    "hotloop": "^1.2.0",
    "mocha": "^10.0.0",
    "nyc": "^15.0.0",
    "rimraf": "^2.6.2",
    "source-map-support": "^0.5.16",
    "ts-node": "^7.0.1",
    "typescript": "~4.5.5",
    "typescript-formatter": "7.1.0",
    "uuid": "^8.3.1"
  },
  "typeValidation": {
    "version": "2.0.0",
    "broken": {}
  }
}<|MERGE_RESOLUTION|>--- conflicted
+++ resolved
@@ -61,17 +61,6 @@
   "dependencies": {
     "@fluidframework/common-definitions": "^0.20.1",
     "@fluidframework/common-utils": "^0.32.1",
-<<<<<<< HEAD
-    "@fluidframework/core-interfaces": "^1.2.0",
-    "@fluidframework/datastore-definitions": "^1.2.0",
-    "@fluidframework/merge-tree": "^1.2.0",
-    "@fluidframework/protocol-base": "^0.1036.5000",
-    "@fluidframework/protocol-definitions": "^0.1028.2000",
-    "@fluidframework/runtime-definitions": "^1.2.0",
-    "@fluidframework/runtime-utils": "^1.2.0",
-    "@fluidframework/shared-object-base": "^1.2.0",
-    "@fluidframework/telemetry-utils": "^1.2.0",
-=======
     "@fluidframework/core-interfaces": "^2.0.0",
     "@fluidframework/datastore-definitions": "^2.0.0",
     "@fluidframework/merge-tree": "^2.0.0",
@@ -81,18 +70,12 @@
     "@fluidframework/runtime-utils": "^2.0.0",
     "@fluidframework/shared-object-base": "^2.0.0",
     "@fluidframework/telemetry-utils": "^2.0.0",
->>>>>>> 6462733b
     "@tiny-calc/nano": "0.0.0-alpha.5",
     "tslib": "^1.10.0"
   },
   "devDependencies": {
-<<<<<<< HEAD
-    "@fluid-internal/test-dds-utils": "^1.2.0",
+    "@fluid-internal/test-dds-utils": "^2.0.0",
     "@fluidframework/build-common": "^0.24.0",
-=======
-    "@fluid-internal/test-dds-utils": "^2.0.0",
-    "@fluidframework/build-common": "^0.24.0-0",
->>>>>>> 6462733b
     "@fluidframework/build-tools": "^0.2.74327",
     "@fluidframework/eslint-config-fluid": "^0.28.2000",
     "@fluidframework/matrix-previous": "npm:@fluidframework/matrix@^1.0.0",
