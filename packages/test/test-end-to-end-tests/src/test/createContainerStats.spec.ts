/*!
 * Copyright (c) Microsoft Corporation and contributors. All rights reserved.
 * Licensed under the MIT License.
 */

import assert from "assert";
import {
    ContainerRuntimeFactoryWithDefaultDataStore,
    DataObject,
    DataObjectFactory,
} from "@fluidframework/aqueduct";
import { TelemetryNullLogger } from "@fluidframework/common-utils";
import { IContainer, LoaderHeader } from "@fluidframework/container-definitions";
<<<<<<< HEAD
import { ISummaryConfiguration } from "@fluidframework/protocol-definitions";
import { ITestObjectProvider } from "@fluidframework/test-utils";
import { describeNoCompat } from "@fluidframework/test-version-utils";
import { requestFluidObject } from "@fluidframework/runtime-utils";
import { IAckedSummary, IContainerRuntimeOptions, SummaryCollection } from "@fluidframework/container-runtime";
=======
import { ITestObjectProvider } from "@fluidframework/test-utils";
import { describeNoCompat } from "@fluidframework/test-version-utils";
import { requestFluidObject } from "@fluidframework/runtime-utils";
import {
    DefaultSummaryConfiguration,
    IAckedSummary,
    IContainerRuntimeOptions,
    SummaryCollection,
    ISummaryConfiguration } from "@fluidframework/container-runtime";
>>>>>>> 3c923a5a
import { MockLogger } from "@fluidframework/telemetry-utils";
import { IRequest } from "@fluidframework/core-interfaces";
import { IContainerRuntimeBase } from "@fluidframework/runtime-definitions";

class TestDataObject extends DataObject {
    public get _root() {
        return this.root;
    }

    public get containerRuntime() {
        return this.context.containerRuntime;
    }
}

describeNoCompat("Generate Summary Stats", (getTestObjectProvider) => {
    let provider: ITestObjectProvider;
    const dataObjectFactory = new DataObjectFactory(
        "TestDataObject",
        TestDataObject,
        [],
        []);

    const IdleDetectionTime = 100;
    const summaryConfigOverrides: ISummaryConfiguration = {
        ...DefaultSummaryConfiguration,
        ...{
            idleTime: IdleDetectionTime,
            maxTime: IdleDetectionTime * 12,
            initialSummarizerDelayMs: 10,
        },
    };
    const runtimeOptions: IContainerRuntimeOptions = {
        summaryOptions: {
            summaryConfigOverrides,
        },
        gcOptions: {
            gcAllowed: true,
        },
    };
    const innerRequestHandler = async (request: IRequest, runtime: IContainerRuntimeBase) =>
        runtime.IFluidHandleContext.resolveHandle(request);
    const runtimeFactory = new ContainerRuntimeFactoryWithDefaultDataStore(
        dataObjectFactory,
        [
            [dataObjectFactory.type, Promise.resolve(dataObjectFactory)],
        ],
        undefined,
        [innerRequestHandler],
        runtimeOptions,
    );

    let mainContainer: IContainer;
    let mainDataStore: TestDataObject;
    let createContainerTimestamp: number;
    let createContainerRuntimeVersion: number;
    let summaryCollection: SummaryCollection;
    let mockLogger: MockLogger;

    const loadContainer = async (summaryVersion?: string): Promise<IContainer> => {
        const requestHeader = {
            [LoaderHeader.version]: summaryVersion,
        };
        return provider.loadContainer(runtimeFactory, { logger: mockLogger }, requestHeader);
    };

    /**
     * Waits for a summary with the current state of the document (including all in-flight changes). It basically
     * synchronizes all containers and waits for a summary that contains the last processed sequence number.
     * @returns the version of this summary. This version can be used to load a Container with the summary associated
     * with it.
     */
    async function waitForSummary(): Promise<string> {
        // Send an op which should trigger a summary.
        mainDataStore._root.set("test", "value");
        await provider.ensureSynchronized();
        const ackedSummary: IAckedSummary =
            await summaryCollection.waitSummaryAck(mainContainer.deltaManager.lastSequenceNumber);
        return ackedSummary.summaryAck.contents.handle;
    }

    function validateLoadStats(
        summaryNumber: number,
        containerLoadDataStoreCount: number,
        referencedDataStoreCount: number,
        message: string,
        summarizer: boolean = false,
    ) {
        mockLogger.assertMatch([
            {
                eventName: "fluid:telemetry:ContainerLoadStats",
                summaryNumber,
                containerLoadDataStoreCount,
                referencedDataStoreCount,
                createContainerTimestamp,
                createContainerRuntimeVersion,
                clientType: summarizer ? "noninteractive/summarizer" : "interactive",
            },
        ], message);
    }

    beforeEach(async function() {
        provider = getTestObjectProvider();
        if (provider.driver.type === "odsp") {
            this.skip();
        }

        mockLogger = new MockLogger();

        // Create and set up a container for the first client.
        mainContainer = await provider.createContainer(runtimeFactory, { logger: mockLogger });
        mainDataStore = await requestFluidObject<TestDataObject>(mainContainer, "default");
        // Create and setup a summary collection that will be used to track and wait for summaries.
        summaryCollection = new SummaryCollection(mainContainer.deltaManager, new TelemetryNullLogger());

        const loadStatEvents =
            mockLogger.events.filter((event) => event.eventName === "fluid:telemetry:ContainerLoadStats");
        assert(loadStatEvents.length === 1, "There should only be one event for the created container");
        createContainerTimestamp = loadStatEvents[0].createContainerTimestamp as number;
        createContainerRuntimeVersion = loadStatEvents[0].createContainerRuntimeVersion as number;

        // Validate that the first container's stats are correct. It should load from summaryNumber 0 because it was
        // just created and it shouldn't have loaded any data stores.
        validateLoadStats(0, 0, 0, "First container stats incorrect");
    });

    it("should load summarizer with correct create stats", async function() {
        // Wait for summarizer to load and submit a summary. Validate that it loads from summaryNumber 1 and has
        // 1 data store which is referenced.
        await waitForSummary();
        validateLoadStats(1, 1, 1, "Summarizer should load with correct create stats", true /* summarizer */);
    });

    it("should load container with correct create stats", async function() {
        // Wait for summarizer to load and submit a summary. Validate that it loads from summaryNumber 1 and has
        // 1 data store which is referenced.
        const summaryVersion = await waitForSummary();
        validateLoadStats(1, 1, 1, "Summarizer should load with correct create stats", true /* summarizer */);

        // Load a new container with the above summary and validate that it loads from summaryNumber 2.
        await loadContainer(summaryVersion);
        validateLoadStats(2, 1, 1, "Second container should load with correct create stats");
    });
<<<<<<< HEAD

    it("should load container with correct data store load stats", async function() {
        // Create another data store so that the data store stats are updated.
        const dataStore2 = await dataObjectFactory.createInstance(mainDataStore.containerRuntime);
        mainDataStore._root.set("dataStore2", dataStore2.handle);

        // Wait for summarizer to load and submit a summary. Validate that it loads from summaryNumber 1. It loads
        // from the first summary which does not have the newly created data store.
        const summaryVersion = await waitForSummary();
        validateLoadStats(1, 1, 1, "Summarizer should load with correct data store stats", true /* summarizer */);

=======

    it("should load container with correct data store load stats", async function() {
        // Create another data store so that the data store stats are updated.
        const dataStore2 = await dataObjectFactory.createInstance(mainDataStore.containerRuntime);
        mainDataStore._root.set("dataStore2", dataStore2.handle);

        // Wait for summarizer to load and submit a summary. Validate that it loads from summaryNumber 1. It loads
        // from the first summary which does not have the newly created data store.
        const summaryVersion = await waitForSummary();
        validateLoadStats(1, 1, 1, "Summarizer should load with correct data store stats", true /* summarizer */);

>>>>>>> 3c923a5a
        // Load a new container with the above summary and validate that it loads with summaryNumber 2, has 2 data
        // stores and both are referenced.
        await loadContainer(summaryVersion);
        validateLoadStats(2, 2, 2, "Second container should load with correct data store stats");
    });

    it("should load second summarizer with correct stats", async function() {
        // Wait for summarizer to load and submit a summary. Validate that it loads from summaryNumber 1.
        const summaryVersion = await waitForSummary();
        validateLoadStats(1, 1, 1, "Summarizer should load with correct data store stats", true /* summarizer */);

        // Close the main container which should also close the summarizer.
        mainContainer.close();

        // Load and set up a new main container with the above summary and validate that it loads with summaryNumber 2.
        mainContainer = await loadContainer(summaryVersion);
        mainDataStore = await requestFluidObject<TestDataObject>(mainContainer, "default");
        // Create and setup a summary collection that will be used to track and wait for summaries.
        summaryCollection = new SummaryCollection(mainContainer.deltaManager, new TelemetryNullLogger());
        validateLoadStats(2, 1, 1, "Second container should load with correct data store stats");

        // Wait for summary and validate that the new summarizer loads from summary number 2 as well.
        await waitForSummary();
        validateLoadStats(2, 1, 1, "Summarizer should load with correct data store stats", true /* summarizer */);
    });
});<|MERGE_RESOLUTION|>--- conflicted
+++ resolved
@@ -11,13 +11,6 @@
 } from "@fluidframework/aqueduct";
 import { TelemetryNullLogger } from "@fluidframework/common-utils";
 import { IContainer, LoaderHeader } from "@fluidframework/container-definitions";
-<<<<<<< HEAD
-import { ISummaryConfiguration } from "@fluidframework/protocol-definitions";
-import { ITestObjectProvider } from "@fluidframework/test-utils";
-import { describeNoCompat } from "@fluidframework/test-version-utils";
-import { requestFluidObject } from "@fluidframework/runtime-utils";
-import { IAckedSummary, IContainerRuntimeOptions, SummaryCollection } from "@fluidframework/container-runtime";
-=======
 import { ITestObjectProvider } from "@fluidframework/test-utils";
 import { describeNoCompat } from "@fluidframework/test-version-utils";
 import { requestFluidObject } from "@fluidframework/runtime-utils";
@@ -27,7 +20,6 @@
     IContainerRuntimeOptions,
     SummaryCollection,
     ISummaryConfiguration } from "@fluidframework/container-runtime";
->>>>>>> 3c923a5a
 import { MockLogger } from "@fluidframework/telemetry-utils";
 import { IRequest } from "@fluidframework/core-interfaces";
 import { IContainerRuntimeBase } from "@fluidframework/runtime-definitions";
@@ -170,7 +162,6 @@
         await loadContainer(summaryVersion);
         validateLoadStats(2, 1, 1, "Second container should load with correct create stats");
     });
-<<<<<<< HEAD
 
     it("should load container with correct data store load stats", async function() {
         // Create another data store so that the data store stats are updated.
@@ -182,19 +173,6 @@
         const summaryVersion = await waitForSummary();
         validateLoadStats(1, 1, 1, "Summarizer should load with correct data store stats", true /* summarizer */);
 
-=======
-
-    it("should load container with correct data store load stats", async function() {
-        // Create another data store so that the data store stats are updated.
-        const dataStore2 = await dataObjectFactory.createInstance(mainDataStore.containerRuntime);
-        mainDataStore._root.set("dataStore2", dataStore2.handle);
-
-        // Wait for summarizer to load and submit a summary. Validate that it loads from summaryNumber 1. It loads
-        // from the first summary which does not have the newly created data store.
-        const summaryVersion = await waitForSummary();
-        validateLoadStats(1, 1, 1, "Summarizer should load with correct data store stats", true /* summarizer */);
-
->>>>>>> 3c923a5a
         // Load a new container with the above summary and validate that it loads with summaryNumber 2, has 2 data
         // stores and both are referenced.
         await loadContainer(summaryVersion);
