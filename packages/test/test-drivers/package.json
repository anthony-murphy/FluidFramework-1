--- conflicted
+++ resolved
@@ -73,15 +73,9 @@
 		"uuid": "^8.3.1"
 	},
 	"devDependencies": {
-<<<<<<< HEAD
-		"@fluid-tools/build-cli": "^0.20.0-169245",
+		"@fluid-tools/build-cli": "^0.20.0",
 		"@fluidframework/build-common": "^2.0.0",
-		"@fluidframework/build-tools": "^0.20.0-169245",
-=======
-		"@fluid-tools/build-cli": "^0.20.0",
-		"@fluidframework/build-common": "^1.2.0",
 		"@fluidframework/build-tools": "^0.20.0",
->>>>>>> 1a1ce011
 		"@fluidframework/eslint-config-fluid": "^2.0.0",
 		"@microsoft/api-extractor": "^7.34.4",
 		"@types/mocha": "^9.1.1",
