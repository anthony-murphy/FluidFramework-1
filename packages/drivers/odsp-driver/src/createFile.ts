/*!
 * Copyright (c) Microsoft Corporation and contributors. All rights reserved.
 * Licensed under the MIT License.
 */

import { assert } from "@fluidframework/core-utils/internal";
import { ISummaryTree } from "@fluidframework/driver-definitions";
import { ISnapshot } from "@fluidframework/driver-definitions/internal";
import { NonRetryableError } from "@fluidframework/driver-utils/internal";
import {
	IFileEntry,
	IOdspResolvedUrl,
	InstrumentedStorageTokenFetcher,
	OdspErrorTypes,
	ShareLinkInfoType,
	type IOdspUrlParts,
} from "@fluidframework/odsp-driver-definitions/internal";
import {
	ITelemetryLoggerExt,
	loggerToMonitoringContext,
	PerformanceEvent,
} from "@fluidframework/telemetry-utils/internal";

import { ICreateFileResponse, type IRenameFileResponse } from "./contracts.js";
import { ClpCompliantAppHeader } from "./contractsPublic.js";
import {
	convertCreateNewSummaryTreeToTreeAndBlobs,
	convertSummaryIntoContainerSnapshot,
	createNewFluidContainerCore,
} from "./createNewUtils.js";
import { createOdspUrl } from "./createOdspUrl.js";
import { EpochTracker } from "./epochTracker.js";
import { getHeadersWithAuth } from "./getUrlAndHeadersWithAuth.js";
import { OdspDriverUrlResolver } from "./odspDriverUrlResolver.js";
import { getApiRoot } from "./odspUrlHelper.js";
import {
	INewFileInfo,
	buildOdspShareLinkReqParams,
	createCacheSnapshotKey,
	getWithRetryForTokenRefresh,
	snapshotWithLoadingGroupIdSupported,
} from "./odspUtils.js";
import { pkgVersion as driverVersion } from "./packageVersion.js";
import { runWithRetry } from "./retryUtils.js";

const isInvalidFileName = (fileName: string): boolean => {
	const invalidCharsRegex = /["*/:<>?\\|]+/g;
	return invalidCharsRegex.test(fileName);
};

/**
 * Creates a new Fluid file.
 * Returns resolved url
 */
export async function createNewFluidFile(
	getAuthHeader: InstrumentedStorageTokenFetcher,
	newFileInfo: INewFileInfo,
	logger: ITelemetryLoggerExt,
	createNewSummary: ISummaryTree | undefined,
	epochTracker: EpochTracker,
	fileEntry: IFileEntry,
	createNewCaching: boolean,
	forceAccessTokenViaAuthorizationHeader: boolean,
	isClpCompliantApp?: boolean,
	enableSingleRequestForShareLinkWithCreate?: boolean,
): Promise<IOdspResolvedUrl> {
	// Check for valid filename before the request to create file is actually made.
	if (isInvalidFileName(newFileInfo.filename)) {
		throw new NonRetryableError(
			// pre-0.58 error message: Invalid filename
			"Invalid filename for createNew",
			OdspErrorTypes.invalidFileNameError,
			{ driverVersion },
		);
	}

	let itemId: string;
	let pendingRename: string | undefined;
	let summaryHandle: string = "";
	let shareLinkInfo: ShareLinkInfoType | undefined;
	if (createNewSummary === undefined) {
<<<<<<< HEAD
		const content = await createNewEmptyFluidFile(
			getStorageToken,
			newFileInfo,
			logger,
			epochTracker,
			forceAccessTokenViaAuthorizationHeader,
		);
		itemId = content.itemId;
		pendingRename = newFileInfo.filename;
=======
		itemId = await createNewEmptyFluidFile(getAuthHeader, newFileInfo, logger, epochTracker);
>>>>>>> 0432f6f0
	} else {
		const content = await createNewFluidFileFromSummary(
			getAuthHeader,
			newFileInfo,
			logger,
			createNewSummary,
			epochTracker,
			forceAccessTokenViaAuthorizationHeader,
		);
		itemId = content.itemId;
		summaryHandle = content.id;

		shareLinkInfo = extractShareLinkData(content, enableSingleRequestForShareLinkWithCreate);
	}

	const odspUrl = createOdspUrl({ ...newFileInfo, itemId, dataStorePath: "/" });
	const resolver = new OdspDriverUrlResolver();
	const odspResolvedUrl = await resolver.resolve({
		url: odspUrl,
		headers: { [ClpCompliantAppHeader.isClpCompliantApp]: isClpCompliantApp },
	});
	fileEntry.docId = odspResolvedUrl.hashedDocumentId;
	fileEntry.resolvedUrl = odspResolvedUrl;

	odspResolvedUrl.shareLinkInfo = shareLinkInfo;
	odspResolvedUrl.pendingRename = pendingRename;

	if (createNewSummary !== undefined && createNewCaching) {
		assert(summaryHandle !== undefined, 0x203 /* "Summary handle is undefined" */);
		// converting summary and getting sequence number
		const snapshot: ISnapshot = convertCreateNewSummaryTreeToTreeAndBlobs(
			createNewSummary,
			summaryHandle,
		);
		// caching the converted summary
		await epochTracker.put(
			createCacheSnapshotKey(
				odspResolvedUrl,
				snapshotWithLoadingGroupIdSupported(loggerToMonitoringContext(logger).config),
			),
			snapshot,
		);
	}
	return odspResolvedUrl;
}

/**
 * If user requested creation of a sharing link along with the creation of the file by providing
 * createLinkScope in the request parameters then extract and save the sharing link information from
 * the response if it is available.
 * In case there was an error in creation of the sharing link, error is provided back in the response,
 * and does not impact the creation of file in ODSP.
 * @param requestedSharingLinkKind - Kind of sharing link requested to be created along with the creation of file.
 * @param response - Response object received from the /snapshot api call
 * @returns Sharing link information received in the response from a successful creation of a file.
 */
function extractShareLinkData(
	response: ICreateFileResponse,
	enableSingleRequestForShareLinkWithCreate?: boolean,
): ShareLinkInfoType | undefined {
	let shareLinkInfo: ShareLinkInfoType | undefined;
	if (enableSingleRequestForShareLinkWithCreate) {
		// eslint-disable-next-line @typescript-eslint/no-unsafe-assignment
		const { sharing } = response;
		if (!sharing) {
			return;
		}
		/* eslint-disable @typescript-eslint/no-unsafe-assignment, @typescript-eslint/no-unsafe-member-access */
		shareLinkInfo = {
			createLink: {
				link: sharing.sharingLink
					? {
							scope: sharing.sharingLink.scope,
							role: sharing.sharingLink.type,
							webUrl: sharing.sharingLink.webUrl,
							...sharing.sharingLink,
						}
					: undefined,
				error: sharing.error,
				shareId: sharing.shareId,
			},
		};
		/* eslint-enable @typescript-eslint/no-unsafe-assignment, @typescript-eslint/no-unsafe-member-access */
	}
	return shareLinkInfo;
}

export async function createNewEmptyFluidFile(
	getAuthHeader: InstrumentedStorageTokenFetcher,
	newFileInfo: INewFileInfo,
	logger: ITelemetryLoggerExt,
	epochTracker: EpochTracker,
<<<<<<< HEAD
	forceAccessTokenViaAuthorizationHeader: boolean,
): Promise<{ itemId: string; fileName: string }> {
=======
): Promise<string> {
>>>>>>> 0432f6f0
	const filePath = newFileInfo.filePath ? encodeURIComponent(`/${newFileInfo.filePath}`) : "";
	// add .tmp extension to empty file (host is expected to rename)
	const fileName = `${newFileInfo.filename}.tmp`;
	const encodedFilename = encodeURIComponent(fileName);
	const initialUrl = `${getApiRoot(new URL(newFileInfo.siteUrl))}/drives/${
		newFileInfo.driveId
	}/items/root:/${filePath}/${encodedFilename}:/content?@name.conflictBehavior=rename&select=id,name,parentReference`;

	return getWithRetryForTokenRefresh(async (options) => {
		const url = initialUrl;
		const method = "PUT";
		const authHeader = await getAuthHeader(
			{ ...options, request: { url, method } },
			"CreateNewFile",
		);

		return PerformanceEvent.timedExecAsync(
			logger,
			{ eventName: "createNewEmptyFile" },
			async (event) => {
				const headers = getHeadersWithAuth(authHeader);
				headers["Content-Type"] = "application/json";

				const fetchResponse = await runWithRetry(
					async () =>
						epochTracker.fetchAndParseAsJSON<ICreateFileResponse>(
							url,
							{
								body: undefined,
								headers,
								method,
							},
							"createFile",
						),
					"createFile",
					logger,
				);

				const content = fetchResponse.content;
				if (!content?.id) {
					throw new NonRetryableError(
						// pre-0.58 error message: ODSP CreateFile call returned no item ID
						"ODSP CreateFile call returned no item ID (for empty file)",
						OdspErrorTypes.incorrectServerResponse,
						{ driverVersion },
					);
				}
				event.end({
					...fetchResponse.propsToLog,
				});
				return { itemId: content.id, fileName: content.name };
			},
			{ end: true, cancel: "error" },
		);
	});
}

export async function renameEmptyFluidFile(
	getStorageToken: InstrumentedStorageTokenFetcher,
	odspParts: IOdspUrlParts,
	requestedFileName: string,
	logger: ITelemetryLoggerExt,
	epochTracker: EpochTracker,
	forceAccessTokenViaAuthorizationHeader: boolean,
): Promise<IRenameFileResponse> {
	const initialUrl = `${getApiRoot(new URL(odspParts.siteUrl))}/drives/${
		odspParts.driveId
	}/items/${odspParts.itemId}?@name.conflictBehavior=rename`;

	return getWithRetryForTokenRefresh(async (options) => {
		const storageToken = await getStorageToken(options, "RenameFile");

		return PerformanceEvent.timedExecAsync(
			logger,
			{ eventName: "renameFile" },
			async (event) => {
				const { url, headers } = getUrlAndHeadersWithAuth(
					initialUrl,
					storageToken,
					forceAccessTokenViaAuthorizationHeader,
				);
				headers["Content-Type"] = "application/json";

				const fetchResponse = await runWithRetry(
					async () =>
						epochTracker.fetchAndParseAsJSON<IRenameFileResponse>(
							url,
							{
								body: JSON.stringify({
									name: requestedFileName,
								}),
								headers,
								method: "PATCH",
							},
							"renameFile",
						),
					"renameFile",
					logger,
				);

				const content = fetchResponse.content;
				if (!content?.id) {
					throw new NonRetryableError(
						// pre-0.58 error message: ODSP CreateFile call returned no item ID
						"ODSP RenameFile call returned no item ID (for empty file)",
						OdspErrorTypes.incorrectServerResponse,
						{ driverVersion },
					);
				}
				event.end({
					...fetchResponse.propsToLog,
				});
				return content;
			},
			{ end: true, cancel: "error" },
		);
	});
}

export async function createNewFluidFileFromSummary(
	getAuthHeader: InstrumentedStorageTokenFetcher,
	newFileInfo: INewFileInfo,
	logger: ITelemetryLoggerExt,
	createNewSummary: ISummaryTree,
	epochTracker: EpochTracker,
	forceAccessTokenViaAuthorizationHeader: boolean,
): Promise<ICreateFileResponse> {
	const filePath = newFileInfo.filePath ? encodeURIComponent(`/${newFileInfo.filePath}`) : "";
	const encodedFilename = encodeURIComponent(newFileInfo.filename);
	const baseUrl =
		`${getApiRoot(new URL(newFileInfo.siteUrl))}/drives/${newFileInfo.driveId}/items/root:` +
		`${filePath}/${encodedFilename}`;

	const containerSnapshot = convertSummaryIntoContainerSnapshot(createNewSummary);

	// Build share link parameter based on the createLinkType provided so that the
	// snapshot api can create and return the share link along with creation of file in the response.
	const createShareLinkParam = buildOdspShareLinkReqParams(newFileInfo.createLinkType);
	const initialUrl = `${baseUrl}:/opStream/snapshots/snapshot${
		createShareLinkParam ? `?${createShareLinkParam}` : ""
	}`;

	return createNewFluidContainerCore<ICreateFileResponse>({
		containerSnapshot,
		getAuthHeader,
		logger,
		initialUrl,
		forceAccessTokenViaAuthorizationHeader,
		epochTracker,
		telemetryName: "CreateNewFile",
		fetchType: "createFile",
		validateResponseCallback: (content) => {
			if (!content?.itemId) {
				throw new NonRetryableError(
					"ODSP CreateFile call returned no item ID",
					OdspErrorTypes.incorrectServerResponse,
					{ driverVersion },
				);
			}
		},
	});
}<|MERGE_RESOLUTION|>--- conflicted
+++ resolved
@@ -79,19 +79,14 @@
 	let summaryHandle: string = "";
 	let shareLinkInfo: ShareLinkInfoType | undefined;
 	if (createNewSummary === undefined) {
-<<<<<<< HEAD
 		const content = await createNewEmptyFluidFile(
-			getStorageToken,
+			getAuthHeader,
 			newFileInfo,
 			logger,
 			epochTracker,
-			forceAccessTokenViaAuthorizationHeader,
 		);
 		itemId = content.itemId;
 		pendingRename = newFileInfo.filename;
-=======
-		itemId = await createNewEmptyFluidFile(getAuthHeader, newFileInfo, logger, epochTracker);
->>>>>>> 0432f6f0
 	} else {
 		const content = await createNewFluidFileFromSummary(
 			getAuthHeader,
@@ -184,12 +179,7 @@
 	newFileInfo: INewFileInfo,
 	logger: ITelemetryLoggerExt,
 	epochTracker: EpochTracker,
-<<<<<<< HEAD
-	forceAccessTokenViaAuthorizationHeader: boolean,
 ): Promise<{ itemId: string; fileName: string }> {
-=======
-): Promise<string> {
->>>>>>> 0432f6f0
 	const filePath = newFileInfo.filePath ? encodeURIComponent(`/${newFileInfo.filePath}`) : "";
 	// add .tmp extension to empty file (host is expected to rename)
 	const fileName = `${newFileInfo.filename}.tmp`;
