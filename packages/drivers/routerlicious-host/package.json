{
  "name": "@microsoft/fluid-routerlicious-host",
  "version": "0.18.0",
  "description": "Routerlicious host interfaces",
  "repository": "microsoft/FluidFramework",
  "license": "MIT",
  "author": "Microsoft",
  "sideEffects": "false",
  "main": "dist/index.js",
  "module": "lib/index.js",
  "types": "dist/index.d.ts",
  "scripts": {
    "build": "npm run build:genver && concurrently npm:build:compile npm:lint",
    "build:compile": "concurrently npm:tsc npm:build:esnext",
    "build:esnext": "tsc --project ./tsconfig.esnext.json",
    "build:full": "npm run build",
    "build:full:compile": "npm run build:compile",
    "build:genver": "gen-version",
    "clean": "rimraf dist lib *.tsbuildinfo *.build.log",
    "eslint": "eslint --ext=ts,tsx --format stylish src",
    "eslint:fix": "eslint --ext=ts,tsx --format stylish src --fix",
    "lint": "npm run eslint",
    "lint:fix": "npm run eslint:fix",
    "tsc": "tsc"
  },
  "dependencies": {
<<<<<<< HEAD
    "@microsoft/fluid-common-utils": "^0.17.0",
    "@microsoft/fluid-component-core-interfaces": "^0.18.0",
    "@microsoft/fluid-driver-definitions": "^0.18.0",
=======
    "@microsoft/fluid-common-utils": "^0.16.1",
    "@microsoft/fluid-component-core-interfaces": "^0.17.4",
    "@microsoft/fluid-driver-definitions": "^0.17.4",
>>>>>>> aa637ef7
    "@types/debug": "^0.0.31",
    "axios": "^0.18.0",
    "debug": "^4.1.1"
  },
  "devDependencies": {
    "@microsoft/eslint-config-fluid": "^0.16.0",
    "@microsoft/fluid-build-common": "^0.14.0",
    "@types/mocha": "^5.2.5",
    "@typescript-eslint/eslint-plugin": "~2.17.0",
    "@typescript-eslint/parser": "~2.17.0",
    "concurrently": "^4.1.0",
    "eslint": "~6.8.0",
    "eslint-plugin-eslint-comments": "~3.1.2",
    "eslint-plugin-import": "2.20.0",
    "eslint-plugin-no-null": "~1.0.2",
    "eslint-plugin-optimize-regex": "~1.1.7",
    "eslint-plugin-prefer-arrow": "~1.1.7",
    "eslint-plugin-react": "~7.18.0",
    "eslint-plugin-unicorn": "~15.0.1",
    "mocha": "^5.2.0",
    "rimraf": "^2.6.2",
    "typescript": "~3.7.4"
  }
}<|MERGE_RESOLUTION|>--- conflicted
+++ resolved
@@ -24,15 +24,9 @@
     "tsc": "tsc"
   },
   "dependencies": {
-<<<<<<< HEAD
-    "@microsoft/fluid-common-utils": "^0.17.0",
+    "@microsoft/fluid-common-utils": "^0.18.0-0",
     "@microsoft/fluid-component-core-interfaces": "^0.18.0",
     "@microsoft/fluid-driver-definitions": "^0.18.0",
-=======
-    "@microsoft/fluid-common-utils": "^0.16.1",
-    "@microsoft/fluid-component-core-interfaces": "^0.17.4",
-    "@microsoft/fluid-driver-definitions": "^0.17.4",
->>>>>>> aa637ef7
     "@types/debug": "^0.0.31",
     "axios": "^0.18.0",
     "debug": "^4.1.1"
