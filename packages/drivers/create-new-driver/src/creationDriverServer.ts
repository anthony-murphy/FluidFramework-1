/*!
 * Copyright (c) Microsoft Corporation. All rights reserved.
 * Licensed under the MIT License.
 */

import * as assert from "assert";
import {
    IDocumentMessage,
    ISequencedDocumentMessage,
    ISequencedDocumentSystemMessage,
    IClientJoin,
    ScopeType,
    ConnectionMode,
    ITokenClaims,
    IServiceConfiguration,
    IConnected,
    IConnect,
    MessageType,
    ISignalMessage,
} from "@microsoft/fluid-protocol-definitions";
import { BatchManager } from "@microsoft/fluid-core-utils";
import { IDocumentDeltaConnection } from "@microsoft/fluid-driver-definitions";

interface IAugmentedDocumentMessage {
    clientId: string,
    message: IDocumentMessage,
}

/**
 * Server implementation used by Creation driver.
 */
export class CreationServerMessagesHandler {

<<<<<<< HEAD
    private static instance: CreationServerMessagesHandler;
=======
    public static getInstance(documentId: string): CreationServerMessagesHandler {
        if (CreationServerMessagesHandler.urlMap.has(documentId)) {
            return CreationServerMessagesHandler.urlMap.get(documentId)!;
        } else {
            const instance = new CreationServerMessagesHandler(documentId);
            CreationServerMessagesHandler.urlMap.set(documentId, instance);
            return instance;
        }
    }

    // This map is from url to instance of server for that url. So this leads to creation of only 1 server instance
    // for different clients of same file but different instances for different files.
    private static readonly urlMap: Map<string, CreationServerMessagesHandler> = new Map();
>>>>>>> be273839

    private sequenceNumber: number = 1;
    private minSequenceNumber: number = 0;
    private totalClients: number = 0;

    private readonly opSubmitManager: BatchManager<IAugmentedDocumentMessage[]>;

    private readonly connections: IDocumentDeltaConnection[]= [];

    // These are the queues for messages, signals, contents that will be pushed to server when
    // an actual connection is created.
    public readonly queuedMessages: ISequencedDocumentMessage[] = [];

    private constructor(private readonly documentId: string) {
        // We supply maxBatchSize as infinity here because we do not want all messages to be processed synchronously.
        this.opSubmitManager = new BatchManager<IAugmentedDocumentMessage[]>(
            (submitType, work) => {
                for (const singleWork of work) {
                    for (const message of singleWork) {
                        const stampedMessage = this.stampMessage(message.message, message.clientId);
                        this.queuedMessages.push(stampedMessage);
                        for (const connection of this.connections) {
                            connection.emit("op", this.documentId, stampedMessage);
                        }
                    }
                }
            }, Number.MAX_VALUE);
    }

    public static getInstance(documentId?: string): CreationServerMessagesHandler {
        if (CreationServerMessagesHandler.instance === undefined && documentId !== undefined) {
            CreationServerMessagesHandler.instance = new CreationServerMessagesHandler(documentId);
        }
        return CreationServerMessagesHandler.instance;
    }

    private createClientId() {
        return `newFileCreationClient${this.totalClients}`;
    }

    /**
     * Messages to be processed by the server.
     * @param messages - List of messages to be stamped.
     * @param clientId - client id of the client sending the messages.
     */
    public submitMessage(messages: IDocumentMessage[], clientId: string) {
        for (const message of messages) {
            const augMessage: IAugmentedDocumentMessage = {
                clientId,
                message,
            };
            this.opSubmitManager.add("submitOp", [augMessage]);
        }
    }

    /**
     * Signals to be processed by the server.
     * @param signal - Signal to be broadcasted.
     */
    public submitSignal(signal: IDocumentMessage, clientId: string) {
        const signalMessage: ISignalMessage = {
            clientId,
            content: signal,
        };
        for (const connection of this.connections) {
            connection.emit("signal", signalMessage);
        }
    }

    /**
     * Initialize the details for the connction and send the join op.
     * @param connectMessage - Connection details received from the client.
     */
    public createClient(connectMessage: IConnect, connection: IDocumentDeltaConnection): IConnected {
        assert.equal(this.documentId, connectMessage.id, "docId for all messages should be same");
        const claims: ITokenClaims = {
            documentId: connectMessage.id,
            scopes: connectMessage.client.scopes,
            tenantId: connectMessage.tenantId,
            user: { id: connectMessage.client.user.id },
        };
        const DefaultServiceConfiguration: IServiceConfiguration = {
            blockSize: 65536,
            maxMessageSize: 16 * 1024,
            summary: {
                idleTime: 5000,
                maxOps: 1000,
                maxTime: 5000 * 12,
                maxAckWaitTime: 600000,
            },
        };
        const clientId: string = this.createClientId();
        const clientDetail: IClientJoin = {
            clientId,
            detail: connectMessage.client,
        };
        const joinMessage = this.createClientJoinMessage(clientDetail);
        this.queuedMessages.push(joinMessage);
        const existing = this.totalClients === 0 ? false : true;
        const details: IConnected = {
            claims,
            clientId,
            existing,
            maxMessageSize: 1024, // Readonly client can't send ops.
            mode: "read",
            parentBranch: null,
            serviceConfiguration: DefaultServiceConfiguration,
            initialClients: [{ clientId, client: connectMessage.client }],
            initialMessages: [joinMessage],
            supportedVersions: connectMessage.versions,
            version: connectMessage.versions[connectMessage.versions.length - 1],
        };
        if (this.isWriter(connectMessage.client.scopes, existing, connectMessage.mode)) {
            details.maxMessageSize = 16 * 1024;
            details.mode = "write";
        }
        this.totalClients += 1;
        assert.ok(this.totalClients <= 2, "Clients should never be more than 2");
        this.connections.push(connection);
        return details;
    }

    private isWriter(scopes: string[], existing: boolean, mode: ConnectionMode): boolean {
        if (this.canWrite(scopes) || this.canSummarize(scopes)) {
            // New document needs a writer to boot.
            if (!existing) {
                return true;
            } else {
                // Back-compat for old client and new server.
                if (mode === undefined) {
                    return true;
                } else {
                    return mode === "write";
                }
            }
        } else {
            return false;
        }
    }

    private canWrite(scopes: string[]): boolean {
        return scopes.length === 0 || scopes.includes(ScopeType.DocWrite) ? true : false;
    }

    private canSummarize(scopes: string[]): boolean {
        return scopes.length === 0 || scopes.includes(ScopeType.SummaryWrite) ? true : false;
    }

    /**
     * Stamps the messages like a server.
     * @param message - Message to be stamped.
     */
    private stampMessage(message: IDocumentMessage, clientId: string): ISequencedDocumentMessage {
        const stampedMessage: ISequencedDocumentMessage = {
            clientId,
            clientSequenceNumber: message.clientSequenceNumber,
            contents: message.contents,
            minimumSequenceNumber: message.referenceSequenceNumber,
            referenceSequenceNumber: message.referenceSequenceNumber,
            sequenceNumber: this.sequenceNumber++,
            timestamp: Date.now(),
            traces: message.traces !== undefined ? message.traces : [],
            type: message.type,
            metadata: message.metadata,
        };
        this.minSequenceNumber = stampedMessage.minimumSequenceNumber;
        assert.ok(stampedMessage.referenceSequenceNumber < this.sequenceNumber,
            "Reference seq number should be less than the current seq number");
        return stampedMessage;
    }

    /**
     * Creates the client join message.
     * @param clientDetail - Client details
     */
    private createClientJoinMessage(clientDetail: IClientJoin): ISequencedDocumentMessage {
        const joinMessage: ISequencedDocumentSystemMessage = {
            clientId: clientDetail.clientId,
            clientSequenceNumber: 0,
            contents: null,
            minimumSequenceNumber: this.minSequenceNumber,
            referenceSequenceNumber: -1,
            sequenceNumber: this.sequenceNumber++,
            timestamp: Date.now(),
            traces: [],
            data: JSON.stringify(clientDetail),
            type: MessageType.ClientJoin,
        };
        return joinMessage;
    }
}<|MERGE_RESOLUTION|>--- conflicted
+++ resolved
@@ -31,11 +31,9 @@
  */
 export class CreationServerMessagesHandler {
 
-<<<<<<< HEAD
-    private static instance: CreationServerMessagesHandler;
-=======
     public static getInstance(documentId: string): CreationServerMessagesHandler {
         if (CreationServerMessagesHandler.urlMap.has(documentId)) {
+            // eslint-disable-next-line @typescript-eslint/no-non-null-assertion
             return CreationServerMessagesHandler.urlMap.get(documentId)!;
         } else {
             const instance = new CreationServerMessagesHandler(documentId);
@@ -47,7 +45,6 @@
     // This map is from url to instance of server for that url. So this leads to creation of only 1 server instance
     // for different clients of same file but different instances for different files.
     private static readonly urlMap: Map<string, CreationServerMessagesHandler> = new Map();
->>>>>>> be273839
 
     private sequenceNumber: number = 1;
     private minSequenceNumber: number = 0;
@@ -55,7 +52,7 @@
 
     private readonly opSubmitManager: BatchManager<IAugmentedDocumentMessage[]>;
 
-    private readonly connections: IDocumentDeltaConnection[]= [];
+    private readonly connections: IDocumentDeltaConnection[] = [];
 
     // These are the queues for messages, signals, contents that will be pushed to server when
     // an actual connection is created.
@@ -77,12 +74,6 @@
             }, Number.MAX_VALUE);
     }
 
-    public static getInstance(documentId?: string): CreationServerMessagesHandler {
-        if (CreationServerMessagesHandler.instance === undefined && documentId !== undefined) {
-            CreationServerMessagesHandler.instance = new CreationServerMessagesHandler(documentId);
-        }
-        return CreationServerMessagesHandler.instance;
-    }
 
     private createClientId() {
         return `newFileCreationClient${this.totalClients}`;
