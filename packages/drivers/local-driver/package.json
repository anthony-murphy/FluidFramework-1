--- conflicted
+++ resolved
@@ -1,10 +1,6 @@
 {
   "name": "@fluidframework/local-driver",
-<<<<<<< HEAD
-  "version": "1.3.0",
-=======
   "version": "2.0.0",
->>>>>>> 27be1e84
   "description": "Fluid local driver",
   "homepage": "https://fluidframework.com",
   "repository": {
@@ -62,18 +58,6 @@
   "dependencies": {
     "@fluidframework/common-definitions": "^0.20.1",
     "@fluidframework/common-utils": "^0.32.1",
-<<<<<<< HEAD
-    "@fluidframework/core-interfaces": "^1.3.0",
-    "@fluidframework/driver-base": "^1.3.0",
-    "@fluidframework/driver-definitions": "^1.3.0",
-    "@fluidframework/driver-utils": "^1.3.0",
-    "@fluidframework/protocol-definitions": "^0.1028.2000",
-    "@fluidframework/routerlicious-driver": "^1.3.0",
-    "@fluidframework/server-local-server": "^0.1036.5000",
-    "@fluidframework/server-services-client": "^0.1036.5000",
-    "@fluidframework/server-services-core": "^0.1036.5000",
-    "@fluidframework/server-test-utils": "^0.1036.5000",
-=======
     "@fluidframework/core-interfaces": "^2.0.0",
     "@fluidframework/driver-base": "^2.0.0",
     "@fluidframework/driver-definitions": "^2.0.0",
@@ -84,20 +68,14 @@
     "@fluidframework/server-services-client":  "^0.1037.1000-0",
     "@fluidframework/server-services-core":  "^0.1037.1000-0",
     "@fluidframework/server-test-utils":  "^0.1037.1000-0",
->>>>>>> 27be1e84
     "jsrsasign": "^10.5.25",
     "uuid": "^8.3.1"
   },
   "devDependencies": {
     "@fluidframework/build-common": "^0.24.0",
     "@fluidframework/eslint-config-fluid": "^0.28.2000",
-<<<<<<< HEAD
-    "@fluidframework/local-driver-previous": "npm:@fluidframework/local-driver@^1.2.0",
-    "@fluidframework/mocha-test-setup": "^1.3.0",
-=======
     "@fluidframework/local-driver-previous": "npm:@fluidframework/local-driver@^1.0.0",
     "@fluidframework/mocha-test-setup": "^2.0.0",
->>>>>>> 27be1e84
     "@rushstack/eslint-config": "^2.5.1",
     "@types/jsrsasign": "^8.0.8",
     "@types/mocha": "^9.1.1",
@@ -113,11 +91,7 @@
     "typescript-formatter": "7.1.0"
   },
   "typeValidation": {
-<<<<<<< HEAD
-    "version": "1.3.0",
-=======
     "version": "2.0.0",
->>>>>>> 27be1e84
     "broken": {}
   }
 }