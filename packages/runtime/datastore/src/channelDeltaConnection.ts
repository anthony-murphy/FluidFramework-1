/*!
 * Copyright (c) Microsoft Corporation and contributors. All rights reserved.
 * Licensed under the MIT License.
 */

<<<<<<< HEAD
import { TypedEventEmitter, assert } from "@fluidframework/common-utils";
=======
import { assert } from "@fluidframework/common-utils";
>>>>>>> 2f64a600
import { ISequencedDocumentMessage } from "@fluidframework/protocol-definitions";
import { IDeltaConnection, IDeltaHandler } from "@fluidframework/datastore-definitions";
import { DataProcessingError } from "@fluidframework/container-utils";
import { IFluidHandle } from "@fluidframework/core-interfaces";
import { ITelemetryLogger } from "@fluidframework/common-definitions";

export class ChannelDeltaConnection
	extends TypedEventEmitter<{
		(
			event: "submit" | "pre-resubmit" | "post-resubmit" | "rollback",
			listener: (content: any, localOpMetadata: unknown) => void,
		);
		(
			event: "process",
			listener: (
				message: ISequencedDocumentMessage,
				local: boolean,
				localOpMetadata: unknown,
			) => void,
		);
	}>
	implements IDeltaConnection
{
	private _handler: IDeltaHandler | undefined;

	private get handler(): IDeltaHandler {
		assert(!!this._handler, 0x177 /* "Missing delta handler" */);
		return this._handler;
	}
	public get connected(): boolean {
		return this._connected;
	}

	public static clone(
		original: ChannelDeltaConnection,
		overrides: {
			_connected?: boolean;
			submit?: (message: unknown, localOpMetadata: unknown) => void;
			dirty?: () => void;
			addedGCOutboundReference?: (
				srcHandle: IFluidHandle,
				outboundHandle: IFluidHandle,
			) => void;
			logger?: ITelemetryLogger;
		},
	) {
		return new ChannelDeltaConnection(
			overrides._connected ?? original._connected,
			overrides.submit ?? original.submit,
			overrides.dirty ?? original.dirty,
			overrides.addedGCOutboundReference ?? original.addedGCOutboundReference,
		);
	}
	public readonly submit: (message: unknown, localOpMetadata: unknown) => void;
	constructor(
		private _connected: boolean,
<<<<<<< HEAD
		submit: (message: unknown, localOpMetadata: unknown) => void,
=======
		public readonly submit: (content: any, localOpMetadata: unknown) => void,
>>>>>>> 2f64a600
		public readonly dirty: () => void,
		public readonly addedGCOutboundReference: (
			srcHandle: IFluidHandle,
			outboundHandle: IFluidHandle,
		) => void,
	) {
		super();
		this.submit = (msg, md) => {
			submit(msg, md);
			this.emit("submit", msg, md);
		};
	}

	public attach(handler: IDeltaHandler) {
		assert(this._handler === undefined, 0x178 /* "Missing delta handler on attach" */);
		this._handler = handler;
	}

	public setConnectionState(connected: boolean) {
		this._connected = connected;
		this.handler.setConnectionState(connected);
	}

	public process(message: ISequencedDocumentMessage, local: boolean, localOpMetadata: unknown) {
		try {
			// catches as data processing error whether or not they come from async pending queues
			this.handler.process(message, local, localOpMetadata);
		} catch (error) {
			throw DataProcessingError.wrapIfUnrecognized(
				error,
				"channelDeltaConnectionFailedToProcessMessage",
				message,
			);
		}
		this.emit("process", message, local, localOpMetadata);
	}

	public reSubmit(content: any, localOpMetadata: unknown) {
		this.emit("pre-resubmit", content, localOpMetadata);
		this.handler.reSubmit(content, localOpMetadata);
		this.emit("post-resubmit", content, localOpMetadata);
	}

	public rollback(content: any, localOpMetadata: unknown) {
		if (this.handler.rollback === undefined) {
			throw new Error("Handler doesn't support rollback");
		}
		this.handler.rollback(content, localOpMetadata);
		this.emit("rollback", content, localOpMetadata);
	}

<<<<<<< HEAD
	public applyStashedOp(message: unknown): unknown {
		return this.handler.applyStashedOp(message);
=======
	public applyStashedOp(content: any): unknown {
		return this.handler.applyStashedOp(content);
>>>>>>> 2f64a600
	}
}<|MERGE_RESOLUTION|>--- conflicted
+++ resolved
@@ -3,11 +3,7 @@
  * Licensed under the MIT License.
  */
 
-<<<<<<< HEAD
 import { TypedEventEmitter, assert } from "@fluidframework/common-utils";
-=======
-import { assert } from "@fluidframework/common-utils";
->>>>>>> 2f64a600
 import { ISequencedDocumentMessage } from "@fluidframework/protocol-definitions";
 import { IDeltaConnection, IDeltaHandler } from "@fluidframework/datastore-definitions";
 import { DataProcessingError } from "@fluidframework/container-utils";
@@ -64,11 +60,7 @@
 	public readonly submit: (message: unknown, localOpMetadata: unknown) => void;
 	constructor(
 		private _connected: boolean,
-<<<<<<< HEAD
-		submit: (message: unknown, localOpMetadata: unknown) => void,
-=======
 		public readonly submit: (content: any, localOpMetadata: unknown) => void,
->>>>>>> 2f64a600
 		public readonly dirty: () => void,
 		public readonly addedGCOutboundReference: (
 			srcHandle: IFluidHandle,
@@ -120,12 +112,7 @@
 		this.emit("rollback", content, localOpMetadata);
 	}
 
-<<<<<<< HEAD
-	public applyStashedOp(message: unknown): unknown {
-		return this.handler.applyStashedOp(message);
-=======
 	public applyStashedOp(content: any): unknown {
 		return this.handler.applyStashedOp(content);
->>>>>>> 2f64a600
 	}
 }