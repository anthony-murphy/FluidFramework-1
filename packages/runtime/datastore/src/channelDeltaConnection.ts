--- conflicted
+++ resolved
@@ -10,42 +10,6 @@
 import { IFluidHandle, ITelemetryBaseLogger } from "@fluidframework/core-interfaces";
 import { TypedEventEmitter } from "@fluid-internal/client-utils";
 
-export class ChannelDeltaConnection
-	extends TypedEventEmitter<{
-		(
-			event: "process",
-			listener: (
-				message: ISequencedDocumentMessage,
-				local: boolean,
-				localOpMetadata: unknown,
-			) => void,
-		);
-	}>
-	implements IDeltaConnection
-{
-	public static clone(
-		original: ChannelDeltaConnection,
-		overrides: {
-			_connected?: boolean;
-			submit?: (message: unknown, localOpMetadata: unknown) => void;
-			dirty?: () => void;
-			addedGCOutboundReference?: (
-				srcHandle: IFluidHandle,
-				outboundHandle: IFluidHandle,
-			) => void;
-			logger?: ITelemetryBaseLogger;
-		},
-	) {
-		return new ChannelDeltaConnection(
-			overrides._connected ?? original._connected,
-			overrides.submit ?? original.submit,
-			overrides.dirty ?? original.dirty,
-			overrides.addedGCOutboundReference ?? original.addedGCOutboundReference,
-		);
-	}
-
-<<<<<<< HEAD
-=======
 const stashedOpMetadataMark = Symbol();
 
 type StashedOpMetadata = { contents: any; metadata: unknown }[] &
@@ -81,8 +45,42 @@
 	}
 }
 
-export class ChannelDeltaConnection implements IDeltaConnection {
->>>>>>> c34b31b5
+export class ChannelDeltaConnection
+	extends TypedEventEmitter<{
+		(
+			event: "process",
+			listener: (
+				message: ISequencedDocumentMessage,
+				local: boolean,
+				localOpMetadata: unknown,
+			) => void,
+		);
+	}>
+	implements IDeltaConnection
+{
+	public static clone(
+		original: ChannelDeltaConnection,
+		overrides: {
+			_connected?: boolean;
+			submit?: (message: unknown, localOpMetadata: unknown) => void;
+			dirty?: () => void;
+			addedGCOutboundReference?: (
+				srcHandle: IFluidHandle,
+				outboundHandle: IFluidHandle,
+			) => void;
+			logger?: ITelemetryBaseLogger;
+			isAttachedAndVisible?: () => boolean;
+		},
+	) {
+		return new ChannelDeltaConnection(
+			overrides._connected ?? original._connected,
+			overrides.submit ?? original.submitFn,
+			overrides.dirty ?? original.dirty,
+			overrides.addedGCOutboundReference ?? original.addedGCOutboundReference,
+			overrides.isAttachedAndVisible ?? original.isAttachedAndVisible,
+		);
+	}
+
 	private _handler: IDeltaHandler | undefined;
 	private stashedOpMd: StashedOpMetadata | undefined;
 
@@ -103,14 +101,10 @@
 			srcHandle: IFluidHandle,
 			outboundHandle: IFluidHandle,
 		) => void,
-<<<<<<< HEAD
+		private readonly isAttachedAndVisible: () => boolean,
 	) {
 		super();
 	}
-=======
-		private readonly isAttachedAndVisible: () => boolean,
-	) {}
->>>>>>> c34b31b5
 
 	public attach(handler: IDeltaHandler) {
 		assert(this._handler === undefined, 0x178 /* "Missing delta handler on attach" */);
