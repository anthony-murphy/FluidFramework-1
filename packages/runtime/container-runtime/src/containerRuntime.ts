/*!
 * Copyright (c) Microsoft Corporation and contributors. All rights reserved.
 * Licensed under the MIT License.
 */
import { ITelemetryBaseLogger, ITelemetryGenericEvent, ITelemetryLogger } from "@fluidframework/common-definitions";
import {
    FluidObject,
    IFluidHandle,
    IFluidHandleContext,
    IFluidRouter,
    IRequest,
    IResponse,
} from "@fluidframework/core-interfaces";
import {
    IAudience,
    IFluidTokenProvider,
    IContainerContext,
    IDeltaManager,
    IRuntime,
    ICriticalContainerError,
    AttachState,
    ILoaderOptions,
    LoaderHeader,
    ISnapshotTreeWithBlobContents,
} from "@fluidframework/container-definitions";
import {
    IContainerRuntime,
    IContainerRuntimeEvents,
} from "@fluidframework/container-runtime-definitions";
import {
    assert,
    Trace,
    TypedEventEmitter,
    unreachableCase,
} from "@fluidframework/common-utils";
import {
    ChildLogger,
    raiseConnectedEvent,
    PerformanceEvent,
    TaggedLoggerAdapter,
    MonitoringContext,
    loggerToMonitoringContext,
    wrapError,
} from "@fluidframework/telemetry-utils";
import {
    DriverHeader,
    FetchSource,
    IDocumentStorageService,
    ISummaryContext,
} from "@fluidframework/driver-definitions";
import { readAndParse } from "@fluidframework/driver-utils";
import {
    DataCorruptionError,
    DataProcessingError,
    GenericError,
    UsageError,
} from "@fluidframework/container-utils";
import {
    IClientDetails,
    IDocumentMessage,
    IQuorumClients,
    ISequencedDocumentMessage,
    ISignalMessage,
    ISnapshotTree,
    ISummaryContent,
    ISummaryTree,
    MessageType,
    SummaryType,
} from "@fluidframework/protocol-definitions";
import {
    FlushMode,
    InboundAttachMessage,
    IFluidDataStoreContextDetached,
    IFluidDataStoreRegistry,
    IFluidDataStoreChannel,
    IGarbageCollectionData,
    IGarbageCollectionDetailsBase,
    IEnvelope,
    IInboundSignalMessage,
    ISignalEnvelope,
    NamedFluidDataStoreRegistryEntries,
    ISummaryTreeWithStats,
    ISummarizeInternalResult,
    CreateChildSummarizerNodeParam,
    SummarizeInternalFn,
    channelsTreeName,
    IAttachMessage,
    IDataStore,
    ITelemetryContext,
} from "@fluidframework/runtime-definitions";
import {
    addBlobToSummary,
    addSummarizeResultToSummary,
    addTreeToSummary,
    createRootSummarizerNodeWithGC,
    IRootSummarizerNodeWithGC,
    RequestParser,
    create404Response,
    exceptionToResponse,
    requestFluidObject,
    responseToException,
    seqFromTree,
    calculateStats,
    TelemetryContext,
} from "@fluidframework/runtime-utils";
import { GCDataBuilder, trimLeadingAndTrailingSlashes } from "@fluidframework/garbage-collector";
import { v4 as uuid } from "uuid";
import { ContainerFluidHandleContext } from "./containerHandleContext";
import { FluidDataStoreRegistry } from "./dataStoreRegistry";
import { Summarizer } from "./summarizer";
import { SummaryManager } from "./summaryManager";
import {
    ReportOpPerfTelemetry,
    IPerfSignalReport,
} from "./connectionTelemetry";
import {
    IPendingLocalState,
    PendingStateManager,
} from "./pendingStateManager";
import { pkgVersion } from "./packageVersion";
import { BlobManager, IBlobManagerLoadInfo, IPendingBlobs } from "./blobManager";
import { DataStores, getSummaryForDatastores } from "./dataStores";
import {
    aliasBlobName,
    blobsTreeName,
    chunksBlobName,
    electedSummarizerBlobName,
    extractSummaryMetadataMessage,
    IContainerRuntimeMetadata,
    ICreateContainerMetadata,
    ISummaryMetadataMessage,
    metadataBlobName,
    wrapSummaryInChannelsTree,
} from "./summaryFormat";
import { SummaryCollection } from "./summaryCollection";
import { ISerializedElection, OrderedClientCollection, OrderedClientElection } from "./orderedClientElection";
import { SummarizerClientElection, summarizerClientType } from "./summarizerClientElection";
import {
    SubmitSummaryResult,
    IConnectableRuntime,
    IGeneratedSummaryStats,
    ISubmitSummaryOptions,
    ISummarizer,
    ISummarizerInternalsProvider,
    ISummarizerRuntime,
    IRefreshSummaryAckOptions,
} from "./summarizerTypes";
import { formExponentialFn, Throttler } from "./throttler";
import { RunWhileConnectedCoordinator } from "./runWhileConnectedCoordinator";
import {
    GarbageCollector,
    GCNodeType,
    IGarbageCollectionRuntime,
    IGarbageCollector,
    IGCStats,
} from "./garbageCollection";
import {
    gcTreeKey,
} from "./garbageCollectionConstants";
import {
    channelToDataStore,
    IDataStoreAliasMessage,
    isDataStoreAliasMessage,
} from "./dataStore";
import { BindBatchTracker } from "./batchTracker";
import { ISerializedBaseSnapshotBlobs, SerializedSnapshotStorage } from "./serializedSnapshotStorage";
import { ScheduleManager } from "./scheduleManager";
import {
    BatchMessage,
    IBatchCheckpoint,
    OpCompressor,
    OpDecompressor,
    Outbox,
    OpSplitter,
    RemoteMessageProcessor,
} from "./opLifecycle";

export enum ContainerMessageType {
    // An op to be delivered to store
    FluidDataStoreOp = "component",

    // Creates a new store
    Attach = "attach",

    // Chunked operation.
    ChunkedOp = "chunkedOp",

    // Signifies that a blob has been attached and should not be garbage collected by storage
    BlobAttach = "blobAttach",

    // Ties our new clientId to our old one on reconnect
    Rejoin = "rejoin",

    // Sets the alias of a root data store
    Alias = "alias",
}

export interface ContainerRuntimeMessage {
    contents: any;
    type: ContainerMessageType;
}

export interface ISummaryBaseConfiguration {
    /**
     * Delay before first attempt to spawn summarizing container.
     */
    initialSummarizerDelayMs: number;

    /**
     * Defines the maximum allowed time to wait for a pending summary ack.
     * The maximum amount of time client will wait for a summarize is the minimum of
     * maxSummarizeAckWaitTime (currently 10 * 60 * 1000) and maxAckWaitTime.
     */
    maxAckWaitTime: number;
    /**
     * Defines the maximum number of Ops in between Summaries that can be
     * allowed before forcibly electing a new summarizer client.
     */
    maxOpsSinceLastSummary: number;
}

export interface ISummaryConfigurationHeuristics extends ISummaryBaseConfiguration {
    state: "enabled";
    /**
     * Defines the maximum allowed time, since the last received Ack, before running the summary
     * with reason maxTime.
     * For example, say we receive ops one by one just before the idle time is triggered.
     * In this case, we still want to run a summary since it's been a while since the last summary.
     */
    maxTime: number;
    /**
     * Defines the maximum number of Ops, since the last received Ack, that can be allowed
     * before running the summary with reason maxOps.
     */
    maxOps: number;
    /**
     * Defines the minimum number of Ops, since the last received Ack, that can be allowed
     * before running the last summary.
     */
    minOpsForLastSummaryAttempt: number;
    /**
     * Defines the lower boundary for the allowed time in between summarizations.
     * Pairs with maxIdleTime to form a range.
     * For example, if we only receive 1 op, we don't want to have the same idle time as say 100 ops.
     * Based on the boundaries we set in minIdleTime and maxIdleTime, the idle time will change
     * linearly depending on the number of ops we receive.
     */
    minIdleTime: number;
    /**
     * Defines the upper boundary for the allowed time in between summarizations.
     * Pairs with minIdleTime to form a range.
     * For example, if we only receive 1 op, we don't want to have the same idle time as say 100 ops.
     * Based on the boundaries we set in minIdleTime and maxIdleTime, the idle time will change
     * linearly depending on the number of ops we receive.
     */
    maxIdleTime: number;
    /**
     * Runtime op weight to use in heuristic summarizing.
     * This number is a multiplier on the number of runtime ops we process when running summarize heuristics.
     * For example: (multiplier) * (number of runtime ops) = weighted number of runtime ops
     */
    runtimeOpWeight: number;
    /**
     * Non-runtime op weight to use in heuristic summarizing
     * This number is a multiplier on the number of non-runtime ops we process when running summarize heuristics.
     * For example: (multiplier) * (number of non-runtime ops) = weighted number of non-runtime ops
     */
    nonRuntimeOpWeight: number;

    /**
     * Number of ops since last summary needed before a non-runtime op can trigger running summary heuristics.
     *
     * Note: Any runtime ops sent before the threshold is reached will trigger heuristics normally.
     * This threshold ONLY applies to non-runtime ops triggering summaries.
     *
     * For example: Say the threshold is 20. Sending 19 non-runtime ops will not trigger any heuristic checks.
     * Sending the 20th non-runtime op will trigger the heuristic checks for summarizing.
     */
    nonRuntimeHeuristicThreshold?: number;
}

export interface ISummaryConfigurationDisableSummarizer {
    state: "disabled";
}

export interface ISummaryConfigurationDisableHeuristics extends ISummaryBaseConfiguration {
    state: "disableHeuristics";
}

export type ISummaryConfiguration =
    | ISummaryConfigurationDisableSummarizer
    | ISummaryConfigurationDisableHeuristics
    | ISummaryConfigurationHeuristics;

export const DefaultSummaryConfiguration: ISummaryConfiguration = {
    state: "enabled",

    minIdleTime: 0,

    maxIdleTime: 30 * 1000, // 30 secs.

    maxTime: 60 * 1000, // 1 min.

    maxOps: 100, // Summarize if 100 weighted ops received since last snapshot.

    minOpsForLastSummaryAttempt: 10,

    maxAckWaitTime: 10 * 60 * 1000, // 10 mins.

    maxOpsSinceLastSummary: 7000,

    initialSummarizerDelayMs: 5 * 1000, // 5 secs.

    nonRuntimeOpWeight: 0.1,

    runtimeOpWeight: 1.0,

    nonRuntimeHeuristicThreshold: 20,
};

export interface IGCRuntimeOptions {
    /**
     * Flag that if true, will enable running garbage collection (GC) for a new container.
     *
     * GC has mark phase and sweep phase. In mark phase, unreferenced objects are identified
     * and marked as such in the summary. This option enables the mark phase.
     * In sweep phase, unreferenced objects are eventually deleted from the container if they meet certain conditions.
     * Sweep phase can be enabled via the "sweepAllowed" option.
     *
     * Note: This setting is persisted in the container's summary and cannot be changed.
     */
    gcAllowed?: boolean;

    /**
     * Flag that if true, enables GC's sweep phase for a new container.
     *
     * This will allow GC to eventually delete unreferenced objects from the container.
     * This flag should only be set to true if "gcAllowed" is true.
     *
     * Note: This setting is persisted in the container's summary and cannot be changed.
     */
    sweepAllowed?: boolean;

    /**
     * Flag that if true, will disable garbage collection for the session.
     * Can be used to disable running GC on containers where it is allowed via the gcAllowed option.
     */
    disableGC?: boolean;

    /**
     * Flag that will bypass optimizations and generate GC data for all nodes irrespective of whether a node
     * changed or not.
     */
    runFullGC?: boolean;

    /**
     * Maximum session duration for a new container. If not present, a default value will be used.
     *
     * Note: This setting is persisted in the container's summary and cannot be changed.
     */
    sessionExpiryTimeoutMs?: number;

    /**
     * Allows additional GC options to be passed.
     */
    [key: string]: any;
}

export interface ISummaryRuntimeOptions {

    /** Override summary configurations set by the server. */
    summaryConfigOverrides?: ISummaryConfiguration;

    /**
     * Delay before first attempt to spawn summarizing container.
     *
     * @deprecated Use {@link ISummaryRuntimeOptions.summaryConfigOverrides}'s
     * {@link ISummaryBaseConfiguration.initialSummarizerDelayMs} instead.
     */
    initialSummarizerDelayMs?: number;
}

/**
 * Options for op compression.
 * @experimental - Not ready for use
 */
export interface ICompressionRuntimeOptions {
    /**
     * The minimum size the batch's payload must exceed before the batch's contents will be compressed.
     */
    readonly minimumBatchSizeInBytes: number;

    /**
     * The compression algorithm that will be used to compress the op.
     */
    readonly compressionAlgorithm: CompressionAlgorithms;
}

/**
 * Options for container runtime.
 */
export interface IContainerRuntimeOptions {
    readonly summaryOptions?: ISummaryRuntimeOptions;
    readonly gcOptions?: IGCRuntimeOptions;
    /**
     * Affects the behavior while loading the runtime when the data verification check which
     * compares the DeltaManager sequence number (obtained from protocol in summary) to the
     * runtime sequence number (obtained from runtime metadata in summary) finds a mismatch.
     * 1. "close" (default) will close the container with an assertion.
     * 2. "log" will log an error event to telemetry, but still continue to load.
     * 3. "bypass" will skip the check entirely. This is not recommended.
     */
    readonly loadSequenceNumberVerification?: "close" | "log" | "bypass";
    /**
     * Sets the flush mode for the runtime. In Immediate flush mode the runtime will immediately
     * send all operations to the driver layer, while in TurnBased the operations will be buffered
     * and then sent them as a single batch at the end of the turn.
     * By default, flush mode is TurnBased.
     */
    readonly flushMode?: FlushMode;
    /**
     * Save enough runtime state to be able to serialize upon request and load to the same state in a new container.
     */
    readonly enableOfflineLoad?: boolean;
    /**
     * Enables the runtime to compress ops. Compression is disabled when undefined.
     * @experimental Not ready for use.
     */
    readonly compressionOptions?: ICompressionRuntimeOptions;
    /**
     * If specified, when in FlushMode.TurnBased, if the size of the ops between JS turns exceeds this value,
     * an error will be thrown and the container will close.
     *
     * If unspecified, the limit is 950 * 1024.
     *
     * 'Infinity' will disable any limit.
     *
     * @experimental This config should be driven by the connection with the service and will be moved in the future.
     */
    readonly maxBatchSizeInBytes?: number;

    /**
<<<<<<< HEAD
     * If the op payload needs to be chunked in order to work around the maximum size of the batch, this value represents
     * how large the individual chunks will be. This is only supported when compression is enabled.
     *
     * If unspecified, if a batch exceeds `maxBatchSizeInBytes` after compression, the container will close with an instance
     * of `GenericError` with the `BatchTooLarge` message.
     *
     * @experimental Not ready for use.
     */
    readonly chunkSizeInBytes?: number;
=======
     * If enabled, the runtime will block all attempts to send an op inside the
     * {@link ContainerRuntime#ensureNoDataModelChanges} callback. The callback is used by
     * {@link @fluidframework/shared-object-base#SharedObjectCore} for event handlers so enabling this
     * will disallow modifying DDSes while handling DDS events.
     *
     * By default, the feature is disabled. If enabled from options, the `Fluid.ContainerRuntime.DisableOpReentryCheck`
     * can be used to disable it at runtime.
     */
    readonly enableOpReentryCheck?: boolean;
>>>>>>> 01ec4673
}

/**
 * The summary tree returned by the root node. It adds state relevant to the root of the tree.
 */
export interface IRootSummaryTreeWithStats extends ISummaryTreeWithStats {
    /** The garbage collection stats if GC ran, undefined otherwise. */
    gcStats?: IGCStats;
}

/**
 * Accepted header keys for requests coming to the runtime.
 */
export enum RuntimeHeaders {
    /** True to wait for a data store to be created and loaded before returning it. */
    wait = "wait",
    /**
     * True if the request is from an external app. Used for GC to handle scenarios where a data store
     * is deleted and requested via an external app.
     */
    externalRequest = "externalRequest",
    /** True if the request is coming from an IFluidHandle. */
    viaHandle = "viaHandle",
}

/**
 * Available compression algorithms for op compression.
 */
export enum CompressionAlgorithms {
    lz4 = "lz4",
}

/**
 * @deprecated
 * Untagged logger is unsupported going forward. There are old loaders with old ContainerContexts that only
 * have the untagged logger, so to accommodate that scenario the below interface is used. It can be removed once
 * its usage is removed from TaggedLoggerAdapter fallback.
 */
interface OldContainerContextWithLogger extends Omit<IContainerContext, "taggedLogger"> {
    logger: ITelemetryBaseLogger;
    taggedLogger: undefined;
}

/**
 * State saved when the container closes, to be given back to a newly
 * instantiated runtime in a new instance of the container, so it can load to the
 * same state
 */
interface IPendingRuntimeState {
    /**
     * Pending ops from PendingStateManager
     */
    pending?: IPendingLocalState;
    /**
     * Pending blobs from BlobManager
     */
    pendingAttachmentBlobs?: IPendingBlobs;
    /**
     * A base snapshot at a sequence number prior to the first pending op
     */
    baseSnapshot: ISnapshotTree;
    /**
     * Serialized blobs from the base snapshot. Used to load offline since
     * storage is not available.
     */
    snapshotBlobs: ISerializedBaseSnapshotBlobs;
    /**
     * All runtime ops since base snapshot sequence number up to the latest op
     * seen when the container was closed. Used to apply stashed (saved pending)
     * ops at the same sequence number at which they were made.
     */
    savedOps: ISequencedDocumentMessage[];
}

const maxConsecutiveReconnectsKey = "Fluid.ContainerRuntime.MaxConsecutiveReconnects";

const defaultFlushMode = FlushMode.TurnBased;

// The actual limit is 1Mb (socket.io and Kafka limits)
// We can't estimate it fully, as we
// - do not know what properties relay service will add
// - we do not stringify final op, thus we do not know how much escaping will be added.
const defaultMaxBatchSizeInBytes = 950 * 1024;

/**
 * @deprecated - use ContainerRuntimeMessage instead
 */
export enum RuntimeMessage {
    FluidDataStoreOp = "component",
    Attach = "attach",
    ChunkedOp = "chunkedOp",
    BlobAttach = "blobAttach",
    Rejoin = "rejoin",
    Alias = "alias",
    Operation = "op",
}

/**
 * @deprecated - please use version in driver-utils
 */
export function isRuntimeMessage(message: ISequencedDocumentMessage): boolean {
    return (Object.values(RuntimeMessage) as string[]).includes(message.type);
}

/**
 * Legacy ID for the built-in AgentScheduler.  To minimize disruption while removing it, retaining this as a
 * special-case for document dirty state.  Ultimately we should have no special-cases from the
 * ContainerRuntime's perspective.
 */
export const agentSchedulerId = "_scheduler";

// safely check navigator and get the hardware spec value
export function getDeviceSpec() {
    try {
        if (typeof navigator === "object" && navigator !== null) {
            return {
                deviceMemory: (navigator as any).deviceMemory,
                hardwareConcurrency: navigator.hardwareConcurrency,
            };
        }
    } catch {
    }
    return {};
}

/**
 * Represents the runtime of the container. Contains helper functions/state of the container.
 * It will define the store level mappings.
 */
export class ContainerRuntime extends TypedEventEmitter<IContainerRuntimeEvents>
    implements
    IContainerRuntime,
    IGarbageCollectionRuntime,
    IRuntime,
    ISummarizerRuntime,
    ISummarizerInternalsProvider {
    public get IContainerRuntime() { return this; }
    public get IFluidRouter() { return this; }

    /**
     * @deprecated - use loadRuntime instead.
     * Load the stores from a snapshot and returns the runtime.
     * @param context - Context of the container.
     * @param registryEntries - Mapping to the stores.
     * @param requestHandler - Request handlers for the container runtime
     * @param runtimeOptions - Additional options to be passed to the runtime
     * @param existing - (optional) When loading from an existing snapshot. Precedes context.existing if provided
     * @param containerRuntimeCtor - (optional) Constructor to use to create the ContainerRuntime instance. This
     * allows mixin classes to leverage this method to define their own async initializer.
     */
    public static async load(
        context: IContainerContext,
        registryEntries: NamedFluidDataStoreRegistryEntries,
        requestHandler?: (request: IRequest, runtime: IContainerRuntime) => Promise<IResponse>,
        runtimeOptions: IContainerRuntimeOptions = {},
        containerScope: FluidObject = context.scope,
        existing?: boolean,
        containerRuntimeCtor: typeof ContainerRuntime = ContainerRuntime
    ): Promise<ContainerRuntime> {
        let existingFlag = true;
        if (!existing) {
            existingFlag = false;
        }
        return this.loadRuntime({
            context,
            registryEntries,
            existing: existingFlag,
            requestHandler,
            runtimeOptions,
            containerScope,
            containerRuntimeCtor,
        });
    }

    /**
     * Load the stores from a snapshot and returns the runtime.
     * @param params - An object housing the runtime properties:
     * - context - Context of the container.
     * - registryEntries - Mapping to the stores.
     * - existing - When loading from an existing snapshot
     * - requestHandler - Request handlers for the container runtime
     * - runtimeOptions - Additional options to be passed to the runtime
     * - containerScope - runtime services provided with context
     * - containerRuntimeCtor - Constructor to use to create the ContainerRuntime instance.
     * This allows mixin classes to leverage this method to define their own async initializer.
     */
    public static async loadRuntime(
        params: {
            context: IContainerContext;
            registryEntries: NamedFluidDataStoreRegistryEntries;
            existing: boolean;
            requestHandler?: (request: IRequest, runtime: IContainerRuntime) => Promise<IResponse>;
            runtimeOptions?: IContainerRuntimeOptions;
            containerScope?: FluidObject;
            containerRuntimeCtor?: typeof ContainerRuntime;
        },
    ): Promise<ContainerRuntime> {
        const {
            context,
            registryEntries,
            existing,
            requestHandler,
            runtimeOptions = {},
            containerScope = {},
            containerRuntimeCtor = ContainerRuntime
        } = params;

        // If taggedLogger exists, use it. Otherwise, wrap the vanilla logger:
        // back-compat: Remove the TaggedLoggerAdapter fallback once all the host are using loader > 0.45
        const backCompatContext: IContainerContext | OldContainerContextWithLogger = context;
        const passLogger = backCompatContext.taggedLogger ??
            new TaggedLoggerAdapter((backCompatContext as OldContainerContextWithLogger).logger);
        const logger = ChildLogger.create(passLogger, undefined, {
            all: {
                runtimeVersion: pkgVersion,
            },
        });

        const {
            summaryOptions = {},
            gcOptions = {},
            loadSequenceNumberVerification = "close",
            flushMode = defaultFlushMode,
            enableOfflineLoad = false,
            compressionOptions = {
                minimumBatchSizeInBytes: Number.POSITIVE_INFINITY,
                compressionAlgorithm: CompressionAlgorithms.lz4
            },
            maxBatchSizeInBytes = defaultMaxBatchSizeInBytes,
<<<<<<< HEAD
            chunkSizeInBytes = Number.POSITIVE_INFINITY,
=======
            enableOpReentryCheck = false,
>>>>>>> 01ec4673
        } = runtimeOptions;

        const pendingRuntimeState = context.pendingLocalState as IPendingRuntimeState | undefined;
        const baseSnapshot: ISnapshotTree | undefined = pendingRuntimeState?.baseSnapshot ?? context.baseSnapshot;
        const storage = !pendingRuntimeState ?
            context.storage :
            new SerializedSnapshotStorage(() => { return context.storage; }, pendingRuntimeState.snapshotBlobs);

        const registry = new FluidDataStoreRegistry(registryEntries);

        const tryFetchBlob = async <T>(blobName: string): Promise<T | undefined> => {
            const blobId = baseSnapshot?.blobs[blobName];
            if (baseSnapshot && blobId) {
                // IContainerContext storage api return type still has undefined in 0.39 package version.
                // So once we release 0.40 container-defn package we can remove this check.
                assert(storage !== undefined, 0x1f5 /* "Attached state should have storage" */);
                return readAndParse<T>(storage, blobId);
            }
        };

        const [chunks, metadata, electedSummarizerData, aliases] = await Promise.all([
            tryFetchBlob<[string, string[]][]>(chunksBlobName),
            tryFetchBlob<IContainerRuntimeMetadata>(metadataBlobName),
            tryFetchBlob<ISerializedElection>(electedSummarizerBlobName),
            tryFetchBlob<[string, string][]>(aliasBlobName),
        ]);

        const loadExisting = existing === true || context.existing === true;

        // read snapshot blobs needed for BlobManager to load
        const blobManagerSnapshot = await BlobManager.load(
            baseSnapshot?.trees[blobsTreeName],
            async (id) => {
                // IContainerContext storage api return type still has undefined in 0.39 package version.
                // So once we release 0.40 container-defn package we can remove this check.
                assert(storage !== undefined, 0x256 /* "storage undefined in attached container" */);
                return readAndParse(storage, id);
            },
        );

        // Verify summary runtime sequence number matches protocol sequence number.
        const runtimeSequenceNumber = metadata?.message?.sequenceNumber;
        // When we load with pending state, we reuse an old snapshot so we don't expect these numbers to match
        if (!pendingRuntimeState && runtimeSequenceNumber !== undefined) {
            const protocolSequenceNumber = context.deltaManager.initialSequenceNumber;
            // Unless bypass is explicitly set, then take action when sequence numbers mismatch.
            if (loadSequenceNumberVerification !== "bypass" && runtimeSequenceNumber !== protocolSequenceNumber) {
                // "Load from summary, runtime metadata sequenceNumber !== initialSequenceNumber"
                const error = new DataCorruptionError(
                    // pre-0.58 error message: SummaryMetadataMismatch
                    "Summary metadata mismatch",
                    { runtimeVersion: pkgVersion, runtimeSequenceNumber, protocolSequenceNumber },
                );

                if (loadSequenceNumberVerification === "log") {
                    logger.sendErrorEvent({ eventName: "SequenceNumberMismatch" }, error);
                } else {
                    context.closeFn(error);
                }
            }
        }

        const runtime = new containerRuntimeCtor(
            context,
            registry,
            metadata,
            electedSummarizerData,
            chunks ?? [],
            aliases ?? [],
            {
                summaryOptions,
                gcOptions,
                loadSequenceNumberVerification,
                flushMode,
                enableOfflineLoad,
                compressionOptions,
                maxBatchSizeInBytes,
<<<<<<< HEAD
                chunkSizeInBytes,
=======
                enableOpReentryCheck,
>>>>>>> 01ec4673
            },
            containerScope,
            logger,
            loadExisting,
            blobManagerSnapshot,
            storage,
            requestHandler,
        );

        if (pendingRuntimeState) {
            await runtime.processSavedOps(pendingRuntimeState);
            // delete these once runtime has seen them to save space
            pendingRuntimeState.savedOps = [];
        }

        // Initialize the base state of the runtime before it's returned.
        await runtime.initializeBaseState();

        return runtime;
    }

    public get options(): ILoaderOptions {
        return this.context.options;
    }

    public get clientId(): string | undefined {
        return this.context.clientId;
    }

    public get clientDetails(): IClientDetails {
        return this.context.clientDetails;
    }

    public get deltaManager(): IDeltaManager<ISequencedDocumentMessage, IDocumentMessage> {
        return this.context.deltaManager;
    }

    public get storage(): IDocumentStorageService {
        return this._storage;
    }

    public get reSubmitFn(): (
        type: ContainerMessageType,
        content: any,
        localOpMetadata: unknown,
        opMetadata: Record<string, unknown> | undefined,
    ) => void {
        // eslint-disable-next-line @typescript-eslint/unbound-method
        return this.reSubmit;
    }

    public get closeFn(): (error?: ICriticalContainerError) => void {
        return this.context.closeFn;
    }

    public get flushMode(): FlushMode {
        return this._flushMode;
    }

    public get scope(): FluidObject {
        return this.containerScope;
    }

    public get IFluidDataStoreRegistry(): IFluidDataStoreRegistry {
        return this.registry;
    }

    public get attachState(): AttachState {
        return this.context.attachState;
    }

    public get IFluidHandleContext(): IFluidHandleContext {
        return this.handleContext;
    }
    private readonly handleContext: ContainerFluidHandleContext;

    // internal logger for ContainerRuntime. Use this.logger for stores, summaries, etc.
    private readonly mc: MonitoringContext;

    private readonly summarizerClientElection?: SummarizerClientElection;
    /**
     * summaryManager will only be created if this client is permitted to spawn a summarizing client
     * It is created only by interactive client, i.e. summarizer client, as well as non-interactive bots
     * do not create it (see SummarizerClientElection.clientDetailsPermitElection() for details)
     */
    private readonly summaryManager?: SummaryManager;
    private readonly summaryCollection: SummaryCollection;

    private readonly summarizerNode: IRootSummarizerNodeWithGC;

    private readonly maxConsecutiveReconnects: number;
    private readonly defaultMaxConsecutiveReconnects = 7;

    private _orderSequentiallyCalls: number = 0;
    private readonly _flushMode: FlushMode;
    private flushMicroTaskExists = false;

    private _connected: boolean;

    private readonly savedOps: ISequencedDocumentMessage[] = [];
    private baseSnapshotBlobs?: ISerializedBaseSnapshotBlobs;

    private consecutiveReconnects = 0;

    /**
     * Used to delay transition to "connected" state while we upload
     * attachment blobs that were added while disconnected
     */
    private delayConnectClientId?: string;

    private ensureNoDataModelChangesCalls = 0;

    /**
     * Tracks the number of detected reentrant ops to report,
     * in order to self-throttle the telemetry events.
     *
     * This should be removed as part of ADO:2322
     */
    private opReentryCallsToReport = 5;

    /**
     * Invokes the given callback and expects that no ops are submitted
     * until execution finishes. If an op is submitted, an error will be raised.
     *
     * Can be disabled by feature gate `Fluid.ContainerRuntime.DisableOpReentryCheck`
     *
     * @param callback - the callback to be invoked
     */
    public ensureNoDataModelChanges<T>(callback: () => T): T {
        this.ensureNoDataModelChangesCalls++;
        try {
            return callback();
        } finally {
            this.ensureNoDataModelChangesCalls--;
        }
    }

    public get connected(): boolean {
        return this._connected;
    }

    /** clientId of parent (non-summarizing) container that owns summarizer container */
    public get summarizerClientId(): string | undefined {
        return this.summarizerClientElection?.electedClientId;
    }

    private _disposed = false;
    public get disposed() { return this._disposed; }

    private dirtyContainer: boolean;
    private emitDirtyDocumentEvent = true;
    private readonly enableOpReentryCheck: boolean;

    private readonly defaultTelemetrySignalSampleCount = 100;
    private _perfSignalData: IPerfSignalReport = {
        signalsLost: 0,
        signalSequenceNumber: 0,
        signalTimestamp: 0,
        trackingSignalSequenceNumber: undefined,
    };

    /**
     * Summarizer is responsible for coordinating when to send generate and send summaries.
     * It is the main entry point for summary work.
     * It is created only by summarizing container (i.e. one with clientType === "summarizer")
     */
    private readonly _summarizer?: Summarizer;
    private readonly scheduleManager: ScheduleManager;
    private readonly blobManager: BlobManager;
    private readonly pendingStateManager: PendingStateManager;
    private readonly outbox: Outbox;

    private readonly garbageCollector: IGarbageCollector;

    private readonly dataStores: DataStores;
    private readonly remoteMessageProcessor: RemoteMessageProcessor;

    /** The last message processed at the time of the last summary. */
    private messageAtLastSummary: ISummaryMetadataMessage | undefined;

    private get summarizer(): Summarizer {
        assert(this._summarizer !== undefined, 0x257 /* "This is not summarizing container" */);
        return this._summarizer;
    }

    private readonly summariesDisabled: boolean;
    private isSummariesDisabled(): boolean {
        return this.summaryConfiguration.state === "disabled";
    }

    private readonly heuristicsDisabled: boolean;
    private isHeuristicsDisabled(): boolean {
        return this.summaryConfiguration.state === "disableHeuristics";
    }

    private readonly maxOpsSinceLastSummary: number;
    private getMaxOpsSinceLastSummary(): number {
        return this.summaryConfiguration.state !== "disabled"
            ? this.summaryConfiguration.maxOpsSinceLastSummary
            : 0;
    }

    private readonly initialSummarizerDelayMs: number;
    private getInitialSummarizerDelayMs(): number {
        // back-compat: initialSummarizerDelayMs was moved from ISummaryRuntimeOptions
        //   to ISummaryConfiguration in 0.60.
        if (this.runtimeOptions.summaryOptions.initialSummarizerDelayMs !== undefined) {
            return this.runtimeOptions.summaryOptions.initialSummarizerDelayMs;
        }
        return this.summaryConfiguration.state !== "disabled"
            ? this.summaryConfiguration.initialSummarizerDelayMs
            : 0;
    }

    private readonly createContainerMetadata: ICreateContainerMetadata;
    /**
     * The summary number of the next summary that will be generated for this container. This is incremented every time
     * a summary is generated.
     */
    private nextSummaryNumber: number;

    /**
     * @internal
     */
    protected constructor(
        private readonly context: IContainerContext,
        private readonly registry: IFluidDataStoreRegistry,
        metadata: IContainerRuntimeMetadata | undefined,
        electedSummarizerData: ISerializedElection | undefined,
        chunks: [string, string[]][],
        dataStoreAliasMap: [string, string][],
        private readonly runtimeOptions: Readonly<Required<IContainerRuntimeOptions>>,
        private readonly containerScope: FluidObject,
        public readonly logger: ITelemetryLogger,
        existing: boolean,
        blobManagerSnapshot: IBlobManagerLoadInfo,
        private readonly _storage: IDocumentStorageService,
        private readonly requestHandler?: (request: IRequest, runtime: IContainerRuntime) => Promise<IResponse>,
        private readonly summaryConfiguration: ISummaryConfiguration = {
            // the defaults
            ...DefaultSummaryConfiguration,
            // the runtime configuration overrides
            ...runtimeOptions.summaryOptions?.summaryConfigOverrides,
        },
    ) {
        super();

        let loadSummaryNumber: number;
        // Get the container creation metadata. For new container, we initialize these. For existing containers,
        // get the values from the metadata blob.
        if (existing) {
            this.createContainerMetadata = {
                createContainerRuntimeVersion: metadata?.createContainerRuntimeVersion,
                createContainerTimestamp: metadata?.createContainerTimestamp,
            };
            // summaryNumber was renamed from summaryCount. For older docs that haven't been opened for a long time,
            // the count is reset to 0.
            loadSummaryNumber = metadata?.summaryNumber ?? 0;
        } else {
            this.createContainerMetadata = {
                createContainerRuntimeVersion: pkgVersion,
                createContainerTimestamp: Date.now(),
            };
            loadSummaryNumber = 0;
        }
        this.nextSummaryNumber = loadSummaryNumber + 1;

        this.messageAtLastSummary = metadata?.message;

        this._connected = this.context.connected;

        this.mc = loggerToMonitoringContext(ChildLogger.create(this.logger, "ContainerRuntime"));

        const opSplitter = new OpSplitter(
            chunks,
            this.context.submitBatchFn,
            runtimeOptions.chunkSizeInBytes,
            runtimeOptions.maxBatchSizeInBytes,
            this.mc.logger);
        this.remoteMessageProcessor = new RemoteMessageProcessor(opSplitter, new OpDecompressor());

        this.handleContext = new ContainerFluidHandleContext("", this);

        if (this.summaryConfiguration.state === "enabled") {
            this.validateSummaryHeuristicConfiguration(this.summaryConfiguration);
        }

        this.enableOpReentryCheck = runtimeOptions.enableOpReentryCheck === true
            // Allow for a break-glass config to override the options
            && this.mc.config.getBoolean("Fluid.ContainerRuntime.DisableOpReentryCheck") !== true;

        this.summariesDisabled = this.isSummariesDisabled();
        this.heuristicsDisabled = this.isHeuristicsDisabled();
        this.maxOpsSinceLastSummary = this.getMaxOpsSinceLastSummary();
        this.initialSummarizerDelayMs = this.getInitialSummarizerDelayMs();

        this.maxConsecutiveReconnects =
            this.mc.config.getNumber(maxConsecutiveReconnectsKey) ?? this.defaultMaxConsecutiveReconnects;

        this._flushMode = runtimeOptions.flushMode;

        const pendingRuntimeState = context.pendingLocalState as IPendingRuntimeState | undefined;
        const baseSnapshot: ISnapshotTree | undefined = pendingRuntimeState?.baseSnapshot ?? context.baseSnapshot;

        const maxSnapshotCacheDurationMs = this._storage?.policies?.maximumCacheDurationMs;
        if (maxSnapshotCacheDurationMs !== undefined && maxSnapshotCacheDurationMs > 5 * 24 * 60 * 60 * 1000) {
            // This is a runtime enforcement of what's already explicit in the policy's type itself,
            // which dictates the value is either undefined or exactly 5 days in ms.
            // As long as the actual value is less than 5 days, the assumptions GC makes here are valid.
            throw new UsageError("Driver's maximumCacheDurationMs policy cannot exceed 5 days");
        }

        this.garbageCollector = GarbageCollector.create({
            runtime: this,
            gcOptions: this.runtimeOptions.gcOptions,
            baseSnapshot,
            baseLogger: this.mc.logger,
            existing,
            metadata,
            createContainerMetadata: this.createContainerMetadata,
            isSummarizerClient: this.context.clientDetails.type === summarizerClientType,
            getNodePackagePath: async (nodePath: string) => this.getGCNodePackagePath(nodePath),
            getLastSummaryTimestampMs: () => this.messageAtLastSummary?.timestamp,
            readAndParseBlob: async <T>(id: string) => readAndParse<T>(this.storage, id),
            getContainerDiagnosticId: () => this.context.id,
            activeConnection: () => this.deltaManager.active,
        });

        const loadedFromSequenceNumber = this.deltaManager.initialSequenceNumber;
        this.summarizerNode = createRootSummarizerNodeWithGC(
            ChildLogger.create(this.logger, "SummarizerNode"),
            // Summarize function to call when summarize is called. Summarizer node always tracks summary state.
            async (fullTree: boolean, trackState: boolean, telemetryContext?: ITelemetryContext) =>
                this.summarizeInternal(fullTree, trackState, telemetryContext),
            // Latest change sequence number, no changes since summary applied yet
            loadedFromSequenceNumber,
            // Summary reference sequence number, undefined if no summary yet
            baseSnapshot ? loadedFromSequenceNumber : undefined,
            {
                // Must set to false to prevent sending summary handle which would be pointing to
                // a summary with an older protocol state.
                canReuseHandle: false,
                // Must set to true to throw on any data stores failure that was too severe to be handled.
                // We also are not decoding the base summaries at the root.
                throwOnFailure: true,
                // If GC should not run, let the summarizer node know so that it does not track GC state.
                gcDisabled: !this.garbageCollector.shouldRunGC,
            },
        );

        if (baseSnapshot) {
            this.summarizerNode.updateBaseSummaryState(baseSnapshot);
        }

        this.dataStores = new DataStores(
            getSummaryForDatastores(baseSnapshot, metadata),
            this,
            (attachMsg) => this.submit(ContainerMessageType.Attach, attachMsg),
            (id: string, createParam: CreateChildSummarizerNodeParam) => (
                summarizeInternal: SummarizeInternalFn,
                getGCDataFn: (fullGC?: boolean) => Promise<IGarbageCollectionData>,
                getBaseGCDetailsFn: () => Promise<IGarbageCollectionDetailsBase>,
            ) => this.summarizerNode.createChild(
                summarizeInternal,
                id,
                createParam,
                undefined,
                getGCDataFn,
                getBaseGCDetailsFn,
            ),
            (id: string) => this.summarizerNode.deleteChild(id),
            this.mc.logger,
            async () => this.garbageCollector.getBaseGCDetails(),
            (path: string, timestampMs: number, packagePath?: readonly string[]) => this.garbageCollector.nodeUpdated(
                path,
                "Changed",
                timestampMs,
                packagePath,
            ),
            new Map<string, string>(dataStoreAliasMap),
        );

        this.blobManager = new BlobManager(
            this.handleContext,
            blobManagerSnapshot,
            () => this.storage,
            (blobId, localId) => {
                if (!this.disposed) {
                    this.submit(ContainerMessageType.BlobAttach, undefined, undefined, { blobId, localId });
                }
            },
            (blobPath: string) => this.garbageCollector.nodeUpdated(blobPath, "Loaded"),
            this,
            pendingRuntimeState?.pendingAttachmentBlobs,
        );

        this.scheduleManager = new ScheduleManager(
            context.deltaManager,
            this,
            () => this.clientId,
            ChildLogger.create(this.logger, "ScheduleManager"),
        );

        this.pendingStateManager = new PendingStateManager(
            {
                applyStashedOp: this.applyStashedOp.bind(this),
                clientId: () => this.clientId,
                close: this.closeFn,
                connected: () => this.connected,
                reSubmit: this.reSubmit.bind(this),
                rollback: this.rollback.bind(this),
                orderSequentially: this.orderSequentially.bind(this),
            },
            pendingRuntimeState?.pending);

        this.outbox = new Outbox({
            shouldSend: () => this.canSendOps(),
            pendingStateManager: this.pendingStateManager,
            containerContext: this.context,
            compressor: new OpCompressor(this.mc.logger),
            splitter: opSplitter,
            config: {
                compressionOptions: runtimeOptions.compressionOptions,
                maxBatchSizeInBytes: runtimeOptions.maxBatchSizeInBytes,
                enableOpReentryCheck: this.enableOpReentryCheck,
            },
        });

        this.context.quorum.on("removeMember", (clientId: string) => {
            this.remoteMessageProcessor.clearPartialMessagesFor(clientId);
        });

        this.summaryCollection = new SummaryCollection(this.deltaManager, this.logger);

        this.dirtyContainer = this.context.attachState !== AttachState.Attached
            || this.pendingStateManager.hasPendingMessages();
        this.context.updateDirtyContainerState(this.dirtyContainer);

        if (this.summariesDisabled) {
            this.mc.logger.sendTelemetryEvent({ eventName: "SummariesDisabled" });
        } else {
            const orderedClientLogger = ChildLogger.create(this.logger, "OrderedClientElection");
            const orderedClientCollection = new OrderedClientCollection(
                orderedClientLogger,
                this.context.deltaManager,
                this.context.quorum,
            );
            const orderedClientElectionForSummarizer = new OrderedClientElection(

                orderedClientLogger,
                orderedClientCollection,
                electedSummarizerData ?? this.context.deltaManager.lastSequenceNumber,
                SummarizerClientElection.isClientEligible,
            );

            this.summarizerClientElection = new SummarizerClientElection(
                orderedClientLogger,
                this.summaryCollection,
                orderedClientElectionForSummarizer,
                this.maxOpsSinceLastSummary,
            );

            if (this.context.clientDetails.type === summarizerClientType) {
                this._summarizer = new Summarizer(
                    "/_summarizer",
                    this /* ISummarizerRuntime */,
                    () => this.summaryConfiguration,
                    this /* ISummarizerInternalsProvider */,
                    this.handleContext,
                    this.summaryCollection,
                    async (runtime: IConnectableRuntime) => RunWhileConnectedCoordinator.create(runtime),
                );
            } else if (SummarizerClientElection.clientDetailsPermitElection(this.context.clientDetails)) {
                // Only create a SummaryManager and SummarizerClientElection
                // if summaries are enabled and we are not the summarizer client.
                const defaultAction = () => {
                    if (this.summaryCollection.opsSinceLastAck > this.maxOpsSinceLastSummary) {
                        this.logger.sendTelemetryEvent({ eventName: "SummaryStatus:Behind" });
                        // unregister default to no log on every op after falling behind
                        // and register summary ack handler to re-register this handler
                        // after successful summary
                        this.summaryCollection.once(MessageType.SummaryAck, () => {
                            this.logger.sendTelemetryEvent({ eventName: "SummaryStatus:CaughtUp" });
                            // we've caught up, so re-register the default action to monitor for
                            // falling behind, and unregister ourself
                            this.summaryCollection.on("default", defaultAction);
                        });
                        this.summaryCollection.off("default", defaultAction);
                    }
                };

                this.summaryCollection.on("default", defaultAction);

                // Create the SummaryManager and mark the initial state
                this.summaryManager = new SummaryManager(
                    this.summarizerClientElection,
                    this, // IConnectedState
                    this.summaryCollection,
                    this.logger,
                    this.formRequestSummarizerFn(this.context.loader),
                    new Throttler(
                        60 * 1000, // 60 sec delay window
                        30 * 1000, // 30 sec max delay
                        // throttling function increases exponentially (0ms, 40ms, 80ms, 160ms, etc)
                        formExponentialFn({ coefficient: 20, initialDelay: 0 }),
                    ),
                    {
                        initialDelayMs: this.initialSummarizerDelayMs,
                    },
                    this.heuristicsDisabled,
                );
                this.summaryManager.start();
            }
        }

        this.deltaManager.on("readonly", (readonly: boolean) => {
            // we accumulate ops while being in read-only state.
            // once user gets write permissions and we have active connection, flush all pending ops.
            assert(readonly === this.deltaManager.readOnlyInfo.readonly,
                0x124 /* "inconsistent readonly property/event state" */);

            // We need to be very careful with when we (re)send pending ops, to ensure that we only send ops
            // when we either never send an op, or attempted to send it but we know for sure it was not
            // sequenced by server and will never be sequenced (i.e. was lost)
            // For loss of connection, we wait for our own "join" op and use it a a barrier to know all the
            // ops that made it from previous connection, before switching clientId and raising "connected" event
            // But with read-only permissions, if we transition between read-only and r/w states while on same
            // connection, then we have no good signal to tell us when it's safe to send ops we accumulated while
            // being in read-only state.
            // For that reason, we support getting to read-only state only when disconnected. This ensures that we
            // can rely on same safety mechanism and resend ops only when we establish new connection.
            // This is applicable for read-only permissions (event is raised before connection is properly registered),
            // but it's an extra requirement for Container.forceReadonly() API
            assert(!readonly || !this.connected, 0x125 /* "Unsafe to transition to read-only state!" */);

            this.replayPendingStates();
        });

        // logging hardware telemetry
        logger.sendTelemetryEvent({
            eventName: "DeviceSpec",
            ...getDeviceSpec(),
        });

        this.logger.sendTelemetryEvent({
            eventName: "ContainerLoadStats",
            ...this.createContainerMetadata,
            ...this.dataStores.containerLoadStats,
            summaryNumber: loadSummaryNumber,
            summaryFormatVersion: metadata?.summaryFormatVersion,
            disableIsolatedChannels: metadata?.disableIsolatedChannels,
            gcVersion: metadata?.gcFeature,
        });

        ReportOpPerfTelemetry(this.context.clientId, this.deltaManager, this.logger);
        BindBatchTracker(this, this.logger);
    }

    /**
     * Initializes the state from the base snapshot this container runtime loaded from.
     */
    private async initializeBaseState(): Promise<void> {
        await this.initializeBaseSnapshotBlobs();
        await this.garbageCollector.initializeBaseState();
    }

    public dispose(error?: Error): void {
        if (this._disposed) {
            return;
        }
        this._disposed = true;

        this.logger.sendTelemetryEvent({
            eventName: "ContainerRuntimeDisposed",
            isDirty: this.isDirty,
            lastSequenceNumber: this.deltaManager.lastSequenceNumber,
            attachState: this.attachState,
        }, error);

        if (this.summaryManager !== undefined) {
            this.summaryManager.dispose();
        }
        this.garbageCollector.dispose();
        this._summarizer?.dispose();
        this.dataStores.dispose();
        this.pendingStateManager.dispose();
        this.emit("dispose");
        this.removeAllListeners();
    }

    public get IFluidTokenProvider() {
        if (this.options?.intelligence) {
            // eslint-disable-next-line @typescript-eslint/consistent-type-assertions
            return {
                intelligence: this.options.intelligence,
            } as IFluidTokenProvider;
        }
        return undefined;
    }

    /**
     * Notifies this object about the request made to the container.
     * @param request - Request made to the handler.
     */
    public async request(request: IRequest): Promise<IResponse> {
        try {
            const parser = RequestParser.create(request);
            const id = parser.pathParts[0];

            if (id === "_summarizer" && parser.pathParts.length === 1) {
                if (this._summarizer !== undefined) {
                    return {
                        status: 200,
                        mimeType: "fluid/object",
                        value: this.summarizer,
                    };
                }
                return create404Response(request);
            }
            if (this.requestHandler !== undefined) {
                return this.requestHandler(parser, this);
            }

            return create404Response(request);
        } catch (error) {
            return exceptionToResponse(error);
        }
    }

    /**
     * Resolves URI representing handle
     * @param request - Request made to the handler.
     */
    public async resolveHandle(request: IRequest): Promise<IResponse> {
        try {
            const requestParser = RequestParser.create(request);
            const id = requestParser.pathParts[0];

            if (id === "_channels") {
                return this.resolveHandle(requestParser.createSubRequest(1));
            }

            if (id === BlobManager.basePath && requestParser.isLeaf(2)) {
                const blob = await this.blobManager.getBlob(requestParser.pathParts[1]);
                return blob
                    ? {
                        status: 200,
                        mimeType: "fluid/object",
                        value: blob,
                    } : create404Response(request);
            } else if (requestParser.pathParts.length > 0) {
                const dataStore = await this.getDataStoreFromRequest(id, request);
                const subRequest = requestParser.createSubRequest(1);
                // We always expect createSubRequest to include a leading slash, but asserting here to protect against
                // unintentionally modifying the url if that changes.
                assert(subRequest.url.startsWith("/"),
                    0x126 /* "Expected createSubRequest url to include a leading slash" */);
                return dataStore.IFluidRouter.request(subRequest);
            }

            return create404Response(request);
        } catch (error) {
            return exceptionToResponse(error);
        }
    }

    private internalId(maybeAlias: string): string {
        return this.dataStores.aliases.get(maybeAlias) ?? maybeAlias;
    }

    private async getDataStoreFromRequest(id: string, request: IRequest): Promise<IFluidRouter> {
        const wait = typeof request.headers?.[RuntimeHeaders.wait] === "boolean"
            ? request.headers?.[RuntimeHeaders.wait]
            : true;
        const viaHandle = typeof request.headers?.[RuntimeHeaders.viaHandle] === "boolean"
            ? request.headers?.[RuntimeHeaders.viaHandle]
            : false;

        await this.dataStores.waitIfPendingAlias(id);
        const internalId = this.internalId(id);
        const dataStoreContext = await this.dataStores.getDataStore(internalId, wait, viaHandle);

        /**
         * If GC should run and this an external app request with "externalRequest" header, we need to return
         * an error if the data store being requested is marked as unreferenced as per the data store's base
         * GC data.
         *
         * This is a workaround to handle scenarios where a data store shared with an external app is deleted
         * and marked as unreferenced by GC. Returning an error will fail to load the data store for the app.
         */
        if (request.headers?.[RuntimeHeaders.externalRequest] && this.garbageCollector.shouldRunGC) {
            // The data store is referenced if used routes in the base summary has a route to self.
            // Older documents may not have used routes in the summary. They are considered referenced.
            const usedRoutes = (await dataStoreContext.getBaseGCDetails()).usedRoutes;
            if (!(usedRoutes === undefined || usedRoutes.includes("") || usedRoutes.includes("/"))) {
                throw responseToException(create404Response(request), request);
            }
        }

        const dataStoreChannel = await dataStoreContext.realize();

        // Remove query params, leading and trailing slashes from the url. This is done to make sure the format is
        // the same as GC nodes id.
        const urlWithoutQuery = trimLeadingAndTrailingSlashes(request.url.split("?")[0]);
        this.garbageCollector.nodeUpdated(
            `/${urlWithoutQuery}`,
            "Loaded",
            undefined /* timestampMs */,
            dataStoreContext.packagePath,
            request?.headers,
        );
        return dataStoreChannel;
    }

    /** Adds the container's metadata to the given summary tree. */
    private addMetadataToSummary(summaryTree: ISummaryTreeWithStats) {
        const metadata: IContainerRuntimeMetadata = {
            ...this.createContainerMetadata,
            // Increment the summary number for the next summary that will be generated.
            summaryNumber: this.nextSummaryNumber++,
            summaryFormatVersion: 1,
            ...this.garbageCollector.getMetadata(),
            // The last message processed at the time of summary. If there are no new messages, use the message from the
            // last summary.
            message: extractSummaryMetadataMessage(this.deltaManager.lastMessage) ?? this.messageAtLastSummary,
        };
        addBlobToSummary(summaryTree, metadataBlobName, JSON.stringify(metadata));
    }

    protected addContainerStateToSummary(
        summaryTree: ISummaryTreeWithStats,
        fullTree: boolean,
        trackState: boolean,
        telemetryContext?: ITelemetryContext,
    ) {
        this.addMetadataToSummary(summaryTree);

        if (this.remoteMessageProcessor.partialMessages.size > 0) {
            const content = JSON.stringify([...this.remoteMessageProcessor.partialMessages]);
            addBlobToSummary(summaryTree, chunksBlobName, content);
        }

        const dataStoreAliases = this.dataStores.aliases;
        if (dataStoreAliases.size > 0) {
            addBlobToSummary(summaryTree, aliasBlobName, JSON.stringify([...dataStoreAliases]));
        }

        if (this.summarizerClientElection) {
            const electedSummarizerContent = JSON.stringify(this.summarizerClientElection?.serialize());
            addBlobToSummary(summaryTree, electedSummarizerBlobName, electedSummarizerContent);
        }

        const blobManagerSummary = this.blobManager.summarize();
        // Some storage (like git) doesn't allow empty tree, so we can omit it.
        // and the blob manager can handle the tree not existing when loading
        if (Object.keys(blobManagerSummary.summary.tree).length > 0) {
            addTreeToSummary(summaryTree, blobsTreeName, blobManagerSummary);
        }

        const gcSummary = this.garbageCollector.summarize(fullTree, trackState, telemetryContext);
        if (gcSummary !== undefined) {
            addSummarizeResultToSummary(summaryTree, gcTreeKey, gcSummary);
        }
    }

    // Track how many times the container tries to reconnect with pending messages.
    // This happens when the connection state is changed and we reset the counter
    // when we are able to process a local op or when there are no pending messages.
    // If this counter reaches a max, it's a good indicator that the container
    // is not making progress and it is stuck in a retry loop.
    private shouldContinueReconnecting(): boolean {
        if (this.maxConsecutiveReconnects <= 0) {
            // Feature disabled, we never stop reconnecting
            return true;
        }

        if (!this.hasPendingMessages()) {
            // If there are no pending messages, we can always reconnect
            this.resetReconnectCount();
            return true;
        }

        if (this.consecutiveReconnects === Math.floor(this.maxConsecutiveReconnects / 2)) {
            // If we're halfway through the max reconnects, send an event in order
            // to better identify false positives, if any. If the rate of this event
            // matches Container Close count below, we can safely cut down
            // maxConsecutiveReconnects to half.
            this.mc.logger.sendTelemetryEvent({
                eventName: "ReconnectsWithNoProgress",
                attempts: this.consecutiveReconnects,
                pendingMessages: this.pendingStateManager.pendingMessagesCount,
            });
        }

        return this.consecutiveReconnects < this.maxConsecutiveReconnects;
    }

    private resetReconnectCount() {
        this.consecutiveReconnects = 0;
    }

    private replayPendingStates() {
        // We need to be able to send ops to replay states
        if (!this.canSendOps()) { return; }

        // We need to temporary clear the dirty flags and disable
        // dirty state change events to detect whether replaying ops
        // has any effect.

        // Save the old state, reset to false, disable event emit
        const oldState = this.dirtyContainer;
        this.dirtyContainer = false;

        assert(this.emitDirtyDocumentEvent, 0x127 /* "dirty document event not set on replay" */);
        this.emitDirtyDocumentEvent = false;
        let newState: boolean;

        try {
            // replay the ops
            this.pendingStateManager.replayPendingStates();
        } finally {
            // Save the new start and restore the old state, re-enable event emit
            newState = this.dirtyContainer;
            this.dirtyContainer = oldState;
            this.emitDirtyDocumentEvent = true;
        }

        // Officially transition from the old state to the new state.
        this.updateDocumentDirtyState(newState);
    }

    private async applyStashedOp(type: ContainerMessageType, op: ISequencedDocumentMessage): Promise<unknown> {
        switch (type) {
            case ContainerMessageType.FluidDataStoreOp:
                return this.dataStores.applyStashedOp(op);
            case ContainerMessageType.Attach:
                return this.dataStores.applyStashedAttachOp(op as unknown as IAttachMessage);
            case ContainerMessageType.Alias:
            case ContainerMessageType.BlobAttach:
                return;
            case ContainerMessageType.ChunkedOp:
                throw new Error("chunkedOp not expected here");
            case ContainerMessageType.Rejoin:
                throw new Error("rejoin not expected here");
            default:
                unreachableCase(type, `Unknown ContainerMessageType: ${type}`);
        }
    }

    public setConnectionState(connected: boolean, clientId?: string) {
        if (connected === false && this.delayConnectClientId !== undefined) {
            this.delayConnectClientId = undefined;
            this.mc.logger.sendTelemetryEvent({
                eventName: "UnsuccessfulConnectedTransition",
            });
            // Don't propagate "disconnected" event because we didn't propagate the previous "connected" event
            return;
        }

        // If attachment blobs were added while disconnected, we need to delay
        // propagation of the "connected" event until we have uploaded them to
        // ensure we don't submit ops referencing a blob that has not been uploaded
        const connecting = connected && !this._connected && !this.deltaManager.readOnlyInfo.readonly;
        if (connecting && this.blobManager.hasPendingOfflineUploads) {
            assert(!this.delayConnectClientId,
                0x392 /* Connect event delay must be canceled before subsequent connect event */);
            assert(!!clientId, 0x393 /* Must have clientId when connecting */);
            this.delayConnectClientId = clientId;
            this.blobManager.onConnected().then(() => {
                // make sure we didn't reconnect before the promise resolved
                if (this.delayConnectClientId === clientId && !this.disposed) {
                    this.delayConnectClientId = undefined;
                    this.setConnectionStateCore(connected, clientId);
                }
            }, (error) => this.closeFn(error));
            return;
        }

        this.setConnectionStateCore(connected, clientId);
    }

    private setConnectionStateCore(connected: boolean, clientId?: string) {
        assert(!this.delayConnectClientId,
            0x394 /* connect event delay must be cleared before propagating connect event */);
        this.verifyNotClosed();

        // There might be no change of state due to Container calling this API after loading runtime.
        const changeOfState = this._connected !== connected;
        const reconnection = changeOfState && !connected;
        this._connected = connected;

        if (!connected) {
            this._perfSignalData.signalsLost = 0;
            this._perfSignalData.signalTimestamp = 0;
            this._perfSignalData.trackingSignalSequenceNumber = undefined;
        } else {
            assert(this.attachState === AttachState.Attached,
                0x3cd /* Connection is possible only if container exists in storage */);
        }

        // Fail while disconnected
        if (reconnection) {
            this.consecutiveReconnects++;

            if (!this.shouldContinueReconnecting()) {
                this.closeFn(
                    DataProcessingError.create(
                        "Runtime detected too many reconnects with no progress syncing local ops. Batch of ops is likely too large (over 1Mb)",
                        "setConnectionState",
                        undefined,
                        {
                            dataLoss: 1,
                            attempts: this.consecutiveReconnects,
                            pendingMessages: this.pendingStateManager.pendingMessagesCount,
                        }));
                return;
            }
        }

        if (changeOfState) {
            this.replayPendingStates();
        }

        this.dataStores.setConnectionState(connected, clientId);
        this.garbageCollector.setConnectionState(connected, clientId);

        raiseConnectedEvent(this.mc.logger, this, connected, clientId);
    }

    public process(messageArg: ISequencedDocumentMessage, local: boolean) {
        this.verifyNotClosed();

        if (this.mc.config.getBoolean("enableOfflineLoad") ?? this.runtimeOptions.enableOfflineLoad) {
            this.savedOps.push(messageArg);
        }


        // Whether or not the message is actually a runtime message.
        // It may be a legacy runtime message (ie already unpacked and ContainerMessageType)
        // or something different, like a system message.
        const runtimeMessage = messageArg.type === MessageType.Operation;

        // Do shallow copy of message, as the processing flow will modify it.
        const messageCopy = { ...messageArg };
        const message = this.remoteMessageProcessor.process(messageCopy);

        // Surround the actual processing of the operation with messages to the schedule manager indicating
        // the beginning and end. This allows it to emit appropriate events and/or pause the processing of new
        // messages once a batch has been fully processed.
        this.scheduleManager.beforeOpProcessing(message);

        try {
            let localOpMetadata: unknown;
            if (local && runtimeMessage && message.type !== ContainerMessageType.ChunkedOp) {
                localOpMetadata = this.pendingStateManager.processPendingLocalMessage(message);
            }

            // If there are no more pending messages after processing a local message,
            // the document is no longer dirty.
            if (!this.hasPendingMessages()) {
                this.updateDocumentDirtyState(false);
            }

            const type = message.type as ContainerMessageType;
            switch (type) {
                case ContainerMessageType.Attach:
                    this.dataStores.processAttachMessage(message, local);
                    break;
                case ContainerMessageType.Alias:
                    this.processAliasMessage(message, localOpMetadata, local);
                    break;
                case ContainerMessageType.FluidDataStoreOp:
                    this.dataStores.processFluidDataStoreOp(message, local, localOpMetadata);
                    break;
                case ContainerMessageType.BlobAttach:
                    this.blobManager.processBlobAttachOp(message, local);
                    break;
                case ContainerMessageType.ChunkedOp:
                case ContainerMessageType.Rejoin:
                    break;
                default:
                    assert(!runtimeMessage, 0x3ce /* Runtime message of unknown type */);
            }

            // For back-compat, notify only about runtime messages for now.
            if (runtimeMessage) {
                this.emit("op", message, runtimeMessage);
            }

            this.scheduleManager.afterOpProcessing(undefined, message);

            if (local) {
                // If we have processed a local op, this means that the container is
                // making progress and we can reset the counter for how many times
                // we have consecutively replayed the pending states
                this.resetReconnectCount();
            }
        } catch (e) {
            this.scheduleManager.afterOpProcessing(e, message);
            throw e;
        }
    }

    private processAliasMessage(
        message: ISequencedDocumentMessage,
        localOpMetadata: unknown,
        local: boolean,
    ) {
        this.dataStores.processAliasMessage(message, localOpMetadata, local);
    }

    /**
     * Emits the Signal event and update the perf signal data.
     * @param clientSignalSequenceNumber - is the client signal sequence number to be uploaded.
     */
    private sendSignalTelemetryEvent(clientSignalSequenceNumber: number) {
        const duration = Date.now() - this._perfSignalData.signalTimestamp;
        this.logger.sendPerformanceEvent({
            eventName: "SignalLatency",
            duration,
            signalsLost: this._perfSignalData.signalsLost,
        });

        this._perfSignalData.signalsLost = 0;
        this._perfSignalData.signalTimestamp = 0;
    }

    public processSignal(message: ISignalMessage, local: boolean) {
        const envelope = message.content as ISignalEnvelope;
        const transformed: IInboundSignalMessage = {
            clientId: message.clientId,
            content: envelope.contents.content,
            type: envelope.contents.type,
        };

        // Only collect signal telemetry for messages sent by the current client.
        if (message.clientId === this.clientId && this.connected) {
            // Check to see if the signal was lost.
            if (this._perfSignalData.trackingSignalSequenceNumber !== undefined &&
                envelope.clientSignalSequenceNumber > this._perfSignalData.trackingSignalSequenceNumber) {
                this._perfSignalData.signalsLost++;
                this._perfSignalData.trackingSignalSequenceNumber = undefined;
                this.logger.sendErrorEvent({
                    eventName: "SignalLost",
                    type: envelope.contents.type,
                    signalsLost: this._perfSignalData.signalsLost,
                    trackingSequenceNumber: this._perfSignalData.trackingSignalSequenceNumber,
                    clientSignalSequenceNumber: envelope.clientSignalSequenceNumber,
                });
            } else if (envelope.clientSignalSequenceNumber === this._perfSignalData.trackingSignalSequenceNumber) {
                this.sendSignalTelemetryEvent(envelope.clientSignalSequenceNumber);
                this._perfSignalData.trackingSignalSequenceNumber = undefined;
            }
        }

        if (envelope.address === undefined) {
            // No address indicates a container signal message.
            this.emit("signal", transformed, local);
            return;
        }

        this.dataStores.processSignal(envelope.address, transformed, local);
    }

    public async getRootDataStore(id: string, wait = true): Promise<IFluidRouter> {
        return this.getRootDataStoreChannel(id, wait);
    }

    private async getRootDataStoreChannel(id: string, wait = true): Promise<IFluidDataStoreChannel> {
        await this.dataStores.waitIfPendingAlias(id);
        const internalId = this.internalId(id);
        const context = await this.dataStores.getDataStore(internalId, wait, false /* viaHandle */);
        assert(await context.isRoot(), 0x12b /* "did not get root data store" */);
        return context.realize();
    }

    /**
     * Flush the pending ops manually.
     * This method is expected to be called at the end of a batch.
     */
    private flush(): void {
        assert(this._orderSequentiallyCalls === 0,
            0x24c /* "Cannot call `flush()` from `orderSequentially`'s callback" */);

        this.outbox.flush();
        assert(this.outbox.isEmpty, 0x3cf /* reentrancy */);
    }

    public orderSequentially<T>(callback: () => T): T {
        let checkpoint: IBatchCheckpoint | undefined;
        let result: T;
        if (this.mc.config.getBoolean("Fluid.ContainerRuntime.EnableRollback")) {
            // Note: we are not touching this.pendingAttachBatch here, for two reasons:
            // 1. It would not help, as we flush attach ops as they become available.
            // 2. There is no way to undo process of data store creation.
            checkpoint = this.outbox.checkpoint().mainBatch;
        }
        try {
            this._orderSequentiallyCalls++;
            result = callback();
        } catch (error) {
            if (checkpoint) {
                // This will throw and close the container if rollback fails
                try {
                    checkpoint.rollback((message: BatchMessage) =>
                        this.rollback(
                            message.deserializedContent.type,
                            message.deserializedContent.contents,
                            message.localOpMetadata));
                } catch (err) {
                    const error2 = wrapError(err, (message) => {
                        return DataProcessingError.create(
                            `RollbackError: ${message}`,
                            "checkpointRollback",
                            undefined) as DataProcessingError;
                    });
                    this.closeFn(error2);
                    throw error2;
                }
            } else {
                // pre-0.58 error message: orderSequentiallyCallbackException
                this.closeFn(new GenericError("orderSequentially callback exception", error));
            }
            throw error; // throw the original error for the consumer of the runtime
        } finally {
            this._orderSequentiallyCalls--;
        }

        // We don't flush on TurnBased since we expect all messages in the same JS turn to be part of the same batch
        if (this.flushMode !== FlushMode.TurnBased && this._orderSequentiallyCalls === 0) {
            this.flush();
        }
        return result;
    }

    public async createDataStore(pkg: string | string[]): Promise<IDataStore> {
        const internalId = uuid();
        return channelToDataStore(
            await this._createDataStore(pkg, internalId),
            internalId,
            this,
            this.dataStores,
            this.mc.logger);
    }

    public createDetachedRootDataStore(
        pkg: Readonly<string[]>,
        rootDataStoreId: string): IFluidDataStoreContextDetached {
        if (rootDataStoreId.includes("/")) {
            throw new UsageError(`Id cannot contain slashes: '${rootDataStoreId}'`);
        }
        return this.dataStores.createDetachedDataStoreCore(pkg, true, rootDataStoreId);
    }

    public createDetachedDataStore(pkg: Readonly<string[]>): IFluidDataStoreContextDetached {
        return this.dataStores.createDetachedDataStoreCore(pkg, false);
    }

    public async _createDataStoreWithProps(
        pkg: string | string[],
        props?: any,
        id = uuid(),
    ): Promise<IDataStore> {
        const fluidDataStore = await this.dataStores._createFluidDataStoreContext(
            Array.isArray(pkg) ? pkg : [pkg], id, props).realize();
        return channelToDataStore(fluidDataStore, id, this, this.dataStores, this.mc.logger);
    }

    private async _createDataStore(
        pkg: string | string[],
        id = uuid(),
        props?: any,
    ): Promise<IFluidDataStoreChannel> {
        return this.dataStores
            ._createFluidDataStoreContext(Array.isArray(pkg) ? pkg : [pkg], id, props)
            .realize();
    }

    private canSendOps() {
        return this.connected && !this.deltaManager.readOnlyInfo.readonly;
    }

    /**
     * Are we in the middle of batching ops together?
     */
    private currentlyBatching() {
        return this.flushMode === FlushMode.TurnBased || this._orderSequentiallyCalls !== 0;
    }

    public getQuorum(): IQuorumClients {
        return this.context.quorum;
    }

    public getAudience(): IAudience {
        // eslint-disable-next-line @typescript-eslint/no-non-null-assertion
        return this.context.audience!;
    }

    /**
     * Returns true of container is dirty, i.e. there are some pending local changes that
     * either were not sent out to delta stream or were not yet acknowledged.
     */
    public get isDirty(): boolean {
        return this.dirtyContainer;
    }

    private isContainerMessageDirtyable(type: ContainerMessageType, contents: any) {
        // For legacy purposes, exclude the old built-in AgentScheduler from dirty consideration as a special-case.
        // Ultimately we should have no special-cases from the ContainerRuntime's perspective.
        if (type === ContainerMessageType.Attach) {
            const attachMessage = contents as InboundAttachMessage;
            if (attachMessage.id === agentSchedulerId) {
                return false;
            }
        } else if (type === ContainerMessageType.FluidDataStoreOp) {
            const envelope = contents as IEnvelope;
            if (envelope.address === agentSchedulerId) {
                return false;
            }
        }
        return true;
    }

    private createNewSignalEnvelope(address: string | undefined, type: string, content: any): ISignalEnvelope {
        const newSequenceNumber = ++this._perfSignalData.signalSequenceNumber;
        const newEnvelope: ISignalEnvelope = {
            address,
            clientSignalSequenceNumber: newSequenceNumber,
            contents: { type, content },
        };

        // We should not track any signals in case we already have a tracking number.
        if (newSequenceNumber % this.defaultTelemetrySignalSampleCount === 1 &&
            this._perfSignalData.trackingSignalSequenceNumber === undefined) {
            this._perfSignalData.signalTimestamp = Date.now();
            this._perfSignalData.trackingSignalSequenceNumber = newSequenceNumber;
        }

        return newEnvelope;
    }

    /**
     * Submits the signal to be sent to other clients.
     * @param type - Type of the signal.
     * @param content - Content of the signal.
     */
    public submitSignal(type: string, content: any) {
        this.verifyNotClosed();
        const envelope = this.createNewSignalEnvelope(undefined /* address */, type, content);
        return this.context.submitSignalFn(envelope);
    }

    public submitDataStoreSignal(address: string, type: string, content: any) {
        const envelope = this.createNewSignalEnvelope(address, type, content);
        return this.context.submitSignalFn(envelope);
    }

    public setAttachState(attachState: AttachState.Attaching | AttachState.Attached): void {
        if (attachState === AttachState.Attaching) {
            assert(this.attachState === AttachState.Attaching,
                0x12d /* "Container Context should already be in attaching state" */);
        } else {
            assert(this.attachState === AttachState.Attached,
                0x12e /* "Container Context should already be in attached state" */);
            this.emit("attached");
        }

        if (attachState === AttachState.Attached && !this.hasPendingMessages()) {
            this.updateDocumentDirtyState(false);
        }
        this.dataStores.setAttachState(attachState);
    }

    /**
     * Create a summary. Used when attaching or serializing a detached container.
     *
     * @param blobRedirectTable - A table passed during the attach process. While detached, blob upload is supported
     * using IDs generated locally. After attach, these IDs cannot be used, so this table maps the old local IDs to the
     * new storage IDs so requests can be redirected.
     * @param telemetryContext - summary data passed through the layers for telemetry purposes
     */
    public createSummary(blobRedirectTable?: Map<string, string>, telemetryContext?: ITelemetryContext): ISummaryTree {
        if (blobRedirectTable) {
            this.blobManager.setRedirectTable(blobRedirectTable);
        }

        const summarizeResult = this.dataStores.createSummary(telemetryContext);
        // Wrap data store summaries in .channels subtree.
        wrapSummaryInChannelsTree(summarizeResult);

        this.addContainerStateToSummary(
            summarizeResult,
            true /* fullTree */,
            false /* trackState */,
            telemetryContext,
        );
        return summarizeResult.summary;
    }

    public async getAbsoluteUrl(relativeUrl: string): Promise<string | undefined> {
        if (this.context.getAbsoluteUrl === undefined) {
            throw new Error("Driver does not implement getAbsoluteUrl");
        }
        if (this.attachState !== AttachState.Attached) {
            return undefined;
        }
        return this.context.getAbsoluteUrl(relativeUrl);
    }

    private async summarizeInternal(
        fullTree: boolean,
        trackState: boolean,
        telemetryContext?: ITelemetryContext,
    ): Promise<ISummarizeInternalResult> {
        const summarizeResult = await this.dataStores.summarize(fullTree, trackState, telemetryContext);

        // Wrap data store summaries in .channels subtree.
        wrapSummaryInChannelsTree(summarizeResult);
        const pathPartsForChildren = [channelsTreeName];

        this.addContainerStateToSummary(summarizeResult, fullTree, trackState, telemetryContext);
        return {
            ...summarizeResult,
            id: "",
            pathPartsForChildren,
        };
    }

    /**
     * Returns a summary of the runtime at the current sequence number.
     */
    public async summarize(options: {
        /** True to generate the full tree with no handle reuse optimizations; defaults to false */
        fullTree?: boolean;
        /** True to track the state for this summary in the SummarizerNodes; defaults to true */
        trackState?: boolean;
        /** Logger to use for correlated summary events */
        summaryLogger?: ITelemetryLogger;
        /** True to run garbage collection before summarizing; defaults to true */
        runGC?: boolean;
        /** True to generate full GC data */
        fullGC?: boolean;
        /** True to run GC sweep phase after the mark phase */
        runSweep?: boolean;
    }): Promise<IRootSummaryTreeWithStats> {
        this.verifyNotClosed();

        const {
            fullTree = false,
            trackState = true,
            summaryLogger = this.mc.logger,
            runGC = this.garbageCollector.shouldRunGC,
            runSweep,
            fullGC,
        } = options;

        let gcStats: IGCStats | undefined;
        if (runGC) {
            gcStats = await this.collectGarbage({ logger: summaryLogger, runSweep, fullGC });
        }

        const telemetryContext = new TelemetryContext();
        const { stats, summary } = await this.summarizerNode.summarize(fullTree, trackState, telemetryContext);

        this.logger.sendTelemetryEvent({ eventName: "SummarizeTelemetry", details: telemetryContext.serialize() });

        assert(summary.type === SummaryType.Tree,
            0x12f /* "Container Runtime's summarize should always return a tree" */);

        return { stats, summary, gcStats };
    }

    /**
     * Implementation of IGarbageCollectionRuntime::updateStateBeforeGC.
     * Before GC runs, called by the garbage collector to update any pending GC state. This is mainly used to notify
     * the garbage collector of references detected since the last GC run. Most references are notified immediately
     * but there can be some for which async operation is required (such as detecting new root data stores).
     */
    public async updateStateBeforeGC() {
        return this.dataStores.updateStateBeforeGC();
    }

    /**
     * Implementation of IGarbageCollectionRuntime::getGCData.
     * Generates and returns the GC data for this container.
     * @param fullGC - true to bypass optimizations and force full generation of GC data.
     */
    public async getGCData(fullGC?: boolean): Promise<IGarbageCollectionData> {
        const builder = new GCDataBuilder();
        const dsGCData = await this.dataStores.getGCData(fullGC);
        builder.addNodes(dsGCData.gcNodes);

        const blobsGCData = this.blobManager.getGCData(fullGC);
        builder.addNodes(blobsGCData.gcNodes);
        return builder.getGCData();
    }

    /**
     * Implementation of IGarbageCollectionRuntime::updateUsedRoutes.
     * After GC has run, called to notify this container's nodes of routes that are used in it.
     * @param usedRoutes - The routes that are used in all nodes in this Container.
     */
    public updateUsedRoutes(usedRoutes: string[]) {
        // Update our summarizer node's used routes. Updating used routes in summarizer node before
        // summarizing is required and asserted by the the summarizer node. We are the root and are
        // always referenced, so the used routes is only self-route (empty string).
        this.summarizerNode.updateUsedRoutes([""]);

        const blobManagerUsedRoutes: string[] = [];
        const dataStoreUsedRoutes: string[] = [];
        for (const route of usedRoutes) {
            if (this.isBlobPath(route)) {
                blobManagerUsedRoutes.push(route);
            } else {
                dataStoreUsedRoutes.push(route);
            }
        }

        this.blobManager.updateUsedRoutes(blobManagerUsedRoutes);
        this.dataStores.updateUsedRoutes(dataStoreUsedRoutes);
    }

    /**
     * This is called to update objects whose routes are unused. The unused objects are either deleted or marked as
     * tombstones.
     * @param unusedRoutes - The routes that are unused in all data stores and attachment blobs in this Container.
     * @param tombstone - if true, the objects corresponding to unused routes are marked tombstones. Otherwise, they
     * are deleted.
     */
    public updateUnusedRoutes(unusedRoutes: string[], tombstone: boolean) {
        const blobManagerUnusedRoutes: string[] = [];
        const dataStoreUnusedRoutes: string[] = [];
        for (const route of unusedRoutes) {
            if (this.isBlobPath(route)) {
                blobManagerUnusedRoutes.push(route);
            } else {
                dataStoreUnusedRoutes.push(route);
            }
        }

        this.blobManager.updateUnusedRoutes(blobManagerUnusedRoutes, tombstone);
        this.dataStores.updateUnusedRoutes(dataStoreUnusedRoutes, tombstone);
    }

    /**
     * Returns a server generated referenced timestamp to be used to track unreferenced nodes by GC.
     */
    public getCurrentReferenceTimestampMs(): number | undefined {
        // Use the timestamp of the last message seen by this client as that is server generated. If no messages have
        // been processed, use the timestamp of the message from the last summary.
        return this.deltaManager.lastMessage?.timestamp ?? this.messageAtLastSummary?.timestamp;
    }

    /**
     * Returns the type of the GC node. Currently, there are nodes that belong to the root ("/"), data stores or
     * blob manager.
     */
    public getNodeType(nodePath: string): GCNodeType {
        if (this.isBlobPath(nodePath)) {
            return GCNodeType.Blob;
        }
        return this.dataStores.getGCNodeType(nodePath) ?? GCNodeType.Other;
    }

    /**
     * Called by GC to retrieve the package path of the node with the given path. The node should belong to a
     * data store or an attachment blob.
     */
    public async getGCNodePackagePath(nodePath: string): Promise<readonly string[] | undefined> {
        switch (this.getNodeType(nodePath)) {
            case GCNodeType.Blob:
                return ["_blobs"];
            case GCNodeType.DataStore:
            case GCNodeType.SubDataStore:
                return this.dataStores.getDataStorePackagePath(nodePath);
            default:
                assert(false, 0x2de /* "Package path requested for unsupported node type." */);
        }
    }

    /**
     * Returns whether a given path is for attachment blobs that are in the format - "/BlobManager.basePath/...".
     */
    private isBlobPath(path: string): boolean {
        const pathParts = path.split("/");
        if (pathParts.length < 2 || pathParts[1] !== BlobManager.basePath) {
            return false;
        }
        return true;
    }

    /**
     * Runs garbage collection and updates the reference / used state of the nodes in the container.
     * @returns the statistics of the garbage collection run; undefined if GC did not run.
     */
    public async collectGarbage(
        options: {
            /** Logger to use for logging GC events */
            logger?: ITelemetryLogger;
            /** True to run GC sweep phase after the mark phase */
            runSweep?: boolean;
            /** True to generate full GC data */
            fullGC?: boolean;
        },
    ): Promise<IGCStats | undefined> {
        return this.garbageCollector.collectGarbage(options);
    }

    /**
     * Called when a new outbound reference is added to another node. This is used by garbage collection to identify
     * all references added in the system.
     * @param srcHandle - The handle of the node that added the reference.
     * @param outboundHandle - The handle of the outbound node that is referenced.
     */
    public addedGCOutboundReference(srcHandle: IFluidHandle, outboundHandle: IFluidHandle) {
        this.garbageCollector.addedOutboundReference(srcHandle.absolutePath, outboundHandle.absolutePath);
    }

    /**
     * Generates the summary tree, uploads it to storage, and then submits the summarize op.
     * This is intended to be called by the summarizer, since it is the implementation of
     * ISummarizerInternalsProvider.submitSummary.
     * It takes care of state management at the container level, including pausing inbound
     * op processing, updating SummarizerNode state tracking, and garbage collection.
     * @param options - options controlling how the summary is generated or submitted
     */
    public async submitSummary(options: ISubmitSummaryOptions): Promise<SubmitSummaryResult> {
        const { fullTree, refreshLatestAck, summaryLogger } = options;
        // The summary number for this summary. This will be updated during the summary process, so get it now and
        // use it for all events logged during this summary.
        const summaryNumber = this.nextSummaryNumber;
        const summaryNumberLogger = ChildLogger.create(
            summaryLogger,
            undefined,
            {
                all: { summaryNumber },
            },
        );

        assert(this.outbox.isEmpty, 0x3d1 /* Can't trigger summary in the middle of a batch */);

        let latestSnapshotVersionId: string | undefined;
        if (refreshLatestAck) {
            const latestSnapshotInfo = await this.refreshLatestSummaryAckFromServer(
                ChildLogger.create(summaryNumberLogger, undefined, { all: { safeSummary: true } }));
            const latestSnapshotRefSeq = latestSnapshotInfo.latestSnapshotRefSeq;
            latestSnapshotVersionId = latestSnapshotInfo.latestSnapshotVersionId;

            // We might need to catch up to the latest summary's reference sequence number before pausing.
            await this.waitForDeltaManagerToCatchup(latestSnapshotRefSeq,
                summaryNumberLogger);
        }

        try {
            await this.deltaManager.inbound.pause();

            const summaryRefSeqNum = this.deltaManager.lastSequenceNumber;
            const minimumSequenceNumber = this.deltaManager.minimumSequenceNumber;
            const message = `Summary @${summaryRefSeqNum}:${this.deltaManager.minimumSequenceNumber}`;
            const lastAck = this.summaryCollection.latestAck;

            this.summarizerNode.startSummary(summaryRefSeqNum, summaryNumberLogger);

            // Helper function to check whether we should still continue between each async step.
            const checkContinue = (): { continue: true; } | { continue: false; error: string; } => {
                // Do not check for loss of connectivity directly! Instead leave it up to
                // RunWhileConnectedCoordinator to control policy in a single place.
                // This will allow easier change of design if we chose to. For example, we may chose to allow
                // summarizer to reconnect in the future.
                // Also checking for cancellation is a must as summary process may be abandoned for other reasons,
                // like loss of connectivity for main (interactive) client.
                if (options.cancellationToken.cancelled) {
                    return { continue: false, error: "disconnected" };
                }
                // That said, we rely on submitSystemMessage() that today only works in connected state.
                // So if we fail here, it either means that RunWhileConnectedCoordinator does not work correctly,
                // OR that design changed and we need to remove this check and fix submitSystemMessage.
                assert(this.connected, 0x258 /* "connected" */);

                // Ensure that lastSequenceNumber has not changed after pausing.
                // We need the summary op's reference sequence number to match our summary sequence number,
                // otherwise we'll get the wrong sequence number stamped on the summary's .protocol attributes.
                if (this.deltaManager.lastSequenceNumber !== summaryRefSeqNum) {
                    return {
                        continue: false,
                        error: `lastSequenceNumber changed before uploading to storage. ${this.deltaManager.lastSequenceNumber} !== ${summaryRefSeqNum}`,
                    };
                }
                assert(summaryRefSeqNum === this.deltaManager.lastMessage?.sequenceNumber,
                    0x395 /* it's one and the same thing */);

                if (lastAck !== this.summaryCollection.latestAck) {
                    return {
                        continue: false,
                        error: `Last summary changed while summarizing. ${this.summaryCollection.latestAck} !== ${lastAck}`,
                    };
                }
                return { continue: true };
            };

            let continueResult = checkContinue();
            if (!continueResult.continue) {
                return {
                    stage: "base",
                    referenceSequenceNumber: summaryRefSeqNum,
                    minimumSequenceNumber,
                    error: continueResult.error,
                };
            }

            const trace = Trace.start();
            let summarizeResult: IRootSummaryTreeWithStats;
            // If the GC state needs to be reset, we need to force a full tree summary and update the unreferenced
            // state of all the nodes.
            const forcedFullTree = this.garbageCollector.summaryStateNeedsReset;
            try {
                summarizeResult = await this.summarize({
                    fullTree: fullTree ?? forcedFullTree,
                    trackState: true,
                    summaryLogger: summaryNumberLogger,
                    runGC: this.garbageCollector.shouldRunGC,
                });
            } catch (error) {
                return {
                    stage: "base",
                    referenceSequenceNumber: summaryRefSeqNum,
                    minimumSequenceNumber,
                    error,
                };
            }
            const { summary: summaryTree, stats: partialStats } = summarizeResult;

            // Now that we have generated the summary, update the message at last summary to the last message processed.
            this.messageAtLastSummary = this.deltaManager.lastMessage;

            // Counting dataStores and handles
            // Because handles are unchanged dataStores in the current logic,
            // summarized dataStore count is total dataStore count minus handle count
            const dataStoreTree = summaryTree.tree[channelsTreeName];

            assert(dataStoreTree.type === SummaryType.Tree, 0x1fc /* "summary is not a tree" */);
            const handleCount = Object.values(dataStoreTree.tree).filter(
                (value) => value.type === SummaryType.Handle).length;
            const gcSummaryTreeStats = summaryTree.tree[gcTreeKey]
                ? calculateStats(summaryTree.tree[gcTreeKey])
                : undefined;

            const summaryStats: IGeneratedSummaryStats = {
                dataStoreCount: this.dataStores.size,
                summarizedDataStoreCount: this.dataStores.size - handleCount,
                gcStateUpdatedDataStoreCount: summarizeResult.gcStats?.updatedDataStoreCount,
                gcBlobNodeCount: gcSummaryTreeStats?.blobNodeCount,
                gcTotalBlobsSize: gcSummaryTreeStats?.totalBlobSize,
                summaryNumber,
                ...partialStats,
            };
            const generateSummaryData = {
                referenceSequenceNumber: summaryRefSeqNum,
                minimumSequenceNumber,
                summaryTree,
                summaryStats,
                generateDuration: trace.trace().duration,
                forcedFullTree,
            } as const;

            continueResult = checkContinue();
            if (!continueResult.continue) {
                return { stage: "generate", ...generateSummaryData, error: continueResult.error };
            }

            // It may happen that the lastAck it not correct due to missing summaryAck in case of single commit
            // summary. So if the previous summarizer closes just after submitting the summary and before
            // submitting the summaryOp then we can't rely on summaryAck. So in case we have
            // latestSnapshotVersionId from storage and it does not match with the lastAck ackHandle, then use
            // the one fetched from storage as parent as that is the latest.
            let summaryContext: ISummaryContext;
            if (lastAck?.summaryAck.contents.handle !== latestSnapshotVersionId
                && latestSnapshotVersionId !== undefined) {
                summaryContext = {
                    proposalHandle: undefined,
                    ackHandle: latestSnapshotVersionId,
                    referenceSequenceNumber: summaryRefSeqNum,
                };
            } else if (lastAck === undefined) {
                summaryContext = {
                    proposalHandle: undefined,
                    ackHandle: this.context.getLoadedFromVersion()?.id,
                    referenceSequenceNumber: summaryRefSeqNum,
                };
            } else {
                summaryContext = {
                    proposalHandle: lastAck.summaryOp.contents.handle,
                    ackHandle: lastAck.summaryAck.contents.handle,
                    referenceSequenceNumber: summaryRefSeqNum,
                };
            }

            let handle: string;
            try {
                handle = await this.storage.uploadSummaryWithContext(summarizeResult.summary, summaryContext);
            } catch (error) {
                return { stage: "generate", ...generateSummaryData, error };
            }

            const parent = summaryContext.ackHandle;
            const summaryMessage: ISummaryContent = {
                handle,
                // eslint-disable-next-line @typescript-eslint/no-non-null-assertion
                head: parent!,
                message,
                parents: parent ? [parent] : [],
            };
            const uploadData = {
                ...generateSummaryData,
                handle,
                uploadDuration: trace.trace().duration,
            } as const;

            continueResult = checkContinue();
            if (!continueResult.continue) {
                return { stage: "upload", ...uploadData, error: continueResult.error };
            }

            let clientSequenceNumber: number;
            try {
                clientSequenceNumber = this.submitSummaryMessage(summaryMessage);
            } catch (error) {
                return { stage: "upload", ...uploadData, error };
            }

            const submitData = {
                stage: "submit",
                ...uploadData,
                clientSequenceNumber,
                submitOpDuration: trace.trace().duration,
            } as const;

            this.summarizerNode.completeSummary(handle);
            return submitData;
        } finally {
            // Cleanup wip summary in case of failure
            this.summarizerNode.clearSummary();
            // Restart the delta manager
            this.deltaManager.inbound.resume();
        }
    }

    private hasPendingMessages() {
        return this.pendingStateManager.hasPendingMessages() || !this.outbox.isEmpty;
    }

    private updateDocumentDirtyState(dirty: boolean) {
        if (this.attachState !== AttachState.Attached) {
            assert(dirty, 0x3d2 /* Non-attached container is dirty */);
        } else {
            // Other way is not true = see this.isContainerMessageDirtyable()
            assert(!dirty || this.hasPendingMessages(),
                0x3d3 /* if doc is dirty, there has to be pending ops */);
        }

        if (this.dirtyContainer === dirty) {
            return;
        }

        this.dirtyContainer = dirty;
        if (this.emitDirtyDocumentEvent) {
            this.emit(dirty ? "dirty" : "saved");
            this.context.updateDirtyContainerState(dirty);
        }
    }

    public submitDataStoreOp(
        id: string,
        contents: any,
        localOpMetadata: unknown = undefined): void {
        const envelope: IEnvelope = {
            address: id,
            contents,
        };
        this.submit(ContainerMessageType.FluidDataStoreOp, envelope, localOpMetadata);
    }

    public submitDataStoreAliasOp(contents: any, localOpMetadata: unknown): void {
        const aliasMessage = contents as IDataStoreAliasMessage;
        if (!isDataStoreAliasMessage(aliasMessage)) {
            throw new UsageError("malformedDataStoreAliasMessage");
        }

        this.submit(ContainerMessageType.Alias, contents, localOpMetadata);
    }

    public async uploadBlob(blob: ArrayBufferLike): Promise<IFluidHandle<ArrayBufferLike>> {
        this.verifyNotClosed();
        return this.blobManager.createBlob(blob);
    }

    private submit(
        type: ContainerMessageType,
        contents: any,
        localOpMetadata: unknown = undefined,
        metadata: Record<string, unknown> | undefined = undefined,
    ): void {
        this.verifyNotClosed();
        this.verifyCanSubmitOps();

        // There should be no ops in detached container state!
        assert(this.attachState !== AttachState.Detached, 0x132 /* "sending ops in detached container" */);

        const deserializedContent: ContainerRuntimeMessage = { type, contents };
        const serializedContent = JSON.stringify(deserializedContent);

        if (this.deltaManager.readOnlyInfo.readonly) {
            this.logger.sendTelemetryEvent({ eventName: "SubmitOpInReadonly", connected: this.connected });
        }

        const message: BatchMessage = {
            contents: serializedContent,
            deserializedContent,
            metadata,
            localOpMetadata,
            referenceSequenceNumber: this.deltaManager.lastSequenceNumber,
        };

        try {
            // If this is attach message for new data store, and we are in a batch, send this op out of order
            // Is it safe:
            //    Yes, this should be safe reordering. Newly created data stores are not visible through API surface.
            //    They become visible only when aliased, or handle to some sub-element of newly created datastore
            //    is stored in some DDS, i.e. only after some other op.
            // Why:
            //    Attach ops are large, and expensive to process. Plus there are scenarios where a lot of new data
            //    stores are created, causing issues like relay service throttling (too many ops) and catastrophic
            //    failure (batch is too large). Pushing them earlier and outside of main batch should alleviate
            //    these issues.
            // Cons:
            //    1. With large batches, relay service may throttle clients. Clients may disconnect while throttled.
            //    This change creates new possibility of a lot of newly created data stores never being referenced
            //    because client died before it had a change to submit the rest of the ops. This will create more
            //    garbage that needs to be collected leveraging GC (Garbage Collection) feature.
            //    2. Sending ops out of order means they are excluded from rollback functionality. This is not an issue
            //    today as rollback can't undo creation of data store. To some extent not sending them is a bigger
            //    issue than sending.
            // Please note that this does not change file format, so it can be disabled in the future if this
            // optimization no longer makes sense (for example, batch compression may make it less appealing).
            if (this.currentlyBatching() && type === ContainerMessageType.Attach &&
                this.mc.config.getBoolean("Fluid.ContainerRuntime.disableAttachOpReorder") !== true) {
                this.outbox.submitAttach(message);
            } else {
                this.outbox.submit(message);
            }

            if (!this.currentlyBatching()) {
                this.flush();
            } else if (!this.flushMicroTaskExists) {
                this.flushMicroTaskExists = true;
                // Queue a microtask to detect the end of the turn and force a flush.
                Promise.resolve().then(() => {
                    this.flushMicroTaskExists = false;
                    this.flush();
                }).catch((error) => { this.closeFn(error as GenericError) });
            }
        } catch (error) {
            this.closeFn(error as GenericError);
            throw error;
        }

        if (this.isContainerMessageDirtyable(type, contents)) {
            this.updateDocumentDirtyState(true);
        }
    }

    private submitSummaryMessage(contents: ISummaryContent) {
        this.verifyNotClosed();
        assert(this.connected, 0x133 /* "Container disconnected when trying to submit system message" */);

        // System message should not be sent in the middle of the batch.
        assert(this.outbox.isEmpty, 0x3d4 /* System op in the middle of a batch */);

        // back-compat: ADO #1385: Make this call unconditional in the future
        return this.context.submitSummaryFn !== undefined
            ? this.context.submitSummaryFn(contents)
            : this.context.submitFn(
                MessageType.Summarize,
                contents,
                false);
    }

    /**
     * Throw an error if the runtime is closed.  Methods that are expected to potentially
     * be called after dispose due to asynchrony should not call this.
     */
    private verifyNotClosed() {
        if (this._disposed) {
            throw new Error("Runtime is closed");
        }
    }

    private verifyCanSubmitOps() {
        if (this.ensureNoDataModelChangesCalls > 0) {
            if (this.opReentryCallsToReport > 0) {
                this.mc.logger.sendTelemetryEvent(
                    { eventName: "Op reentry detected" },
                    // We need to capture the call stack in order to inspect the source of this usage pattern
                    new GenericError("Op reentry detected"),
                );
                this.opReentryCallsToReport--;
            }

            // Creating ops while processing ops can lead
            // to undefined behavior and events observed in the wrong order.
            // For example, we have two callbacks registered for a DDS, A and B.
            // Then if on change #1 callback A creates change #2, the invocation flow will be:
            //
            // A because of #1
            // A because of #2
            // B because of #2
            // B because of #1
            //
            // The runtime must enforce op coherence by not allowing ops to be submitted
            // while ops are being processed.
            if (this.enableOpReentryCheck) {
                throw new UsageError("Op was submitted from within a `ensureNoDataModelChanges` callback");
            }
        }
    }

    /**
     * Finds the right store and asks it to resubmit the message. This typically happens when we
     * reconnect and there are pending messages.
     * @param content - The content of the original message.
     * @param localOpMetadata - The local metadata associated with the original message.
     */
    private reSubmit(
        type: ContainerMessageType,
        content: any,
        localOpMetadata: unknown,
        opMetadata: Record<string, unknown> | undefined,
    ) {
        switch (type) {
            case ContainerMessageType.FluidDataStoreOp:
                // For Operations, call resubmitDataStoreOp which will find the right store
                // and trigger resubmission on it.
                this.dataStores.resubmitDataStoreOp(content, localOpMetadata);
                break;
            case ContainerMessageType.Attach:
            case ContainerMessageType.Alias:
                this.submit(type, content, localOpMetadata);
                break;
            case ContainerMessageType.ChunkedOp:
                throw new Error(`chunkedOp not expected here`);
            case ContainerMessageType.BlobAttach:
                this.blobManager.reSubmit(opMetadata);
                break;
            case ContainerMessageType.Rejoin:
                this.submit(type, content);
                break;
            default:
                unreachableCase(type, `Unknown ContainerMessageType: ${type}`);
        }
    }

    private rollback(
        type: ContainerMessageType,
        content: any,
        localOpMetadata: unknown,
    ) {
        switch (type) {
            case ContainerMessageType.FluidDataStoreOp:
                // For operations, call rollbackDataStoreOp which will find the right store
                // and trigger rollback on it.
                this.dataStores.rollbackDataStoreOp(content, localOpMetadata);
                break;
            default:
                throw new Error(`Can't rollback ${type}`);
        }
    }

    private async waitForDeltaManagerToCatchup(
        latestSnapshotRefSeq: number,
        summaryLogger: ITelemetryLogger,
    ): Promise<void> {
        if (latestSnapshotRefSeq > this.deltaManager.lastSequenceNumber) {
            // We need to catch up to the latest summary's reference sequence number before proceeding.
            await PerformanceEvent.timedExecAsync(
                summaryLogger,
                {
                    eventName: "WaitingForSeq",
                    lastSequenceNumber: this.deltaManager.lastSequenceNumber,
                    targetSequenceNumber: latestSnapshotRefSeq,
                    lastKnownSeqNumber: this.deltaManager.lastKnownSeqNumber,
                },
                async () => waitForSeq(this.deltaManager, latestSnapshotRefSeq),
                { start: true, end: true, cancel: "error" }, // definitely want start event
            );
        }
    }

    /** Implementation of ISummarizerInternalsProvider.refreshLatestSummaryAck */
    public async refreshLatestSummaryAck(options: IRefreshSummaryAckOptions) {
        const { proposalHandle, ackHandle, summaryRefSeq, summaryLogger } = options;
        const readAndParseBlob = async <T>(id: string) => readAndParse<T>(this.storage, id);
        // The call to fetch the snapshot is very expensive and not always needed.
        // It should only be done by the summarizerNode, if required.
        // When fetching from storage we will always get the latest version and do not use the ackHandle.
        const snapshotTreeFetcher = async () => {
            const fetchResult = await this.fetchSnapshotFromStorage(
                null,
                summaryLogger,
                {
                    eventName: "RefreshLatestSummaryGetSnapshot",
                    ackHandle,
                    summaryRefSeq,
                    fetchLatest: true,
                });

            const latestSnapshotRefSeq = await seqFromTree(fetchResult.snapshotTree, readAndParseBlob);
            summaryLogger.sendTelemetryEvent(
                {
                    eventName: "LatestSummaryRetrieved",
                    ackHandle,
                    lastSequenceNumber: latestSnapshotRefSeq,
                    targetSequenceNumber: summaryRefSeq,
                });

            // In case we had to retrieve the latest snapshot and it is different than summaryRefSeq,
            // wait for the delta manager to catch up before refreshing the latest Summary.
            await this.waitForDeltaManagerToCatchup(latestSnapshotRefSeq,
                summaryLogger);

            return fetchResult.snapshotTree;
        };

        const result = await this.summarizerNode.refreshLatestSummary(
            proposalHandle,
            summaryRefSeq,
            snapshotTreeFetcher,
            readAndParseBlob,
            summaryLogger,
        );

        // Notify the garbage collector so it can update its latest summary state.
        await this.garbageCollector.latestSummaryStateRefreshed(result, readAndParseBlob);
    }

    /**
     * Fetches the latest snapshot from storage and uses it to refresh SummarizerNode's
     * internal state as it should be considered the latest summary ack.
     * @param summaryLogger - logger to use when fetching snapshot from storage
     * @returns downloaded snapshot's reference sequence number
     */
    private async refreshLatestSummaryAckFromServer(
        summaryLogger: ITelemetryLogger,
    ): Promise<{ latestSnapshotRefSeq: number; latestSnapshotVersionId: string | undefined; }> {
        const { snapshotTree, versionId } = await this.fetchSnapshotFromStorage(null, summaryLogger, {
            eventName: "RefreshLatestSummaryGetSnapshot",
            fetchLatest: true,
        },
            FetchSource.noCache,
        );

        const readAndParseBlob = async <T>(id: string) => readAndParse<T>(this.storage, id);
        const latestSnapshotRefSeq = await seqFromTree(snapshotTree, readAndParseBlob);

        const result = await this.summarizerNode.refreshLatestSummary(
            undefined,
            latestSnapshotRefSeq,
            async () => snapshotTree,
            readAndParseBlob,
            summaryLogger,
        );

        // Notify the garbage collector so it can update its latest summary state.
        await this.garbageCollector.latestSummaryStateRefreshed(result, readAndParseBlob);

        return { latestSnapshotRefSeq, latestSnapshotVersionId: versionId };
    }

    private async fetchSnapshotFromStorage(
        versionId: string | null,
        logger: ITelemetryLogger,
        event: ITelemetryGenericEvent,
        fetchSource?: FetchSource,
    ): Promise<{ snapshotTree: ISnapshotTree; versionId: string; }> {
        return PerformanceEvent.timedExecAsync(
            logger, event, async (perfEvent: {
                end: (arg0: {
                    getVersionDuration?: number | undefined;
                    getSnapshotDuration?: number | undefined;
                }) => void;
            }) => {
            const stats: { getVersionDuration?: number; getSnapshotDuration?: number; } = {};
            const trace = Trace.start();

            const versions = await this.storage.getVersions(
                versionId, 1, "refreshLatestSummaryAckFromServer", fetchSource);
            assert(!!versions && !!versions[0], 0x137 /* "Failed to get version from storage" */);
            stats.getVersionDuration = trace.trace().duration;

            const maybeSnapshot = await this.storage.getSnapshotTree(versions[0]);
            assert(!!maybeSnapshot, 0x138 /* "Failed to get snapshot from storage" */);
            stats.getSnapshotDuration = trace.trace().duration;

            perfEvent.end(stats);
            return { snapshotTree: maybeSnapshot, versionId: versions[0].id };
        });
    }

    public notifyAttaching(snapshot: ISnapshotTreeWithBlobContents) {
        if (this.mc.config.getBoolean("enableOfflineLoad") ?? this.runtimeOptions.enableOfflineLoad) {
            this.baseSnapshotBlobs = SerializedSnapshotStorage.serializeTreeWithBlobContents(snapshot);
        }
    }

    private async initializeBaseSnapshotBlobs(): Promise<void> {
        if (!(this.mc.config.getBoolean("enableOfflineLoad") ?? this.runtimeOptions.enableOfflineLoad) ||
            this.attachState !== AttachState.Attached || this.context.pendingLocalState) {
            return;
        }
        assert(!!this.context.baseSnapshot, 0x2e5 /* "Must have a base snapshot" */);
        this.baseSnapshotBlobs = await SerializedSnapshotStorage.serializeTree(this.context.baseSnapshot, this.storage);
    }

    public getPendingLocalState(): unknown {
        if (!(this.mc.config.getBoolean("enableOfflineLoad") ?? this.runtimeOptions.enableOfflineLoad)) {
            throw new UsageError("can't get state when offline load disabled");
        }

        if (this._orderSequentiallyCalls !== 0) {
            throw new UsageError("can't get state during orderSequentially");
        }
        // Flush pending batch.
        // getPendingLocalState() is only exposed through Container.closeAndGetPendingLocalState(), so it's safe
        // to close current batch.
        this.flush();

        const previousPendingState = this.context.pendingLocalState as IPendingRuntimeState | undefined;
        if (previousPendingState) {
            return {
                pending: this.pendingStateManager.getLocalState(),
                pendingAttachmentBlobs: this.blobManager.getPendingBlobs(),
                snapshotBlobs: previousPendingState.snapshotBlobs,
                baseSnapshot: previousPendingState.baseSnapshot,
                savedOps: this.savedOps,
            };
        }
        assert(!!this.context.baseSnapshot, 0x2e6 /* "Must have a base snapshot" */);
        assert(!!this.baseSnapshotBlobs, 0x2e7 /* "Must serialize base snapshot blobs before getting runtime state" */);
        return {
            pending: this.pendingStateManager.getLocalState(),
            pendingAttachmentBlobs: this.blobManager.getPendingBlobs(),
            snapshotBlobs: this.baseSnapshotBlobs,
            baseSnapshot: this.context.baseSnapshot,
            savedOps: this.savedOps,
        };
    }

    public readonly summarizeOnDemand: ISummarizer["summarizeOnDemand"] = (...args) => {
        if (this.clientDetails.type === summarizerClientType) {
            return this.summarizer.summarizeOnDemand(...args);
        } else if (this.summaryManager !== undefined) {
            return this.summaryManager.summarizeOnDemand(...args);
        } else {
            // If we're not the summarizer, and we don't have a summaryManager, we expect that
            // disableSummaries is turned on. We are throwing instead of returning a failure here,
            // because it is a misuse of the API rather than an expected failure.
            throw new UsageError(
                `Can't summarize, disableSummaries: ${this.summariesDisabled}`,
            );
        }
    };

    public readonly enqueueSummarize: ISummarizer["enqueueSummarize"] = (...args) => {
        if (this.clientDetails.type === summarizerClientType) {
            return this.summarizer.enqueueSummarize(...args);
        } else if (this.summaryManager !== undefined) {
            return this.summaryManager.enqueueSummarize(...args);
        } else {
            // If we're not the summarizer, and we don't have a summaryManager, we expect that
            // generateSummaries is turned off. We are throwing instead of returning a failure here,
            // because it is a misuse of the API rather than an expected failure.
            throw new UsageError(
                `Can't summarize, disableSummaries: ${this.summariesDisabled}`,
            );
        }
    };

    /**
     * * Forms a function that will request a Summarizer.
     * @param loaderRouter - the loader acting as an IFluidRouter
     * */
    private formRequestSummarizerFn(loaderRouter: IFluidRouter) {
        return async () => {
            const request: IRequest = {
                headers: {
                    [LoaderHeader.cache]: false,
                    [LoaderHeader.clientDetails]: {
                        capabilities: { interactive: false },
                        type: summarizerClientType,
                    },
                    [DriverHeader.summarizingClient]: true,
                    [LoaderHeader.reconnect]: false,
                },
                url: "/_summarizer",
            };

            const fluidObject = await requestFluidObject<FluidObject<ISummarizer>>(loaderRouter, request);
            const summarizer = fluidObject.ISummarizer;

            if (!summarizer) {
                throw new UsageError("Fluid object does not implement ISummarizer");
            }

            return summarizer;
        };
    }

    private async processSavedOps(state: IPendingRuntimeState) {
        for (const op of state.savedOps) {
            this.process(op, false);
            await this.pendingStateManager.applyStashedOpsAt(op.sequenceNumber);
        }
        // we may not have seen every sequence number (because of system ops) so apply everything once we
        // don't have any more saved ops
        await this.pendingStateManager.applyStashedOpsAt();

        // If it's not the case, we should take it into account when calculating dirty state.
        assert(this.context.attachState === AttachState.Attached,
            0x3d5 /* this function is called for attached containers only */);
        if (!this.hasPendingMessages()) {
            this.updateDocumentDirtyState(false);
        }
    }

    private validateSummaryHeuristicConfiguration(configuration: ISummaryConfigurationHeuristics) {
        // eslint-disable-next-line no-restricted-syntax
        for (const prop in configuration) {
            if (typeof configuration[prop] === "number" && configuration[prop] < 0) {
                throw new UsageError(`Summary heuristic configuration property "${prop}" cannot be less than 0`);
            }
        }
        if (configuration.minIdleTime > configuration.maxIdleTime) {
            throw new UsageError(`"minIdleTime" [${configuration.minIdleTime}] cannot be greater than "maxIdleTime" [${configuration.maxIdleTime}]`);
        }
    }
}

/**
 * Wait for a specific sequence number. Promise should resolve when we reach that number,
 * or reject if closed.
 */
const waitForSeq = async (
    deltaManager: IDeltaManager<Pick<ISequencedDocumentMessage, "sequenceNumber">, unknown>,
    targetSeq: number,
): Promise<void> => new Promise<void>((resolve, reject) => {
    // TODO: remove cast to any when actual event is determined
    deltaManager.on("closed" as any, reject);

    // If we already reached target sequence number, simply resolve the promise.
    if (deltaManager.lastSequenceNumber >= targetSeq) {
        resolve();
    } else {
        const handleOp = (message: Pick<ISequencedDocumentMessage, "sequenceNumber">) => {
            if (message.sequenceNumber >= targetSeq) {
                resolve();
                deltaManager.off("op", handleOp);
            }
        };
        deltaManager.on("op", handleOp);
    }
});<|MERGE_RESOLUTION|>--- conflicted
+++ resolved
@@ -438,9 +438,7 @@
      * @experimental This config should be driven by the connection with the service and will be moved in the future.
      */
     readonly maxBatchSizeInBytes?: number;
-
-    /**
-<<<<<<< HEAD
+    /**
      * If the op payload needs to be chunked in order to work around the maximum size of the batch, this value represents
      * how large the individual chunks will be. This is only supported when compression is enabled.
      *
@@ -450,7 +448,7 @@
      * @experimental Not ready for use.
      */
     readonly chunkSizeInBytes?: number;
-=======
+    /**
      * If enabled, the runtime will block all attempts to send an op inside the
      * {@link ContainerRuntime#ensureNoDataModelChanges} callback. The callback is used by
      * {@link @fluidframework/shared-object-base#SharedObjectCore} for event handlers so enabling this
@@ -460,7 +458,6 @@
      * can be used to disable it at runtime.
      */
     readonly enableOpReentryCheck?: boolean;
->>>>>>> 01ec4673
 }
 
 /**
@@ -690,11 +687,8 @@
                 compressionAlgorithm: CompressionAlgorithms.lz4
             },
             maxBatchSizeInBytes = defaultMaxBatchSizeInBytes,
-<<<<<<< HEAD
             chunkSizeInBytes = Number.POSITIVE_INFINITY,
-=======
             enableOpReentryCheck = false,
->>>>>>> 01ec4673
         } = runtimeOptions;
 
         const pendingRuntimeState = context.pendingLocalState as IPendingRuntimeState | undefined;
@@ -772,11 +766,8 @@
                 enableOfflineLoad,
                 compressionOptions,
                 maxBatchSizeInBytes,
-<<<<<<< HEAD
                 chunkSizeInBytes,
-=======
                 enableOpReentryCheck,
->>>>>>> 01ec4673
             },
             containerScope,
             logger,
