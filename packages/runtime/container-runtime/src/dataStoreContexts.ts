--- conflicted
+++ resolved
@@ -24,7 +24,6 @@
 
 	private readonly disposeOnce = new Lazy<void>(() => {
 		// close/stop all store contexts
-<<<<<<< HEAD
 		for (const [fluidDataStoreId, contextD] of this._contexts) {
 			try {
 				contextD.dispose();
@@ -37,22 +36,6 @@
 					error,
 				);
 			}
-=======
-		for (const [fluidDataStoreId, contextD] of this.deferredContexts) {
-			contextD.promise
-				.then((context) => {
-					context.dispose();
-				})
-				.catch((contextError) => {
-					this._logger.sendErrorEvent(
-						{
-							eventName: "DisposeError",
-							fluidDataStoreId,
-						},
-						contextError,
-					);
-				});
->>>>>>> a390d2f2
 		}
 	});
 
@@ -134,49 +117,6 @@
 		this._contexts.set(id, context);
 
 		this.notBoundContexts.add(id);
-<<<<<<< HEAD
-=======
-		this.ensureDeferred(id);
-	}
-
-	/**
-	 * Get the context with the given id, once it exists locally and is attached.
-	 * e.g. If created locally, it must be bound, or if created remotely then it's fine as soon as it's sync'd in.
-	 * @param id - The id of the context to get
-	 * @param wait - If false, return undefined if the context isn't present and ready now. Otherwise, wait for it.
-	 */
-	public async getBoundOrRemoted(
-		id: string,
-		wait: boolean,
-	): Promise<FluidDataStoreContext | undefined> {
-		const deferredContext = this.ensureDeferred(id);
-
-		const existing = deferredContext.isCompleted;
-		return PerformanceEvent.timedExecAsync(
-			this._logger,
-			{
-				eventName: "GetBoundOrRemoted",
-				wait,
-				existing,
-			},
-			async () => (!wait && !existing ? undefined : deferredContext.promise),
-			{
-				start: true,
-				end: true,
-			},
-		);
-	}
-
-	private ensureDeferred(id: string): Deferred<FluidDataStoreContext> {
-		const deferred = this.deferredContexts.get(id);
-		if (deferred) {
-			return deferred;
-		}
-
-		const newDeferred = new Deferred<FluidDataStoreContext>();
-		this.deferredContexts.set(id, newDeferred);
-		return newDeferred;
->>>>>>> a390d2f2
 	}
 
 	/**
