{
  "name": "@fluidframework/container-runtime",
  "version": "2.0.0-internal.3.0.0",
  "description": "Fluid container runtime",
  "homepage": "https://fluidframework.com",
  "repository": {
    "type": "git",
    "url": "https://github.com/microsoft/FluidFramework.git",
    "directory": "packages/runtime/container-runtime"
  },
  "license": "MIT",
  "author": "Microsoft and contributors",
  "sideEffects": false,
  "main": "dist/index.js",
  "module": "lib/index.js",
  "types": "dist/index.d.ts",
  "scripts": {
    "build": "npm run build:genver && concurrently npm:build:compile npm:lint && npm run build:docs",
    "build:commonjs": "npm run tsc && npm run typetests:gen && npm run build:test",
    "build:compile": "concurrently npm:build:commonjs npm:build:esnext",
    "build:docs": "api-extractor run --local --typescript-compiler-folder ../../../node_modules/typescript && copyfiles -u 1 ./_api-extractor-temp/doc-models/* ../../../_api-extractor-temp/",
    "build:esnext": "tsc --project ./tsconfig.esnext.json",
    "build:full": "npm run build",
    "build:full:compile": "npm run build:compile",
    "build:genver": "gen-version",
    "build:test": "tsc --project ./src/test/tsconfig.json",
    "ci:build:docs": "api-extractor run --typescript-compiler-folder ../../../node_modules/typescript && copyfiles -u 1 ./_api-extractor-temp/doc-models/* ../../../_api-extractor-temp/",
    "clean": "rimraf dist lib *.tsbuildinfo *.build.log",
    "eslint": "eslint --format stylish src",
    "eslint:fix": "eslint --format stylish src --fix --fix-type problem,suggestion,layout",
    "format": "npm run prettier:fix",
    "lint": "npm run eslint",
    "lint:fix": "npm run eslint:fix",
    "prettier": "prettier --check . --ignore-path ../../../.prettierignore",
    "prettier:fix": "prettier --write . --ignore-path ../../../.prettierignore",
    "test": "npm run test:mocha",
    "test:coverage": "nyc npm test -- --reporter xunit --reporter-option output=nyc/junit-report.xml",
    "test:mocha": "mocha --ignore 'dist/test/types/*' --recursive dist/test -r node_modules/@fluidframework/mocha-test-setup --unhandled-rejections=strict",
    "test:mocha:verbose": "cross-env FLUID_TEST_VERBOSE=1 npm run test:mocha",
    "tsc": "tsc",
    "tsc:watch": "tsc --watch",
    "typetests:gen": "flub generate typetests --generate --dir .",
    "typetests:prepare": "flub generate typetests --prepare --dir . --pin"
  },
  "nyc": {
    "all": true,
    "cache-dir": "nyc/.cache",
    "exclude": [
      "src/test/**/*.ts",
      "dist/test/**/*.js"
    ],
    "exclude-after-remap": false,
    "include": [
      "src/**/*.ts",
      "dist/**/*.js"
    ],
    "report-dir": "nyc/report",
    "reporter": [
      "cobertura",
      "html",
      "text"
    ],
    "temp-directory": "nyc/.nyc_output"
  },
  "dependencies": {
    "@fluidframework/common-definitions": "^0.20.1",
    "@fluidframework/common-utils": "^1.0.0",
    "@fluidframework/container-definitions": ">=2.0.0-internal.3.0.0 <2.0.0-internal.4.0.0",
    "@fluidframework/container-runtime-definitions": ">=2.0.0-internal.3.0.0 <2.0.0-internal.4.0.0",
    "@fluidframework/container-utils": ">=2.0.0-internal.3.0.0 <2.0.0-internal.4.0.0",
    "@fluidframework/core-interfaces": ">=2.0.0-internal.3.0.0 <2.0.0-internal.4.0.0",
    "@fluidframework/datastore": ">=2.0.0-internal.3.0.0 <2.0.0-internal.4.0.0",
    "@fluidframework/driver-definitions": ">=2.0.0-internal.3.0.0 <2.0.0-internal.4.0.0",
    "@fluidframework/driver-utils": ">=2.0.0-internal.3.0.0 <2.0.0-internal.4.0.0",
    "@fluidframework/garbage-collector": ">=2.0.0-internal.3.0.0 <2.0.0-internal.4.0.0",
    "@fluidframework/protocol-base": "^0.1038.2000-98212",
    "@fluidframework/protocol-definitions": "^1.1.0",
    "@fluidframework/runtime-definitions": ">=2.0.0-internal.3.0.0 <2.0.0-internal.4.0.0",
    "@fluidframework/runtime-utils": ">=2.0.0-internal.3.0.0 <2.0.0-internal.4.0.0",
    "@fluidframework/telemetry-utils": ">=2.0.0-internal.3.0.0 <2.0.0-internal.4.0.0",
    "double-ended-queue": "^2.1.0-0",
    "lz4js": "^0.2.0",
    "uuid": "^8.3.1"
  },
  "devDependencies": {
    "@fluid-tools/build-cli": "^0.7.0",
    "@fluidframework/build-common": "^1.1.0",
    "@fluidframework/build-tools": "^0.7.0",
    "@fluidframework/container-runtime-previous": "npm:@fluidframework/container-runtime@2.0.0-internal.2.2.0",
    "@fluidframework/eslint-config-fluid": "^2.0.0",
    "@fluidframework/mocha-test-setup": ">=2.0.0-internal.3.0.0 <2.0.0-internal.4.0.0",
    "@fluidframework/test-runtime-utils": ">=2.0.0-internal.3.0.0 <2.0.0-internal.4.0.0",
    "@microsoft/api-extractor": "^7.22.2",
    "@rushstack/eslint-config": "^2.5.1",
    "@types/double-ended-queue": "^2.1.0",
    "@types/mocha": "^9.1.1",
    "@types/node": "^14.18.0",
    "@types/sinon": "^7.0.13",
    "@types/uuid": "^8.3.0",
    "concurrently": "^6.2.0",
    "copyfiles": "^2.4.1",
    "cross-env": "^7.0.2",
    "eslint": "~8.6.0",
    "mocha": "^10.0.0",
    "nyc": "^15.0.0",
    "rimraf": "^2.6.2",
    "sinon": "^7.4.2",
    "typescript": "~4.5.5"
  },
  "typeValidation": {
    "version": "2.0.0-internal.3.0.0",
    "baselineRange": ">=2.0.0-internal.2.0.0 <2.0.0-internal.3.0.0",
    "baselineVersion": "2.0.0-internal.2.2.0",
    "broken": {
<<<<<<< HEAD
      "RemovedVariableDeclaration_gcBlobPrefix": {
        "forwardCompat": false,
        "backCompat": false
      },
      "RemovedVariableDeclaration_gcTombstoneBlobKey": {
        "forwardCompat": false,
        "backCompat": false
      },
      "RemovedVariableDeclaration_gcTreeKey": {
        "forwardCompat": false,
=======
      "VariableDeclaration_DefaultSummaryConfiguration": {
        "backCompat": false
      },
      "InterfaceDeclaration_ISummaryBaseConfiguration": {
        "backCompat": false
      },
      "TypeAliasDeclaration_ISummaryConfiguration": {
        "backCompat": false
      },
      "InterfaceDeclaration_ISummaryConfigurationDisableHeuristics": {
        "backCompat": false
      },
      "InterfaceDeclaration_ISummaryConfigurationHeuristics": {
        "backCompat": false
      },
      "ClassDeclaration_ContainerRuntime": {
        "forwardCompat": false
      },
      "InterfaceDeclaration_ISummarizerRuntime": {
>>>>>>> 8b3ad904
        "backCompat": false
      }
    }
  }
}<|MERGE_RESOLUTION|>--- conflicted
+++ resolved
@@ -112,7 +112,6 @@
     "baselineRange": ">=2.0.0-internal.2.0.0 <2.0.0-internal.3.0.0",
     "baselineVersion": "2.0.0-internal.2.2.0",
     "broken": {
-<<<<<<< HEAD
       "RemovedVariableDeclaration_gcBlobPrefix": {
         "forwardCompat": false,
         "backCompat": false
@@ -122,8 +121,8 @@
         "backCompat": false
       },
       "RemovedVariableDeclaration_gcTreeKey": {
-        "forwardCompat": false,
-=======
+        "forwardCompat": false
+      },
       "VariableDeclaration_DefaultSummaryConfiguration": {
         "backCompat": false
       },
@@ -143,7 +142,6 @@
         "forwardCompat": false
       },
       "InterfaceDeclaration_ISummarizerRuntime": {
->>>>>>> 8b3ad904
         "backCompat": false
       }
     }
