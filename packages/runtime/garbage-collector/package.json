{
  "name": "@fluidframework/garbage-collector",
<<<<<<< HEAD
  "version": "2.0.0-internal.2.2.0",
=======
  "version": "2.0.0-internal.3.0.0",
>>>>>>> 2a9c8894
  "description": "Garbage Collector implementation for Fluid",
  "homepage": "https://fluidframework.com",
  "repository": {
    "type": "git",
    "url": "https://github.com/microsoft/FluidFramework.git",
    "directory": "packages/runtime/garbage-collector"
  },
  "license": "MIT",
  "author": "Microsoft and contributors",
  "sideEffects": false,
  "main": "dist/index.js",
  "module": "lib/index.js",
  "browser": {
    "./dist/indexNode.js": "./dist/indexBrowser.js",
    "./lib/indexNode.js": "./lib/indexBrowser.js"
  },
  "types": "dist/index.d.ts",
  "scripts": {
    "build": "npm run build:genver && concurrently npm:build:compile npm:lint && npm run build:docs",
    "build:commonjs": "npm run tsc && npm run typetests:gen && npm run build:test",
    "build:compile": "concurrently npm:build:commonjs npm:build:esnext",
    "build:docs": "api-extractor run --local --typescript-compiler-folder ../../../node_modules/typescript && copyfiles -u 1 ./_api-extractor-temp/doc-models/* ../../../_api-extractor-temp/",
    "build:esnext": "tsc --project ./tsconfig.esnext.json",
    "build:full": "npm run build",
    "build:full:compile": "npm run build:compile",
    "build:genver": "gen-version",
    "build:test": "tsc --project ./src/test/tsconfig.json",
    "bump-version": "npm version minor --no-push --no-git-tag-version && npm run build:genver",
    "ci:build:docs": "api-extractor run --typescript-compiler-folder ../../../node_modules/typescript && copyfiles -u 1 ./_api-extractor-temp/* ../../../_api-extractor-temp/",
    "clean": "rimraf dist lib *.tsbuildinfo *.build.log",
    "eslint": "eslint --format stylish src",
    "eslint:fix": "eslint --format stylish src --fix --fix-type problem,suggestion,layout",
    "lint": "npm run eslint",
    "lint:fix": "npm run eslint:fix",
    "test": "npm run test:mocha",
    "test:coverage": "nyc npm run test:report",
    "test:mocha": "mocha --ignore 'dist/test/types/*' --recursive dist/test -r node_modules/@fluidframework/mocha-test-setup --unhandled-rejections=strict",
    "test:mocha:verbose": "cross-env FLUID_TEST_VERBOSE=1 npm run test:mocha",
    "test:report": "npm test -- -- --reporter xunit --reporter-option output=nyc/mocha-junit-report.xml",
    "tsc": "tsc",
    "typetests:gen": "fluid-type-validator -g -d ."
  },
  "nyc": {
    "all": true,
    "cache-dir": "nyc/.cache",
    "exclude": [
      "src/test/**/*.ts",
      "dist/test/**/*.js"
    ],
    "exclude-after-remap": false,
    "include": [
      "src/**/*.ts",
      "dist/**/*.js"
    ],
    "report-dir": "nyc/report",
    "reporter": [
      "cobertura",
      "html",
      "text"
    ],
    "temp-directory": "nyc/.nyc_output"
  },
  "dependencies": {
    "@fluidframework/common-definitions": "^0.20.1",
    "@fluidframework/common-utils": "^1.0.0",
<<<<<<< HEAD
    "@fluidframework/runtime-definitions": ">=2.0.0-internal.2.2.0 <2.0.0-internal.3.0.0"
=======
    "@fluidframework/runtime-definitions": ">=2.0.0-internal.3.0.0 <2.0.0-internal.4.0.0"
>>>>>>> 2a9c8894
  },
  "devDependencies": {
    "@fluid-tools/build-cli": "^0.5.0",
    "@fluidframework/build-common": "^1.1.0",
    "@fluidframework/build-tools": "^0.5.0",
    "@fluidframework/eslint-config-fluid": "^1.1.0",
    "@fluidframework/garbage-collector-previous": "npm:@fluidframework/garbage-collector@2.0.0-internal.2.0.0",
<<<<<<< HEAD
    "@fluidframework/mocha-test-setup": ">=2.0.0-internal.2.2.0 <2.0.0-internal.3.0.0",
=======
    "@fluidframework/mocha-test-setup": ">=2.0.0-internal.3.0.0 <2.0.0-internal.4.0.0",
>>>>>>> 2a9c8894
    "@microsoft/api-extractor": "^7.22.2",
    "@rushstack/eslint-config": "^2.5.1",
    "@types/events": "^3.0.0",
    "@types/mocha": "^9.1.1",
    "concurrently": "^6.2.0",
    "copyfiles": "^2.4.1",
    "cross-env": "^7.0.2",
    "eslint": "~8.6.0",
    "mocha": "^10.0.0",
    "nyc": "^15.0.0",
    "rimraf": "^2.6.2",
    "typescript": "~4.5.5"
  },
  "typeValidation": {
    "version": "2.0.0-internal.3.0.0",
    "broken": {}
  }
}<|MERGE_RESOLUTION|>--- conflicted
+++ resolved
@@ -1,10 +1,6 @@
 {
   "name": "@fluidframework/garbage-collector",
-<<<<<<< HEAD
-  "version": "2.0.0-internal.2.2.0",
-=======
   "version": "2.0.0-internal.3.0.0",
->>>>>>> 2a9c8894
   "description": "Garbage Collector implementation for Fluid",
   "homepage": "https://fluidframework.com",
   "repository": {
@@ -70,11 +66,7 @@
   "dependencies": {
     "@fluidframework/common-definitions": "^0.20.1",
     "@fluidframework/common-utils": "^1.0.0",
-<<<<<<< HEAD
-    "@fluidframework/runtime-definitions": ">=2.0.0-internal.2.2.0 <2.0.0-internal.3.0.0"
-=======
     "@fluidframework/runtime-definitions": ">=2.0.0-internal.3.0.0 <2.0.0-internal.4.0.0"
->>>>>>> 2a9c8894
   },
   "devDependencies": {
     "@fluid-tools/build-cli": "^0.5.0",
@@ -82,11 +74,7 @@
     "@fluidframework/build-tools": "^0.5.0",
     "@fluidframework/eslint-config-fluid": "^1.1.0",
     "@fluidframework/garbage-collector-previous": "npm:@fluidframework/garbage-collector@2.0.0-internal.2.0.0",
-<<<<<<< HEAD
-    "@fluidframework/mocha-test-setup": ">=2.0.0-internal.2.2.0 <2.0.0-internal.3.0.0",
-=======
     "@fluidframework/mocha-test-setup": ">=2.0.0-internal.3.0.0 <2.0.0-internal.4.0.0",
->>>>>>> 2a9c8894
     "@microsoft/api-extractor": "^7.22.2",
     "@rushstack/eslint-config": "^2.5.1",
     "@types/events": "^3.0.0",
