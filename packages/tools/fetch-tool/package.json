--- conflicted
+++ resolved
@@ -31,7 +31,6 @@
   "dependencies": {
     "@fluid-tools/fluidapp-odsp-urlresolver": "^0.60.1000",
     "@fluidframework/common-utils": "^0.32.1",
-<<<<<<< HEAD
     "@fluidframework/container-runtime": "^0.60.1000",
     "@fluidframework/datastore": "^0.60.1000",
     "@fluidframework/driver-definitions": "^0.47.1000-0",
@@ -47,23 +46,6 @@
     "@fluidframework/telemetry-utils": "^0.60.1000",
     "@fluidframework/test-client-utils": "^0.60.1000",
     "@fluidframework/tool-utils": "^0.60.1000"
-=======
-    "@fluidframework/container-runtime": "^0.59.4000",
-    "@fluidframework/datastore": "^0.59.4000",
-    "@fluidframework/driver-definitions": "^0.46.2000-0",
-    "@fluidframework/driver-utils": "^0.59.4000",
-    "@fluidframework/odsp-doclib-utils": "^0.59.4000",
-    "@fluidframework/odsp-driver": "^0.59.4000",
-    "@fluidframework/odsp-driver-definitions": "^0.59.4000",
-    "@fluidframework/odsp-urlresolver": "^0.59.4000",
-    "@fluidframework/protocol-definitions": "^0.1028.2000-0",
-    "@fluidframework/routerlicious-driver": "^0.59.4000",
-    "@fluidframework/routerlicious-urlresolver": "^0.59.4000",
-    "@fluidframework/runtime-definitions": "^0.59.4000",
-    "@fluidframework/telemetry-utils": "^0.59.4000",
-    "@fluidframework/test-client-utils": "^0.59.4000",
-    "@fluidframework/tool-utils": "^0.59.4000"
->>>>>>> 73929f26
   },
   "devDependencies": {
     "@fluidframework/build-common": "^0.23.0",
