/*!
 * Copyright (c) Microsoft Corporation. All rights reserved.
 * Licensed under the MIT License.
 */

import { SimpleModuleInstantiationFactory } from "@microsoft/fluid-aqueduct";
import { BaseHost, IBaseHostConfig } from "@microsoft/fluid-base-host";
import { IRequest } from "@microsoft/fluid-component-core-interfaces";
import {
    IFluidModule,
    IFluidPackage,
    IPackage,
    isFluidPackage,
} from "@microsoft/fluid-container-definitions";
import { IDocumentServiceFactory, IUrlResolver } from "@microsoft/fluid-driver-definitions";
import {
    ITestDeltaConnectionServer,
    SessionStorageDbFactory,
    TestDeltaConnectionServer,
    TestDocumentServiceFactory,
    TestResolver,
} from "@microsoft/fluid-local-test-server";
import { IUser } from "@microsoft/fluid-protocol-definitions";
import { DefaultErrorTracking, RouterliciousDocumentServiceFactory } from "@microsoft/fluid-routerlicious-driver";
import { getRandomName } from "@microsoft/fluid-server-services-client";
import { extractDetails, IResolvedPackage } from "@microsoft/fluid-web-code-loader";
import * as jwt from "jsonwebtoken";
// eslint-disable-next-line import/no-internal-modules
import * as uuid from "uuid/v4";
import { OdspDocumentServiceFactory } from "@microsoft/fluid-odsp-driver";
import { InsecureUrlResolver } from "./insecureUrlResolver";
<<<<<<< HEAD
import { SessionStorageDbFactory } from "./sessionStorageTestDb";
import { OdspUrlResolver } from "./odspUrlResolver";
=======
>>>>>>> 9fec8cf2

export interface IDevServerUser extends IUser {
    name: string;
}

export interface IBaseRouteOptions {
    port: number;
    npm?: string;
}

export interface ILocalRouteOptions extends IBaseRouteOptions {
    mode: "local";
    single?: boolean;
}

export interface IDockerRouteOptions extends IBaseRouteOptions {
    mode: "docker";
    tenantId?: string;
    tenantSecret?: string;
    bearerSecret?: string;
}

export interface IRouterliciousRouteOptions extends IBaseRouteOptions {
    mode: "r11s";
    fluidHost?: string;
    tenantId?: string;
    tenantSecret?: string;
    bearerSecret?: string;
}

export interface ITinyliciousRouteOptions extends IBaseRouteOptions {
    mode: "tinylicious";
    bearerSecret?: string;
}

export interface IOdspRouteOptions extends IBaseRouteOptions {
    mode: "spo" | "spo-df";
    server?: string;
    odspAccessToken?: string;
    pushAccessToken?: string;
    forceReauth?: boolean;
}

export type RouteOptions =
    | ILocalRouteOptions
    | IDockerRouteOptions
    | IRouterliciousRouteOptions
    | ITinyliciousRouteOptions
    | IOdspRouteOptions;

const getUser = (): IDevServerUser => ({
    id: uuid(),
    name: getRandomName(),
});

async function loadScripts(files: string[], origin: string) {
    // Add script to page, rather than load bundle directly
    const scriptLoadP: Promise<string>[] = [];
    const scriptIdPrefix = "fluidDevServerScriptToLoad";
    let scriptIndex = 0;
    files.forEach((file: string) => {
        const script = document.createElement("script");
        // Translate URLs to be webpack-dev-server relative URLs
        script.src = `${origin}/${file}`;
        const scriptId = `${scriptIdPrefix}_${scriptIndex++}`;
        script.id = scriptId;

        scriptLoadP.push(new Promise((resolve) => {
            script.onload = () => {
                resolve(scriptId);
            };
        }));

        document.body.appendChild(script);
    });
    return Promise.all(scriptLoadP);
}

function wrapIfComponentPackage(packageName: string, packageJson: IFluidPackage) {
    // Wrap the core component in a runtime
    const loadedComponentRaw = window[packageJson.fluid.browser.umd.library];
    const fluidModule = loadedComponentRaw as IFluidModule;
    if (fluidModule.fluidExport.IRuntimeFactory === undefined) {
        const componentFactory = fluidModule.fluidExport.IComponentFactory;

        const runtimeFactory = new SimpleModuleInstantiationFactory(
            packageName,
            new Map([
                [packageName, Promise.resolve(componentFactory)],
            ]),
        );
        // eslint-disable-next-line dot-notation
        window["componentMain"] = {
            fluidExport: runtimeFactory,
        };

        packageJson.fluid.browser.umd.library = "componentMain";
        packageJson.name = `${packageJson.name}-dev-server`;
    }
}

async function getResolvedPackage(
    packageJson: IPackage,
    scriptIds: string[],
): Promise<IResolvedPackage> {
    // Start the creation of pkg.
    if (!packageJson) {
        return Promise.reject(new Error("No package specified"));
    }

    if (!isFluidPackage(packageJson)) {
        return Promise.reject(new Error(`Package ${packageJson.name} not a fluid module.`));
    }

    const details = extractDetails(`${packageJson.name}@${packageJson.version}`);
    const legacyPackage = `${packageJson.name}@${packageJson.version}`;

    const loadedScriptIds = await loadScripts(packageJson.fluid.browser.umd.files, window.location.origin);
    loadedScriptIds.forEach((scriptId) => {
        scriptIds.push(scriptId);
    });

    wrapIfComponentPackage(legacyPackage, packageJson);

    return {
        pkg: packageJson,
        details: {
            config: {
                [`@${details.scope}:cdn`]: window.location.origin,
            },
            package: packageJson,
        },
        parsed: {
            full: legacyPackage,
            pkg: "NA",
            name: "NA",
            version: "NA",
            scope: "NA",
        },
        packageUrl: "NA",
    };
}

function getUrlResolver(documentId: string, options: RouteOptions): IUrlResolver {
    switch (options.mode) {
        case "docker":
            return new InsecureUrlResolver(
                "http://localhost:3000",
                "http://localhost:3003",
                "http://localhost:3001",
                options.tenantId,
                options.tenantSecret,
                getUser(),
                options.bearerSecret);

        case "r11s":
            return new InsecureUrlResolver(
                options.fluidHost,
                options.fluidHost.replace("www", "alfred"),
                options.fluidHost.replace("www", "historian"),
                options.tenantId,
                options.tenantSecret,
                getUser(),
                options.bearerSecret);

        case "tinylicious":
            return new InsecureUrlResolver(
                "http://localhost:3000",
                "http://localhost:3000",
                "http://localhost:3000",
                "tinylicious",
                "12345",
                getUser(),
                options.bearerSecret);

        case "spo":
        case "spo-df":
            return new OdspUrlResolver(
                options.server,
                { accessToken: options.odspAccessToken });

        default: // Local
            return new TestResolver(documentId);
    }
}

// Invoked by `start()` when the 'double' option is enabled to create the side-by-side panes.
function makeSideBySideDiv(divId?: string) {
    const div = document.createElement("div");
    div.style.flexGrow = "1";
    div.style.width = "50vw"; // ensure the divs don't encroach on each other
    div.style.border = "1px solid lightgray";
    div.style.boxSizing = "border-box";
    div.style.position = "relative";                // Make the new <div> a CSS stacking context.
    if (divId) {
        div.id = divId;
    }
    return div;
}

export async function start(
    documentId: string,
    packageJson: IPackage,
    options: RouteOptions,
    div: HTMLDivElement,
): Promise<void> {
    const url = window.location.href;

    // Create Package
    const scriptIds: string[] = [];
    const pkg = await getResolvedPackage(packageJson, scriptIds);

    // Construct a request
    const req: IRequest = {
        url,
    };

    const urlResolver = getUrlResolver(documentId, options);

    let documentServiceFactory: IDocumentServiceFactory;
    let deltaConn: ITestDeltaConnectionServer;

    switch (options.mode) {
        case "local": {
            deltaConn = TestDeltaConnectionServer.create(new SessionStorageDbFactory(documentId));
            documentServiceFactory = new TestDocumentServiceFactory(deltaConn);
            break;
        }
        case "spo":
        case "spo-df": {
            // TODO: web socket token
            documentServiceFactory = new OdspDocumentServiceFactory(
                "webpack-component-loader",
                async (siteUrl, refresh) => { return options.odspAccessToken; },
                async (refresh) => { return options.pushAccessToken; },
                { send: (event) => { return; } },
            );
            break;
        }
        default: {
            documentServiceFactory = new RouterliciousDocumentServiceFactory(
                false,
                new DefaultErrorTracking(),
                false,
                true,
                undefined,
            );
        }
    }

    const hostConf: IBaseHostConfig = { documentServiceFactory, urlResolver };

    const double = (options.mode === "local") && !options.single;
    let leftDiv: HTMLDivElement;
    let rightDiv: HTMLDivElement;
    if (double) {
        leftDiv = makeSideBySideDiv("sbs-left");
        rightDiv = makeSideBySideDiv("sbs-right");
        div.append(leftDiv, rightDiv);
    }

    const start1Promise = BaseHost.start(
        hostConf,
        url,
        await urlResolver.resolve(req),
        pkg,
        scriptIds,
        double ? leftDiv : div,
    );

    let start2Promise: Promise<any> = Promise.resolve();
    if (double) {
        // New documentServiceFactory for right div, same everything else
        const docServFac2: IDocumentServiceFactory = new TestDocumentServiceFactory(deltaConn);
        const hostConf2 = { documentServiceFactory: docServFac2, urlResolver };

        // BaseHost.start will create a new Loader/Container/Component from the startCore above. This is
        // intentional because we want to emulate two clients collaborating with each other.
        start2Promise = BaseHost.start(
            hostConf2,
            url,
            await urlResolver.resolve(req),
            pkg,
            scriptIds,
            rightDiv,
        );
    }
    await Promise.all([start1Promise, start2Promise]);
}

export function getUserToken(bearerSecret: string) {
    const user = getUser();

    return jwt.sign({ user }, bearerSecret);
}<|MERGE_RESOLUTION|>--- conflicted
+++ resolved
@@ -29,11 +29,7 @@
 import * as uuid from "uuid/v4";
 import { OdspDocumentServiceFactory } from "@microsoft/fluid-odsp-driver";
 import { InsecureUrlResolver } from "./insecureUrlResolver";
-<<<<<<< HEAD
-import { SessionStorageDbFactory } from "./sessionStorageTestDb";
 import { OdspUrlResolver } from "./odspUrlResolver";
-=======
->>>>>>> 9fec8cf2
 
 export interface IDevServerUser extends IUser {
     name: string;
