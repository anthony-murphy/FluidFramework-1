{
  "name": "@fluidframework/test-client-utils",
<<<<<<< HEAD
  "version": "0.59.4000",
=======
  "version": "0.60.1000",
>>>>>>> 3c923a5a
  "description": "Fluid client development and test utilities",
  "homepage": "https://fluidframework.com",
  "repository": {
    "type": "git",
    "url": "https://github.com/microsoft/FluidFramework.git",
    "directory": "packages/framework/test-client-utils"
  },
  "license": "MIT",
  "author": "Microsoft and contributors",
  "sideEffects": false,
  "main": "dist/index.js",
  "module": "dist/index.js",
  "types": "dist/index.d.ts",
  "scripts": {
    "build": "npm run build:genver && concurrently npm:build:compile npm:lint && npm run build:docs",
    "build:commonjs": "npm run tsc && npm run typetests:gen && npm run build:test",
    "build:compile": "concurrently npm:build:commonjs npm:build:esnext",
    "build:docs": "api-extractor run --local --typescript-compiler-folder ../../../node_modules/typescript && copyfiles -u 1 ./_api-extractor-temp/doc-models/* ../../../_api-extractor-temp/",
    "build:esnext": "tsc --project ./tsconfig.esnext.json",
    "build:full": "npm run build",
    "build:full:compile": "npm run build:compile",
    "build:genver": "gen-version",
    "build:test": "tsc --project ./src/test/tsconfig.json",
    "ci:build:docs": "api-extractor run --typescript-compiler-folder ../../../node_modules/typescript && copyfiles -u 1 ./_api-extractor-temp/* ../../../_api-extractor-temp/",
    "clean": "rimraf dist *.tsbuildinfo *.build.log",
    "eslint": "eslint --format stylish src",
    "eslint:fix": "eslint --format stylish src --fix --fix-type problem,suggestion,layout",
    "lint": "npm run eslint",
    "lint:fix": "npm run eslint:fix",
    "test": "echo \"Error: no test specified\" && exit 1",
    "tsc": "tsc",
    "tsfmt": "tsfmt --verify",
    "tsfmt:fix": "tsfmt --replace",
    "typetests:gen": "fluid-type-validator -g -d ."
  },
  "dependencies": {
    "@fluidframework/protocol-definitions": "^0.1028.1000",
<<<<<<< HEAD
    "@fluidframework/test-runtime-utils": "^0.59.4000",
=======
    "@fluidframework/test-runtime-utils": "^0.60.1000",
>>>>>>> 3c923a5a
    "sillyname": "^0.1.0"
  },
  "devDependencies": {
    "@fluidframework/build-common": "^0.23.0",
    "@fluidframework/build-tools": "^0.2.66793",
    "@fluidframework/eslint-config-fluid": "^0.28.2000-0",
<<<<<<< HEAD
    "@fluidframework/test-client-utils-previous": "npm:@fluidframework/test-client-utils@0.59.2000",
=======
    "@fluidframework/test-client-utils-previous": "npm:@fluidframework/test-client-utils@^0.59.0",
>>>>>>> 3c923a5a
    "@microsoft/api-extractor": "^7.22.2",
    "@rushstack/eslint-config": "^2.5.1",
    "@typescript-eslint/eslint-plugin": "~5.9.0",
    "@typescript-eslint/parser": "~5.9.0",
    "concurrently": "^6.2.0",
    "copyfiles": "^2.1.0",
    "eslint": "~8.6.0",
    "eslint-plugin-editorconfig": "~3.2.0",
    "eslint-plugin-eslint-comments": "~3.2.0",
    "eslint-plugin-import": "~2.25.4",
    "eslint-plugin-jest": "~26.1.3",
    "eslint-plugin-mocha": "~10.0.3",
    "eslint-plugin-promise": "~6.0.0",
    "eslint-plugin-react": "~7.28.0",
    "eslint-plugin-tsdoc": "~0.2.14",
    "eslint-plugin-unicorn": "~40.0.0",
    "rimraf": "^2.6.2",
    "typescript": "~4.5.5",
    "typescript-formatter": "7.1.0"
  },
  "typeValidation": {
<<<<<<< HEAD
    "version": "0.59.3000",
=======
    "version": "0.60.1000",
>>>>>>> 3c923a5a
    "broken": {}
  }
}<|MERGE_RESOLUTION|>--- conflicted
+++ resolved
@@ -1,10 +1,6 @@
 {
   "name": "@fluidframework/test-client-utils",
-<<<<<<< HEAD
-  "version": "0.59.4000",
-=======
   "version": "0.60.1000",
->>>>>>> 3c923a5a
   "description": "Fluid client development and test utilities",
   "homepage": "https://fluidframework.com",
   "repository": {
@@ -42,22 +38,14 @@
   },
   "dependencies": {
     "@fluidframework/protocol-definitions": "^0.1028.1000",
-<<<<<<< HEAD
-    "@fluidframework/test-runtime-utils": "^0.59.4000",
-=======
     "@fluidframework/test-runtime-utils": "^0.60.1000",
->>>>>>> 3c923a5a
     "sillyname": "^0.1.0"
   },
   "devDependencies": {
     "@fluidframework/build-common": "^0.23.0",
     "@fluidframework/build-tools": "^0.2.66793",
     "@fluidframework/eslint-config-fluid": "^0.28.2000-0",
-<<<<<<< HEAD
-    "@fluidframework/test-client-utils-previous": "npm:@fluidframework/test-client-utils@0.59.2000",
-=======
     "@fluidframework/test-client-utils-previous": "npm:@fluidframework/test-client-utils@^0.59.0",
->>>>>>> 3c923a5a
     "@microsoft/api-extractor": "^7.22.2",
     "@rushstack/eslint-config": "^2.5.1",
     "@typescript-eslint/eslint-plugin": "~5.9.0",
@@ -79,11 +67,7 @@
     "typescript-formatter": "7.1.0"
   },
   "typeValidation": {
-<<<<<<< HEAD
-    "version": "0.59.3000",
-=======
     "version": "0.60.1000",
->>>>>>> 3c923a5a
     "broken": {}
   }
 }