--- conflicted
+++ resolved
@@ -1,10 +1,6 @@
 {
   "name": "@fluidframework/synthesize",
-<<<<<<< HEAD
-  "version": "1.2.0",
-=======
   "version": "2.0.0",
->>>>>>> 6f4c1dbf
   "description": "A library for synthesizing scope objects.",
   "homepage": "https://fluidframework.com",
   "repository": {
@@ -69,19 +65,11 @@
   "devDependencies": {
     "@fluidframework/build-common": "^0.24.0-0",
     "@fluidframework/build-tools": "^0.2.74327",
-<<<<<<< HEAD
-    "@fluidframework/core-interfaces": "^1.2.0",
-    "@fluidframework/datastore": "^1.2.0",
-    "@fluidframework/eslint-config-fluid": "^0.28.2000",
-    "@fluidframework/mocha-test-setup": "^1.2.0",
-    "@fluidframework/synthesize-previous": "npm:@fluidframework/synthesize@1.1.0",
-=======
     "@fluidframework/core-interfaces": "^2.0.0",
     "@fluidframework/datastore": "^2.0.0",
     "@fluidframework/eslint-config-fluid": "^0.28.2000",
     "@fluidframework/mocha-test-setup": "^2.0.0",
     "@fluidframework/synthesize-previous": "npm:@fluidframework/synthesize@^1.0.0",
->>>>>>> 6f4c1dbf
     "@microsoft/api-extractor": "^7.22.2",
     "@rushstack/eslint-config": "^2.5.1",
     "@types/mocha": "^9.1.1",
@@ -97,11 +85,7 @@
     "typescript-formatter": "7.1.0"
   },
   "typeValidation": {
-<<<<<<< HEAD
-    "version": "1.2.0",
-=======
     "version": "2.0.0",
->>>>>>> 6f4c1dbf
     "broken": {}
   }
 }