{
  "name": "fluid-framework",
  "version": "2.0.0-internal.1.1.0",
  "description": "The main entry point into Fluid Framework public packages",
  "homepage": "https://fluidframework.com",
  "repository": {
    "type": "git",
    "url": "https://github.com/microsoft/FluidFramework.git",
    "directory": "packages/framework/fluid-framework"
  },
  "license": "MIT",
  "author": "Microsoft and contributors",
  "sideEffects": false,
  "main": "dist/index.js",
  "module": "lib/index.js",
  "types": "dist/index.d.ts",
  "scripts": {
    "build": "concurrently npm:build:compile npm:lint",
    "build:commonjs": "npm run tsc && npm run typetests:gen && npm run build:test",
    "build:compile": "concurrently npm:build:commonjs npm:build:esnext",
    "build:docs": "api-extractor run --local --typescript-compiler-folder ../../../node_modules/typescript && copyfiles -u 1 ./_api-extractor-temp/doc-models/* ../../../_api-extractor-temp/",
    "build:esnext": "tsc --project ./tsconfig.esnext.json",
    "build:full": "npm run build",
    "build:full:compile": "npm run build:compile",
    "build:test": "tsc --project ./src/test/tsconfig.json",
    "ci:build:docs": "api-extractor run --typescript-compiler-folder ../../../node_modules/typescript && copyfiles -u 1 ./_api-extractor-temp/* ../../../_api-extractor-temp/",
    "clean": "rimraf dist *.tsbuildinfo *.build.log",
    "eslint": "eslint --format stylish src",
    "eslint:fix": "eslint --format stylish src --fix --fix-type problem,suggestion,layout",
    "lint": "npm run eslint",
    "lint:fix": "npm run eslint:fix",
    "tsc": "tsc",
    "tsfmt": "tsfmt --verify",
    "tsfmt:fix": "tsfmt --replace",
    "typetests:gen": "fluid-type-validator -g -d ."
  },
  "dependencies": {
    "@fluidframework/container-definitions": ">=2.0.0-internal.1.1.0 <2.0.0-internal.2.0.0",
    "@fluidframework/container-loader": ">=2.0.0-internal.1.1.0 <2.0.0-internal.2.0.0",
    "@fluidframework/fluid-static": ">=2.0.0-internal.1.1.0 <2.0.0-internal.2.0.0",
    "@fluidframework/map": ">=2.0.0-internal.1.1.0 <2.0.0-internal.2.0.0",
    "@fluidframework/sequence": ">=2.0.0-internal.1.1.0 <2.0.0-internal.2.0.0"
  },
  "devDependencies": {
    "@fluidframework/build-common": "^0.24.0",
    "@fluidframework/build-tools": "^0.3.1000",
    "@fluidframework/eslint-config-fluid": "^0.28.2000",
    "@microsoft/api-extractor": "^7.22.2",
    "@rushstack/eslint-config": "^2.5.1",
    "@types/node": "^14.18.0",
    "concurrently": "^6.2.0",
    "copyfiles": "^2.4.1",
    "cross-env": "^7.0.2",
    "eslint": "~8.6.0",
    "fluid-framework-previous": "npm:fluid-framework@^1.0.0",
    "rimraf": "^2.6.2",
    "typescript": "~4.5.5",
    "typescript-formatter": "7.1.0"
  },
  "typeValidation": {
    "version": "2.0.0",
    "broken": {
      "ClassDeclaration_IntervalCollection": {
        "backCompat": false
      },
      "ClassDeclaration_SequenceInterval": {
        "backCompat": false,
        "forwardCompat": false
<<<<<<< HEAD
=======
      },
      "InterfaceDeclaration_ISharedIntervalCollection": {
        "backCompat": false
>>>>>>> 181bad9a
      },
      "InterfaceDeclaration_ISharedString": {
        "backCompat": false
      },
      "ClassDeclaration_SequenceEvent": {
        "backCompat": false
      },
      "ClassDeclaration_SequenceDeltaEvent": {
        "backCompat": false
      },
      "ClassDeclaration_SharedIntervalCollection": {
        "backCompat": false
      },
      "ClassDeclaration_SequenceMaintenanceEvent": {
        "backCompat": false
      },
      "ClassDeclaration_SharedString": {
        "backCompat": false
      },
      "ClassDeclaration_SharedNumberSequence": {
        "backCompat": false
      },
      "ClassDeclaration_SharedObjectSequence": {
        "backCompat": false
      },
      "ClassDeclaration_SharedSegmentSequence": {
        "backCompat": false
      },
      "ClassDeclaration_SharedSequence": {
        "backCompat": false
      },
      "TypeAliasDeclaration_SharedStringSegment": {
        "backCompat": false
      },
      "RemovedTypeAliasDeclaration_MatrixSegment": {
        "backCompat": false,
        "forwardCompat": false
      },
      "RemovedVariableDeclaration_maxCellPosition": {
        "backCompat": false,
        "forwardCompat": false
      },
      "RemovedVariableDeclaration_maxCol": {
        "backCompat": false,
        "forwardCompat": false
      },
      "RemovedVariableDeclaration_maxCols": {
        "backCompat": false,
        "forwardCompat": false
      },
      "RemovedVariableDeclaration_maxRow": {
        "backCompat": false,
        "forwardCompat": false
      },
      "RemovedVariableDeclaration_maxRows": {
        "backCompat": false,
        "forwardCompat": false
      },
      "RemovedClassDeclaration_PaddingSegment": {
        "backCompat": false,
        "forwardCompat": false
      },
      "RemovedFunctionDeclaration_positionToRowCol": {
        "backCompat": false,
        "forwardCompat": false
      },
      "RemovedVariableDeclaration_rowColToPosition": {
        "backCompat": false,
        "forwardCompat": false
      },
      "RemovedClassDeclaration_RunSegment": {
        "backCompat": false,
        "forwardCompat": false
      },
      "RemovedClassDeclaration_SparseMatrix": {
        "backCompat": false,
        "forwardCompat": false
      },
      "RemovedClassDeclaration_SparseMatrixFactory": {
        "backCompat": false,
        "forwardCompat": false
      },
      "RemovedTypeAliasDeclaration_SparseMatrixItem": {
        "backCompat": false,
        "forwardCompat": false
      },
      "RemovedEnumDeclaration_ConnectionState": {
        "forwardCompat": false,
        "backCompat": false
      },
      "RemovedClassDeclaration_SharedIntervalCollection": {
        "backCompat": false,
        "forwardCompat": false
      },
      "RemovedClassDeclaration_SharedIntervalCollectionFactory": {
        "backCompat": false,
        "forwardCompat": false
      },
      "RemovedClassDeclaration_SharedNumberSequence": {
        "backCompat": false,
        "forwardCompat": false
      },
      "RemovedClassDeclaration_SharedNumberSequenceFactory": {
        "backCompat": false,
        "forwardCompat": false
      },
      "RemovedClassDeclaration_SharedObjectSequence": {
        "backCompat": false,
        "forwardCompat": false
      },
      "RemovedClassDeclaration_SharedObjectSequenceFactory": {
        "backCompat": false,
        "forwardCompat": false
      },
      "EnumDeclaration_ConnectionState": {
        "forwardCompat": false
      },
      "RemovedInterfaceDeclaration_IDirectoryClearOperation": {
        "forwardCompat": false,
        "backCompat": false
      },
      "RemovedInterfaceDeclaration_IDirectoryCreateSubDirectoryOperation": {
        "forwardCompat": false,
        "backCompat": false
      },
      "RemovedInterfaceDeclaration_IDirectoryDeleteOperation": {
        "forwardCompat": false,
        "backCompat": false
      },
      "RemovedInterfaceDeclaration_IDirectoryDeleteSubDirectoryOperation": {
        "forwardCompat": false,
        "backCompat": false
      },
      "RemovedTypeAliasDeclaration_IDirectoryKeyOperation": {
        "forwardCompat": false,
        "backCompat": false
      },
      "RemovedInterfaceDeclaration_IDirectorySetOperation": {
        "forwardCompat": false,
        "backCompat": false
      },
      "RemovedTypeAliasDeclaration_IDirectoryStorageOperation": {
        "forwardCompat": false,
        "backCompat": false
      },
      "RemovedTypeAliasDeclaration_IDirectorySubDirectoryOperation": {
        "forwardCompat": false,
        "backCompat": false
      },
      "RemovedInterfaceDeclaration_ILocalValue": {
        "forwardCompat": false,
        "backCompat": false
      },
      "ClassDeclaration_Interval": {
        "backCompat": false
      }
    }
  }
}<|MERGE_RESOLUTION|>--- conflicted
+++ resolved
@@ -66,12 +66,9 @@
       "ClassDeclaration_SequenceInterval": {
         "backCompat": false,
         "forwardCompat": false
-<<<<<<< HEAD
-=======
       },
       "InterfaceDeclaration_ISharedIntervalCollection": {
         "backCompat": false
->>>>>>> 181bad9a
       },
       "InterfaceDeclaration_ISharedString": {
         "backCompat": false
